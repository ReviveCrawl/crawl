#ifndef MON_SPLL_H
#define MON_SPLL_H

/* *********************************************************************

    This file determines which spells are contained in monster spellbooks.
    It is used by /util/gen-mst.pl to generate spellbook enums, which are
    listed in mon-mst.h.

    Template Format:

    {    mon_spellbook_type,
        {
             bolt spell,
             enchantment,
             self-enchantment,          // 50% tried after others fail
             misc(1) spell,
             misc(2) spell,             // SPELL_DIG must be here to work!
             emergency spell            // only when fleeing
        }
    }

********************************************************************* */

    {  MST_ORC_WIZARD_I,
      {
       SPELL_MAGIC_DART,
       SPELL_SLOW,
       SPELL_HASTE,
       SPELL_MAGIC_DART,
       SPELL_BLINK,
       SPELL_BLINK
      }
    },

    {  MST_ORC_WIZARD_II,
      {
       SPELL_THROW_FLAME,
       SPELL_CONFUSE,
       SPELL_INVISIBILITY,
       SPELL_MAGIC_DART,
       SPELL_NO_SPELL,
       SPELL_CONFUSE
      }
    },

    {  MST_ORC_WIZARD_III,
      {
       SPELL_THROW_FROST,
       SPELL_CANTRIP,
       SPELL_HASTE,
       SPELL_THROW_FLAME,
       SPELL_MAGIC_DART,
       SPELL_INVISIBILITY
      }
    },

#if TAG_MAJOR_VERSION == 34
    {  MST_DEEP_DWARF_NECROMANCER,
      {
       SPELL_PAIN,
       SPELL_DISPEL_UNDEAD,
       SPELL_SIMULACRUM,
       SPELL_VAMPIRIC_DRAINING,
       SPELL_AGONY,
       SPELL_VAMPIRIC_DRAINING
      }
    },
#endif

    {  MST_UNBORN,
      {
       SPELL_AGONY,
       SPELL_DISPEL_UNDEAD,
       SPELL_INJURY_MIRROR,
       SPELL_ANIMATE_DEAD,
       SPELL_HAUNT,
       SPELL_INJURY_MIRROR
      }
    },

    {  MST_BK_TROG,
      {
       SPELL_BROTHERS_IN_ARMS,
       SPELL_NO_SPELL,
       SPELL_TROGS_HAND,
       SPELL_BERSERKER_RAGE,
       SPELL_NO_SPELL,
       SPELL_NO_SPELL
      }
    },

    {  MST_BK_YREDELEMNUL,
      {
       SPELL_NO_SPELL,
       SPELL_ANIMATE_DEAD,
       SPELL_INJURY_MIRROR,
       SPELL_NO_SPELL,
       SPELL_DRAIN_LIFE,
       SPELL_DRAIN_LIFE
      }
    },

    {  MST_GUARDIAN_SERPENT,
      {
       SPELL_VENOM_BOLT,
       SPELL_SLOW,
       SPELL_NO_SPELL,
       SPELL_NO_SPELL,
       SPELL_BLINK_ALLIES_ENCIRCLE,
       SPELL_NO_SPELL
      }
    },

    {  MST_LICH_I,
      {
       SPELL_BOLT_OF_COLD,
       SPELL_PARALYSE,
       SPELL_SUMMON_GREATER_DEMON,
       SPELL_ANIMATE_DEAD,
       SPELL_IRON_SHOT,
       SPELL_TELEPORT_SELF
      }
    },

    {  MST_LICH_II,
      {
       SPELL_BOLT_OF_FIRE,
       SPELL_CONFUSE,
       SPELL_HASTE,
       SPELL_BOLT_OF_DRAINING,
       SPELL_SUMMON_GREATER_DEMON,
       SPELL_BANISHMENT
      }
    },

    {  MST_LICH_III,
      {
       SPELL_BOLT_OF_DRAINING,
       SPELL_SLOW,
       SPELL_INVISIBILITY,
       SPELL_THROW_ICICLE,
       SPELL_LEHUDIBS_CRYSTAL_SPEAR,
       SPELL_INVISIBILITY
      }
    },

    {  MST_LICH_IV,
      {
       SPELL_ISKENDERUNS_MYSTIC_BLAST,
       SPELL_BOLT_OF_COLD,
       SPELL_INVISIBILITY,
       SPELL_ANIMATE_DEAD,
       SPELL_IOOD,
       SPELL_INVISIBILITY
      }
    },

    {  MST_HELLION,
      {
       SPELL_HELLFIRE_BURST,
       SPELL_HELLFIRE_BURST,
       SPELL_NO_SPELL,
       SPELL_HELLFIRE_BURST,
       SPELL_HELLFIRE_BURST,
       SPELL_HELLFIRE_BURST
      }
    },

    {  MST_VAMPIRE,
      {
       SPELL_VAMPIRIC_DRAINING,
       SPELL_CONFUSE,
       SPELL_INVISIBILITY,
       SPELL_NO_SPELL,
       SPELL_NO_SPELL,
       SPELL_VAMPIRIC_DRAINING,
      }
    },

    {  MST_VAMPIRE_KNIGHT,
      {
       SPELL_BLINK_CLOSE,
       SPELL_PARALYSE,
       SPELL_HASTE,
       SPELL_INVISIBILITY,
       SPELL_NO_SPELL,
       SPELL_VAMPIRIC_DRAINING
      }
    },

    {  MST_VAMPIRE_MAGE,
      {
       SPELL_BOLT_OF_DRAINING,
       SPELL_SUMMON_UNDEAD,
       SPELL_INVISIBILITY,
       SPELL_VAMPIRIC_DRAINING,
       SPELL_ANIMATE_DEAD,
       SPELL_INVISIBILITY
      }
    },

    {  MST_EFREET,
      {
       SPELL_BOLT_OF_FIRE,
       SPELL_NO_SPELL,
       SPELL_NO_SPELL,
       SPELL_FIREBALL,
       SPELL_NO_SPELL,
       SPELL_NO_SPELL
      }
    },

    {  MST_BRAIN_WORM,
      {
       SPELL_BRAIN_FEED,
       SPELL_NO_SPELL,
       SPELL_NO_SPELL,
       SPELL_BRAIN_FEED,
       SPELL_NO_SPELL,
       SPELL_NO_SPELL
      }
    },

    {  MST_GIANT_ORANGE_BRAIN,
      {
       SPELL_BRAIN_FEED,
       SPELL_CAUSE_FEAR,
       SPELL_SHADOW_CREATURES,
       SPELL_CONFUSE,
       SPELL_BLINK,
       SPELL_TELEPORT_SELF
      }
    },

    {  MST_RAKSHASA,
      {
       SPELL_FAKE_RAKSHASA_SUMMON,
       SPELL_BLINK,
       SPELL_INVISIBILITY,
       SPELL_FAKE_RAKSHASA_SUMMON,
       SPELL_BLINK,
       SPELL_TELEPORT_SELF
      }
    },

    {  MST_GREAT_ORB_OF_EYES,
      {
       SPELL_PARALYSE,
       SPELL_DISINTEGRATE,
       SPELL_NO_SPELL,
       SPELL_SLOW,
       SPELL_CONFUSE,
       SPELL_TELEPORT_OTHER
      }
    },

    {  MST_KRAKEN,
      {
       SPELL_CREATE_TENTACLES,
       SPELL_CREATE_TENTACLES,
       SPELL_NO_SPELL,
       SPELL_NO_SPELL,
       SPELL_NO_SPELL,
       SPELL_INK_CLOUD
      }
    },

    {  MST_ORC_SORCERER,
      {
       SPELL_BOLT_OF_FIRE,
       SPELL_BOLT_OF_DRAINING,
       SPELL_SUMMON_DEMON,
       SPELL_PARALYSE,
       SPELL_ANIMATE_DEAD,
       SPELL_NO_SPELL,
      }
    },

    {  MST_STEAM_DRAGON,
      {
       SPELL_STEAM_BALL,
       SPELL_STEAM_BALL,
       SPELL_NO_SPELL,
       SPELL_STEAM_BALL,
       SPELL_STEAM_BALL,
       SPELL_NO_SPELL
      }
    },

    {  MST_HELL_KNIGHT_I,
      {
       SPELL_PAIN,
       SPELL_THROW_FLAME,
       SPELL_HASTE,
       SPELL_NO_SPELL,
       SPELL_NO_SPELL,
       SPELL_HASTE
      }
    },

    {  MST_HELL_KNIGHT_II,
      {
       SPELL_PAIN,
       SPELL_BOLT_OF_FIRE,
       SPELL_NO_SPELL,
       SPELL_NO_SPELL,
       SPELL_NO_SPELL,
       SPELL_BLINK
      }
    },

    {  MST_NECROMANCER_I,
      {
       SPELL_BOLT_OF_COLD,
       SPELL_AGONY,
       SPELL_NO_SPELL,
       SPELL_ANIMATE_DEAD,
       SPELL_SIMULACRUM,
       SPELL_NO_SPELL
      }
    },

    {  MST_NECROMANCER_II,
      {
       SPELL_BOLT_OF_FIRE,
       SPELL_AGONY,
       SPELL_INVISIBILITY,
       SPELL_ANIMATE_DEAD,
       SPELL_ANIMATE_DEAD,
       SPELL_INVISIBILITY
      }
    },

    {  MST_WIZARD_I,
      {
       SPELL_MAGIC_DART,
       SPELL_PARALYSE,
       SPELL_HASTE,
       SPELL_LIGHTNING_BOLT,
       SPELL_CONFUSE,
       SPELL_TELEPORT_SELF
      }
    },

    {  MST_WIZARD_II,
      {
       SPELL_VENOM_BOLT,
       SPELL_ISKENDERUNS_MYSTIC_BLAST,
       SPELL_INVISIBILITY,
       SPELL_CONFUSE,
       SPELL_SLOW,
       SPELL_TELEPORT_SELF
      }
    },

    {  MST_WIZARD_III,
      {
       SPELL_NO_SPELL,
       SPELL_LEHUDIBS_CRYSTAL_SPEAR,
       SPELL_BLINK,
       SPELL_BOLT_OF_FIRE,
       SPELL_BOLT_OF_COLD,
       SPELL_MINOR_HEALING
      }
    },

    {  MST_WIZARD_IV,
      {
       SPELL_STONE_ARROW,
       SPELL_STING,
       SPELL_BLINK,
       SPELL_LIGHTNING_BOLT,
       SPELL_BANISHMENT,
       SPELL_MINOR_HEALING
      }
    },

    {  MST_WIZARD_V,
      {
       SPELL_PARALYSE,
       SPELL_THROW_FLAME,
       SPELL_INVISIBILITY,
       SPELL_TELEPORT_OTHER,
       SPELL_FIREBALL,
       SPELL_TELEPORT_OTHER
      }
    },

    {  MST_ORC_PRIEST,
      {
       SPELL_PAIN,
       SPELL_NO_SPELL,
       SPELL_CANTRIP,
       SPELL_SMITING,
       SPELL_HEAL_OTHER,
       SPELL_NO_SPELL
      }
    },

    {  MST_ORC_HIGH_PRIEST,
      {
       SPELL_PAIN,
       SPELL_SUMMON_DEMON,
       SPELL_SUMMON_DEMON,
       SPELL_SMITING,
       SPELL_HEAL_OTHER,
       SPELL_MINOR_HEALING,
      }
    },

    {  MST_MOTTLED_DRAGON,
      {
       SPELL_STICKY_FLAME_SPLASH,
       SPELL_STICKY_FLAME_SPLASH,
       SPELL_NO_SPELL,
       SPELL_STICKY_FLAME_SPLASH,
       SPELL_STICKY_FLAME_SPLASH,
       SPELL_NO_SPELL
      }
    },

    {  MST_FIEND,
      {
       SPELL_HELLFIRE,
       SPELL_HELLFIRE,
       SPELL_NO_SPELL,
       SPELL_SYMBOL_OF_TORMENT,
       SPELL_MELEE,
       SPELL_NO_SPELL
      }
    },

    {  MST_HELL_SENTINEL,
      {
       SPELL_HELLFIRE,
       SPELL_HELLFIRE,
       SPELL_MELEE,
       SPELL_IRON_SHOT,
       SPELL_MELEE,
       SPELL_NO_SPELL
      }
    },

    {  MST_ICE_FIEND,
      {
       SPELL_BOLT_OF_COLD,
       SPELL_BOLT_OF_COLD,
       SPELL_NO_SPELL,
       SPELL_SYMBOL_OF_TORMENT,
       SPELL_NO_SPELL,
       SPELL_NO_SPELL
      }
    },

    {  MST_SHADOW_FIEND,
      {
       SPELL_BOLT_OF_COLD,
       SPELL_BOLT_OF_DRAINING,
       SPELL_NO_SPELL,
       SPELL_SYMBOL_OF_TORMENT,
       SPELL_DISPEL_UNDEAD,
       SPELL_NO_SPELL
      }
    },

    {  MST_TORMENTOR,
      {
       SPELL_PAIN,
       SPELL_NO_SPELL,
       SPELL_NO_SPELL,
       SPELL_PAIN,
       SPELL_SYMBOL_OF_TORMENT,
       SPELL_SYMBOL_OF_TORMENT
      }
    },

    {  MST_STORM_DRAGON,
      {
       SPELL_LIGHTNING_BOLT,
       SPELL_LIGHTNING_BOLT,
       SPELL_NO_SPELL,
       SPELL_LIGHTNING_BOLT,
       SPELL_LIGHTNING_BOLT,
       SPELL_NO_SPELL
      }
    },

    {  MST_WHITE_IMP,
      {
       SPELL_THROW_FROST,
       SPELL_NO_SPELL,
       SPELL_NO_SPELL,
       SPELL_NO_SPELL,
       SPELL_NO_SPELL,
       SPELL_NO_SPELL
      }
    },

    {  MST_YNOXINUL,
      {
       SPELL_NO_SPELL,
       SPELL_IRON_SHOT,
       SPELL_SUMMON_UFETUBUS,
       SPELL_NO_SPELL,
       SPELL_SUMMON_UFETUBUS,
       SPELL_NO_SPELL
      }
    },

    {  MST_NEQOXEC,
      {
       SPELL_MALMUTATE,
       SPELL_NO_SPELL,
       SPELL_NO_SPELL,
       SPELL_BRAIN_FEED,
       SPELL_SUMMON_MINOR_DEMON,
       SPELL_NO_SPELL
      }
    },

    {  MST_HELLWING,
      {
       SPELL_NO_SPELL,
       SPELL_NO_SPELL,
       SPELL_NO_SPELL,
       SPELL_TELEPORT_OTHER,
       SPELL_ANIMATE_DEAD,
       SPELL_TELEPORT_SELF
      }
    },

    {  MST_SMOKE_DEMON,
      {
       SPELL_STICKY_FLAME_RANGE,
       SPELL_STEAM_BALL,
       SPELL_NO_SPELL,
       SPELL_SMITING,
       SPELL_NO_SPELL,
       SPELL_NO_SPELL
      }
    },

    {  MST_CACODEMON,
      {
       SPELL_ENERGY_BOLT,
       SPELL_SLOW,
       SPELL_CONFUSE,
       SPELL_MALMUTATE,
       SPELL_DIG,
       SPELL_NO_SPELL
      }
    },

    {  MST_GREEN_DEATH,
      {
       SPELL_POISON_ARROW,
       SPELL_POISONOUS_CLOUD,
       SPELL_NO_SPELL,
       SPELL_VENOM_BOLT,
       SPELL_NO_SPELL,
       SPELL_NO_SPELL
      }
    },

    {  MST_BALRUG,
      {
       SPELL_BOLT_OF_FIRE,
       SPELL_FIREBALL,
       SPELL_NO_SPELL,
       SPELL_STICKY_FLAME_RANGE,
       SPELL_SMITING,
       SPELL_NO_SPELL
      }
    },

    {  MST_BLIZZARD_DEMON,
      {
       SPELL_LIGHTNING_BOLT,
       SPELL_FREEZING_CLOUD,
       SPELL_NO_SPELL,
       SPELL_AIRSTRIKE,
       SPELL_BOLT_OF_COLD,
       SPELL_NO_SPELL
      }
    },

    {  MST_TITAN,
      {
       SPELL_LIGHTNING_BOLT,
       SPELL_NO_SPELL,
       SPELL_MINOR_HEALING,
       SPELL_AIRSTRIKE,
       SPELL_NO_SPELL,
       SPELL_MINOR_HEALING
      }
    },

    {  MST_GOLDEN_DRAGON,
      {
       SPELL_BOLT_OF_FIRE,
       SPELL_BOLT_OF_COLD,
       SPELL_NO_SPELL,
       SPELL_NO_SPELL,
       SPELL_POISONOUS_CLOUD,
       SPELL_NO_SPELL
      }
    },

    {  MST_DEEP_ELF_SUMMONER,
      {
       SPELL_BLINK,
       SPELL_SUMMON_VERMIN,
       SPELL_NO_SPELL,
       SPELL_SUMMON_VERMIN,
       SPELL_NO_SPELL,
       SPELL_NO_SPELL
      }
    },

    {  MST_DEEP_ELF_CONJURER,
      {
       SPELL_BOLT_OF_FIRE,
       SPELL_BOLT_OF_COLD,
       SPELL_NO_SPELL,
       SPELL_LIGHTNING_BOLT,
       SPELL_BOLT_OF_DRAINING,
       SPELL_NO_SPELL
      }
    },

    {  MST_DEEP_ELF_PRIEST,
      {
       SPELL_PAIN,
       SPELL_MALIGN_OFFERING,
       SPELL_NO_SPELL,
       SPELL_SMITING,
       SPELL_TWISTED_RESURRECTION,
       SPELL_NO_SPELL
      }
    },

    {  MST_DEEP_ELF_HIGH_PRIEST,
      {
       SPELL_SUMMON_DEMON,
       SPELL_HELLFIRE_BURST,
       SPELL_MALIGN_OFFERING,
       SPELL_SMITING,
       SPELL_TWISTED_RESURRECTION,
       SPELL_NO_SPELL
      }
    },

    {  MST_DEEP_ELF_DEMONOLOGIST,
      {
       SPELL_SUMMON_DEMON,
       SPELL_BANISHMENT,
       SPELL_SUMMON_DEMON,
       SPELL_SUMMON_GREATER_DEMON,
       SPELL_SUMMON_MINOR_DEMON,
       SPELL_NO_SPELL
      }
    },

    {  MST_DEEP_ELF_ANNIHILATOR,
      {
       SPELL_LIGHTNING_BOLT,
       SPELL_LEHUDIBS_CRYSTAL_SPEAR,
       SPELL_BLINK,
       SPELL_IRON_SHOT,
       SPELL_POISON_ARROW,
       SPELL_BLINK
      }
    },

    {  MST_DEEP_ELF_SORCERER,
      {
       SPELL_BOLT_OF_DRAINING,
       SPELL_BANISHMENT,
       SPELL_HASTE,
       SPELL_SUMMON_DEMON,
       SPELL_HELLFIRE,
       SPELL_HASTE
      }
    },

    {  MST_DEEP_ELF_DEATH_MAGE,
      {
       SPELL_BOLT_OF_DRAINING,
       SPELL_BOLT_OF_DRAINING,
       SPELL_VAMPIRIC_DRAINING,
       SPELL_CALL_LOST_SOUL,
       SPELL_TWISTED_RESURRECTION,
       SPELL_VAMPIRIC_DRAINING
      }
    },

    {  MST_KOBOLD_DEMONOLOGIST,
      {
       SPELL_SUMMON_MINOR_DEMON,
       SPELL_SUMMON_DEMON,
       SPELL_CANTRIP,
       SPELL_SUMMON_MINOR_DEMON,
       SPELL_SUMMON_DEMON,
       SPELL_CANTRIP           // this should be cute -- bw
      },
    },

    {  MST_NAGA,
      {
       SPELL_SPIT_POISON,
       SPELL_SPIT_POISON,
       SPELL_NO_SPELL,
       SPELL_NO_SPELL,
       SPELL_NO_SPELL,
       SPELL_NO_SPELL
      }
    },

    {  MST_NAGA_MAGE,
      {
       SPELL_VENOM_BOLT,
       SPELL_ISKENDERUNS_MYSTIC_BLAST,
       SPELL_HASTE,
       SPELL_POISON_ARROW,
       SPELL_TELEPORT_OTHER,
       SPELL_TELEPORT_SELF
      }
    },

    {  MST_CURSE_SKULL,
      {
       SPELL_SUMMON_UNDEAD,
       SPELL_SUMMON_UNDEAD,
       SPELL_NO_SPELL,
       SPELL_SYMBOL_OF_TORMENT,
       SPELL_SUMMON_UNDEAD,
       SPELL_NO_SPELL
      }
    },

    {  MST_SHINING_EYE,
      {
       SPELL_MALMUTATE,
       SPELL_MALMUTATE,
       SPELL_NO_SPELL,
       SPELL_NO_SPELL,
       SPELL_NO_SPELL,
       SPELL_NO_SPELL
      }
    },

    {  MST_FROST_GIANT,
      {
       SPELL_BOLT_OF_COLD,
       SPELL_BOLT_OF_COLD,
       SPELL_NO_SPELL,
       SPELL_NO_SPELL,
       SPELL_NO_SPELL,
       SPELL_NO_SPELL
      }
    },

    {  MST_ANGEL,
      {
       SPELL_NO_SPELL,
       SPELL_NO_SPELL,
       SPELL_MINOR_HEALING,
       SPELL_NO_SPELL,
       SPELL_MINOR_HEALING,
       SPELL_MINOR_HEALING
      }
    },

    {  MST_DAEVA,
      {
       SPELL_SMITING,
       SPELL_NO_SPELL,
       SPELL_NO_SPELL,
       SPELL_SMITING,
       SPELL_SMITING,
       SPELL_NO_SPELL
      }
    },

    {  MST_SHADOW_DRAGON,
      {
       SPELL_BOLT_OF_DRAINING,
       SPELL_BOLT_OF_DRAINING,
       SPELL_NO_SPELL,
       SPELL_NO_SPELL,
       SPELL_BOLT_OF_DRAINING,
       SPELL_NO_SPELL
      }
    },

    {  MST_SPHINX,
      {
       SPELL_CONFUSE,
       SPELL_PARALYSE,
       SPELL_MINOR_HEALING,
       SPELL_SMITING,
       SPELL_SLOW,
       SPELL_MINOR_HEALING
      }
    },

    {  MST_MUMMY,
      {
       SPELL_SUMMON_DEMON,
       SPELL_SMITING,
       SPELL_NO_SPELL,
       SPELL_SYMBOL_OF_TORMENT,
       SPELL_SUMMON_UNDEAD,
       SPELL_SUMMON_UNDEAD
      }
    },

    {  MST_ELECTRIC_GOLEM,
      {
       SPELL_LIGHTNING_BOLT,
       SPELL_LIGHTNING_BOLT,
       SPELL_BLINK,
       SPELL_LIGHTNING_BOLT,
       SPELL_LIGHTNING_BOLT,
       SPELL_BLINK
      }
    },

    {  MST_ORB_OF_FIRE,
      {
       SPELL_BOLT_OF_FIRE,
       SPELL_BOLT_OF_FIRE,
       SPELL_NO_SPELL,
       SPELL_MALMUTATE,
       SPELL_FIREBALL,
       SPELL_FIREBALL
      }
    },

    {  MST_SHADOW_IMP,
      {
       SPELL_PAIN,
       SPELL_NO_SPELL,
       SPELL_ANIMATE_DEAD,
       SPELL_ANIMATE_DEAD,
       SPELL_NO_SPELL,
       SPELL_NO_SPELL
      }
    },

    {  MST_HELL_HOG,
      {
       SPELL_STICKY_FLAME_SPLASH,
       SPELL_STICKY_FLAME_SPLASH,
       SPELL_NO_SPELL,
       SPELL_NO_SPELL,
       SPELL_NO_SPELL,
       SPELL_NO_SPELL
      }
    },

    {  MST_SWAMP_DRAGON,
      {
       SPELL_POISONOUS_CLOUD,
       SPELL_POISONOUS_CLOUD,
       SPELL_NO_SPELL,
       SPELL_POISONOUS_CLOUD,
       SPELL_POISONOUS_CLOUD,
       SPELL_NO_SPELL
      }
    },

    {  MST_SWAMP_DRAKE,
      {
       SPELL_NOXIOUS_CLOUD,
       SPELL_NOXIOUS_CLOUD,
       SPELL_NO_SPELL,
       SPELL_NOXIOUS_CLOUD,
       SPELL_NOXIOUS_CLOUD,
       SPELL_NO_SPELL
      }
    },

    {  MST_SERPENT_OF_HELL_GEHENNA,
      {
       SPELL_HELLFIRE,
       SPELL_FIRE_BREATH,
       SPELL_NO_SPELL,
       SPELL_HELLFIRE,
       SPELL_FIRE_BREATH,
       SPELL_NO_SPELL
      }
    },

    {  MST_SERPENT_OF_HELL_COCYTUS,
      {
       SPELL_OZOCUBUS_REFRIGERATION,
       SPELL_COLD_BREATH,
       SPELL_NO_SPELL,
       SPELL_OZOCUBUS_REFRIGERATION,
       SPELL_COLD_BREATH,
       SPELL_NO_SPELL
      }
    },

    {  MST_SERPENT_OF_HELL_DIS,
      {
       SPELL_METAL_SPLINTERS,
       SPELL_QUICKSILVER_BOLT,
       SPELL_NO_SPELL,
       SPELL_METAL_SPLINTERS,
       SPELL_QUICKSILVER_BOLT,
       SPELL_NO_SPELL
      }
    },

    {  MST_SERPENT_OF_HELL_TARTARUS,
      {
       SPELL_BOLT_OF_DRAINING,
       SPELL_MIASMA_BREATH,
       SPELL_NO_SPELL,
       SPELL_BOLT_OF_DRAINING,
       SPELL_MIASMA_BREATH,
       SPELL_NO_SPELL
      }
    },

    {  MST_BOGGART,
      {
       SPELL_CONFUSE,
       SPELL_SLOW,
       SPELL_INVISIBILITY,
       SPELL_BLINK,
       SPELL_SHADOW_CREATURES,
       SPELL_SHADOW_CREATURES
      }
    },

    {  MST_EYE_OF_DEVASTATION,
      {
       SPELL_ENERGY_BOLT,
       SPELL_ENERGY_BOLT,
       SPELL_NO_SPELL,
       SPELL_ENERGY_BOLT,
       SPELL_ENERGY_BOLT,
       SPELL_NO_SPELL
      }
    },

    {  MST_QUICKSILVER_DRAGON,
      {
       SPELL_QUICKSILVER_BOLT,
       SPELL_QUICKSILVER_BOLT,
       SPELL_NO_SPELL,
       SPELL_QUICKSILVER_BOLT,
       SPELL_QUICKSILVER_BOLT,
       SPELL_NO_SPELL
      }
    },

    {  MST_IRON_DRAGON,
      {
       SPELL_METAL_SPLINTERS,
       SPELL_METAL_SPLINTERS,
       SPELL_NO_SPELL,
       SPELL_METAL_SPLINTERS,
       SPELL_METAL_SPLINTERS,
       SPELL_NO_SPELL
      }
    },

    {  MST_NORRIS,
      {
       SPELL_BRAIN_FEED,
       SPELL_SMITING,
       SPELL_INVISIBILITY,
       SPELL_CONFUSE,
       SPELL_PARALYSE,
       SPELL_MINOR_HEALING
      }
    },

    {  MST_DEATH_DRAKE,
      {
       SPELL_MIASMA_BREATH,
       SPELL_MIASMA_BREATH,
       SPELL_NO_SPELL,
       SPELL_MIASMA_BREATH,
       SPELL_MIASMA_BREATH,
       SPELL_NO_SPELL
      }
    },

    {  MST_DRAC_SCORCHER,
      {
       SPELL_BOLT_OF_FIRE,
       SPELL_STICKY_FLAME_RANGE,
       SPELL_NO_SPELL,
       SPELL_FIREBALL,
       SPELL_HELLFIRE,
       SPELL_HELLFIRE_BURST
      }
    },

    {  MST_DRAC_CALLER,
      {
       SPELL_NO_SPELL,
       SPELL_SUMMON_DRAKES,
       SPELL_SUMMON_DRAKES,
       SPELL_NO_SPELL,
       SPELL_NO_SPELL,
       SPELL_SUMMON_DRAKES
      }
    },

    {  MST_DRAC_SHIFTER,
      {
       SPELL_DIMENSION_ANCHOR,
       SPELL_BLINK_OTHER,
       SPELL_BLINK_RANGE,
       SPELL_BLINK_ALLIES_ENCIRCLE,
       SPELL_NO_SPELL,
       SPELL_BLINK_AWAY
      }
    },

    // Curse toe menu should be kept full, because otherwise the toe spends
    // too much time crawling around.
    {  MST_CURSE_TOE,
      {
       SPELL_SYMBOL_OF_TORMENT,
       SPELL_SUMMON_MUSHROOMS, // fungal theme
       SPELL_SUMMON_MUSHROOMS,
       SPELL_SYMBOL_OF_TORMENT,
       SPELL_SUMMON_MUSHROOMS,
       SPELL_NO_SPELL
      }
    },

    {  MST_ICE_STATUE,
      {
       SPELL_BOLT_OF_COLD,
       SPELL_THROW_ICICLE,
       SPELL_NO_SPELL,
       SPELL_FREEZING_CLOUD,
       SPELL_SUMMON_ICE_BEAST,
       SPELL_SUMMON_ICE_BEAST // in Zotdef forced off
      }
    },

    // fake spell for monsters berserking when fleeing
    {  MST_BERSERK_ESCAPE,
      {
       SPELL_NO_SPELL,
       SPELL_NO_SPELL,
       SPELL_NO_SPELL,
       SPELL_NO_SPELL,
       SPELL_NO_SPELL,
       SPELL_BERSERKER_RAGE
      }
    },

    {  MST_MERFOLK_AQUAMANCER,
      {
        SPELL_PRIMAL_WAVE,
        SPELL_STEAM_BALL,
        SPELL_NO_SPELL,
        SPELL_THROW_ICICLE,
        SPELL_NO_SPELL,
        SPELL_BLINK
      }
    },

    {  MST_ALLIGATOR,
      {
       SPELL_NO_SPELL,
       SPELL_NO_SPELL,
       SPELL_SWIFTNESS,
       SPELL_NO_SPELL,
       SPELL_NO_SPELL,
       SPELL_NO_SPELL
      }
    },

    // ---------------------
    // uniques' "spellbooks"
    // ---------------------

    // Jessica is now a bit more evil-themed than before.
    {  MST_JESSICA,
      {
       SPELL_PAIN, // Formerly Magic Dart.
       SPELL_SLOW,
       SPELL_HASTE,
       SPELL_PAIN, // Formerly Magic Dart.
       SPELL_BLINK,
       SPELL_BLINK
      }
    },

    {  MST_RUPERT,
      {
       SPELL_PARALYSE,
       SPELL_CONFUSE,
       SPELL_BERSERKER_RAGE,
       SPELL_NO_SPELL,
       SPELL_NO_SPELL,
       SPELL_BERSERKER_RAGE
      }
    },

    // statue, earth spells
    // Blink Other for foes out of the other spells' range
    { MST_ROXANNE,
      {
       SPELL_LEHUDIBS_CRYSTAL_SPEAR,
       SPELL_IRON_SHOT,
       SPELL_BLINK_OTHER_CLOSE,
       SPELL_BOLT_OF_MAGMA,
       SPELL_ISKENDERUNS_MYSTIC_BLAST,
       SPELL_NO_SPELL
      }
    },

    {  MST_SONJA,
      {
       SPELL_NO_SPELL,
       SPELL_NO_SPELL,
       SPELL_BLINK,
       SPELL_NO_SPELL,
       SPELL_NO_SPELL,
       SPELL_TELEPORT_SELF
      }
    },

    { MST_MENKAURE,
      {
       SPELL_PAIN,
       SPELL_NO_SPELL,
       SPELL_HASTE,
       SPELL_NO_SPELL,
       SPELL_SYMBOL_OF_TORMENT,
       SPELL_NO_SPELL
      }
    },

    { MST_EUSTACHIO,
      {
       SPELL_SUMMON_SMALL_MAMMAL,
       SPELL_SUMMON_MINOR_DEMON,
       SPELL_BLINK,
       SPELL_NO_SPELL,
       SPELL_NO_SPELL,
       SPELL_BLINK
      }
    },

    { MST_ILSUIW,
      {
       SPELL_THROW_ICICLE,
       SPELL_CALL_TIDE,
       SPELL_INVISIBILITY,
       SPELL_BLINK,
       SPELL_WATER_ELEMENTALS,
       SPELL_WATER_ELEMENTALS
      }
    },

    {  MST_PRINCE_RIBBIT,
      {
       SPELL_NO_SPELL,
       SPELL_NO_SPELL,
       SPELL_NO_SPELL,
       SPELL_NO_SPELL,
       SPELL_NO_SPELL,
       SPELL_TELEPORT_SELF
      }
    },

    {  MST_NESSOS,
      {
       SPELL_NO_SPELL,
       SPELL_BLINK_RANGE,
       SPELL_HASTE,
       SPELL_NO_SPELL,
       SPELL_NO_SPELL,
       SPELL_NO_SPELL
      }
    },

    {  MST_KIRKE,
      {
       SPELL_PORKALATOR,
       SPELL_SLOW,
       SPELL_SUMMON_UGLY_THING,
       SPELL_PORKALATOR,
       SPELL_CORONA,
       SPELL_INVISIBILITY
      }
    },

    {  MST_DOWAN,
      {
       SPELL_THROW_FROST,
       SPELL_CORONA,
       SPELL_BLINK,
       SPELL_THROW_FLAME,
       SPELL_HASTE_OTHER,
       SPELL_MINOR_HEALING,
      }
    },

    {  MST_FANNAR,
      {
       SPELL_BOLT_OF_COLD,
       SPELL_OZOCUBUS_REFRIGERATION,
       SPELL_SUMMON_ICE_BEAST,
       SPELL_SUMMON_ICE_BEAST,
       SPELL_OZOCUBUS_REFRIGERATION,
       SPELL_BLINK,
      }
    },

    {  MST_GASTRONOK,
      {
       SPELL_AIRSTRIKE,
       SPELL_SLOW,
       SPELL_SWIFTNESS,
       SPELL_SUMMON_SMALL_MAMMAL,
       SPELL_CANTRIP,
       SPELL_AIRSTRIKE,
      }
    },

    {  MST_MAURICE,
      {
       SPELL_NO_SPELL,
       SPELL_NO_SPELL,
       SPELL_INVISIBILITY,
       SPELL_SWIFTNESS,
       SPELL_BLINK,
       SPELL_TELEPORT_SELF,
      }
    },

    // demon lords
    {  MST_GERYON,
      {
       SPELL_SUMMON_HELL_BEAST,
       SPELL_SUMMON_HELL_BEAST,
       SPELL_NO_SPELL,
       SPELL_SUMMON_HELL_BEAST,
       SPELL_NO_SPELL,
       SPELL_SUMMON_HELL_BEAST
      }
    },

    {  MST_DISPATER,
      {
       SPELL_SUMMON_GREATER_DEMON,
       SPELL_LEHUDIBS_CRYSTAL_SPEAR,
       SPELL_NO_SPELL,
       SPELL_IRON_SHOT,
       SPELL_HELLFIRE,
       SPELL_SUMMON_GREATER_DEMON
      }
    },

    {  MST_ASMODEUS,
      {
       SPELL_BOLT_OF_FIRE,
       SPELL_HELLFIRE,
       SPELL_NO_SPELL,
       SPELL_FIRE_SUMMON,
       SPELL_NO_SPELL,
       SPELL_NO_SPELL
      }
    },

    {  MST_ERESHKIGAL,
      {
       SPELL_BOLT_OF_COLD,
       SPELL_SILENCE,
       SPELL_SUMMON_GREATER_DEMON,
       SPELL_SYMBOL_OF_TORMENT,
       SPELL_PARALYSE,
       SPELL_MAJOR_HEALING
      }
    },

    {  MST_ANTAEUS,
      {
       SPELL_BOLT_OF_COLD,
       SPELL_LIGHTNING_BOLT,
       SPELL_NO_SPELL,
       SPELL_NO_SPELL,
       SPELL_NO_SPELL,
       SPELL_NO_SPELL
      }
    },

    {  MST_MNOLEG,
      {
       SPELL_SUMMON_EYEBALLS,
       SPELL_SMITING,
       SPELL_MALIGN_GATEWAY,
       SPELL_SUMMON_HORRIBLE_THINGS,
       SPELL_SUMMON_HORRIBLE_THINGS,
       SPELL_NO_SPELL
      }
    },

    {  MST_LOM_LOBON,
      {
       SPELL_ICE_STORM,
       SPELL_CONJURE_BALL_LIGHTNING,
       SPELL_MAJOR_HEALING,
       SPELL_TORNADO,
       SPELL_BLINK_RANGE,
       SPELL_TORNADO
      }
    },

    {  MST_CEREBOV,
      {
       SPELL_FIRE_STORM,
       SPELL_IRON_SHOT,
       SPELL_HASTE,
       SPELL_HASTE,
       SPELL_SUMMON_GREATER_DEMON,
       SPELL_HASTE
      }
    },

    {  MST_GLOORX_VLOQ,
      {
       SPELL_POISON_ARROW,
       SPELL_MIASMA_BREATH,
       SPELL_SYMBOL_OF_TORMENT,
       SPELL_BOLT_OF_DRAINING,
       SPELL_DISPEL_UNDEAD,
       SPELL_NO_SPELL
      }
    },

    {  MST_KHUFU,
      {
       SPELL_SUMMON_DEMON,
       SPELL_SMITING,
       SPELL_SMITING,
       SPELL_SYMBOL_OF_TORMENT,
       SPELL_SUMMON_UNDEAD,
       SPELL_TOMB_OF_DOROKLOHE
      }
    },

    {  MST_NIKOLA,
      {
       SPELL_SHOCK,
       SPELL_CHAIN_LIGHTNING,
       SPELL_BLINK,
       SPELL_LIGHTNING_BOLT,
       SPELL_CHAIN_LIGHTNING,
       SPELL_BLINK
      }
    },

    {  MST_DISSOLUTION,
      {
       SPELL_NO_SPELL,
       SPELL_NO_SPELL,
       SPELL_NO_SPELL,
       SPELL_SUMMON_EYEBALLS,
       SPELL_NO_SPELL,
       SPELL_SUMMON_EYEBALLS
      }
    },

    {  MST_AIZUL,
      {
       SPELL_VENOM_BOLT,
       SPELL_SLEEP,
       SPELL_NO_SPELL,
       SPELL_POISON_ARROW,
       SPELL_VENOM_BOLT,
       SPELL_NO_SPELL
      }
    },

    {  MST_EXECUTIONER,
      {
       SPELL_NO_SPELL,
       SPELL_PAIN,
       SPELL_HASTE,
       SPELL_NO_SPELL,
       SPELL_NO_SPELL,
       SPELL_HASTE
      }
    },

    {  MST_IGNACIO,
      {
       SPELL_AGONY,
       SPELL_PAIN,
       SPELL_HASTE,
       SPELL_NO_SPELL,
       SPELL_NO_SPELL,
       SPELL_HASTE
      }
    },

    {  MST_HAROLD,
      {
       SPELL_NO_SPELL,
       SPELL_BOLT_OF_FIRE,
       SPELL_NO_SPELL,
       SPELL_NO_SPELL,
       SPELL_NO_SPELL,
       SPELL_BLINK
      }
    },

    {  MST_MARA,
      {
       SPELL_NO_SPELL,
       SPELL_BOLT_OF_FIRE,
       SPELL_FAKE_MARA_SUMMON,
       SPELL_SUMMON_ILLUSION,
       SPELL_PAIN,
       SPELL_TELEPORT_SELF
      }
    },

    {  MST_MARA_FAKE,
      {
       SPELL_NO_SPELL,
       SPELL_BOLT_OF_FIRE,
       SPELL_NO_SPELL,
       SPELL_NO_SPELL,
       SPELL_PAIN,
       SPELL_TELEPORT_SELF
      }
    },

    {  MST_BORIS,
      {
       SPELL_IRON_SHOT,
       SPELL_BOLT_OF_COLD,
       SPELL_INVISIBILITY,
       SPELL_ANIMATE_DEAD,
       SPELL_IOOD,
       SPELL_INVISIBILITY
      }
    },

    {  MST_FREDERICK,
      {
       SPELL_ISKENDERUNS_MYSTIC_BLAST,
       SPELL_BOLT_OF_COLD,
       SPELL_INVISIBILITY,
       SPELL_NO_SPELL,
       SPELL_IRON_SHOT,
       SPELL_INVISIBILITY
      }
    },

    {  MST_BK_OKAWARU,
      {
       SPELL_NO_SPELL,
       SPELL_NO_SPELL,
       SPELL_MIGHT,
       SPELL_HASTE,
       SPELL_NO_SPELL,
       SPELL_NO_SPELL
      }
    },

    {  MST_SPRIGGAN_DRUID,
      {
       SPELL_SUNRAY,
       SPELL_AWAKEN_FOREST,
       SPELL_HASTE_PLANTS,
       SPELL_DRUIDS_CALL,
       SPELL_HASTE_PLANTS,
       SPELL_MINOR_HEALING
      }
    },

    {  MST_SPRIGGAN_AIR_MAGE,
      {
       SPELL_AIRSTRIKE,
       SPELL_LIGHTNING_BOLT,
       SPELL_CONTROL_WINDS,
       SPELL_SHOCK,
       SPELL_NO_SPELL,
       SPELL_NO_SPELL
      }
    },

    { MST_THE_ENCHANTRESS,
      {
       SPELL_DIMENSION_ANCHOR,
       SPELL_SLOW,
       SPELL_HASTE,
       SPELL_MASS_CONFUSION,
       SPELL_STRIP_RESISTANCE,
       SPELL_INVISIBILITY
      }
    },

    {  MST_HELLEPHANT,
      {
       SPELL_FIRE_BREATH,
       SPELL_NO_SPELL,
       SPELL_BLINK,
       SPELL_FIRE_BREATH,
       SPELL_NO_SPELL,
       SPELL_BLINK
      }
    },

    {  MST_GRINDER,
      {
       SPELL_PAIN,
       SPELL_PARALYSE,
       SPELL_BLINK,
       SPELL_PAIN,
       SPELL_PARALYSE,
       SPELL_BLINK
      }
    },

    {  MST_IRON_ELEMENTAL,
      {
       SPELL_IRON_SHOT,
       SPELL_SLOW,
       SPELL_NO_SPELL,
       SPELL_NO_SPELL,
       SPELL_METAL_SPLINTERS,
       SPELL_NO_SPELL
      }
    },

    {  MST_IRON_GIANT,
      {
       SPELL_IRON_SHOT,
       SPELL_NO_SPELL,
       SPELL_NO_SPELL,
       SPELL_NO_SPELL,
       SPELL_IRON_ELEMENTALS,
       SPELL_NO_SPELL
      }
    },

    {  MST_MENNAS,
      {
       SPELL_NO_SPELL,
       SPELL_CONFUSE,
       SPELL_SILENCE,
       SPELL_NO_SPELL,
       SPELL_MINOR_HEALING,
       SPELL_MINOR_HEALING
      }
    },

    {  MST_NERGALLE,
      {
       SPELL_BOLT_OF_DRAINING,
       SPELL_SUMMON_SPECTRAL_ORCS,
       SPELL_SUMMON_SPECTRAL_ORCS,
       SPELL_DISPEL_UNDEAD,
       SPELL_HASTE_OTHER,
       SPELL_DEATHS_DOOR
      }
    },

    {  MST_JUMPING_SPIDER,
      {
       SPELL_NO_SPELL,
       SPELL_NO_SPELL,
       SPELL_BLINK_CLOSE,
       SPELL_NO_SPELL,
       SPELL_NO_SPELL,
       SPELL_BLINK_AWAY
      }
    },

    {  MST_ORB_SPIDER,
      {
       SPELL_IOOD,
       SPELL_NO_SPELL,
       SPELL_IOOD,
       SPELL_IOOD,
       SPELL_NO_SPELL,
       SPELL_IOOD
      }
    },

    {  MST_PEARL_DRAGON,
      {
       SPELL_HOLY_BREATH,
       SPELL_HOLY_BREATH,
       SPELL_NO_SPELL,
       SPELL_HOLY_BREATH,
       SPELL_HOLY_BREATH,
       SPELL_NO_SPELL
      }
    },

    {  MST_OPHAN,
      {
       SPELL_BOLT_OF_FIRE,
       SPELL_HOLY_FLAMES,
       SPELL_NO_SPELL,
       SPELL_BOLT_OF_FIRE,
       SPELL_HOLY_FLAMES,
       SPELL_NO_SPELL
      }
    },

    {  MST_BOG_BODY,
      {
       SPELL_BOLT_OF_COLD,
       SPELL_SLOW,
       SPELL_NO_SPELL,
       SPELL_BOLT_OF_COLD,
       SPELL_CORPSE_ROT,
       SPELL_NO_SPELL
      }
    },

    {  MST_JORY,
      {
       SPELL_LEHUDIBS_CRYSTAL_SPEAR,
       SPELL_MESMERISE,
       SPELL_BLINK_CLOSE,
       SPELL_NO_SPELL,
       SPELL_NO_SPELL,
       SPELL_VAMPIRIC_DRAINING,
      }
    },

    {  MST_SHEDU,
      {
       SPELL_HEAL_OTHER,
       SPELL_NO_SPELL,
       SPELL_HEAL_OTHER,
       SPELL_NO_SPELL,
       SPELL_NO_SPELL,
       SPELL_NO_SPELL,
      }
    },

    {  MST_EIDOLON,
      {
       SPELL_MELEE,
       SPELL_BOLT_OF_DRAINING,
       SPELL_NO_SPELL,
       SPELL_CAUSE_FEAR,
       SPELL_NO_SPELL,
       SPELL_NO_SPELL,
      }
    },

    {  MST_BASILISK,
      {
       SPELL_NO_SPELL,
       SPELL_PETRIFY,
       SPELL_NO_SPELL,
       SPELL_NO_SPELL,
       SPELL_NO_SPELL,
       SPELL_NO_SPELL,
      }
    },

    {  MST_CATOBLEPAS,
      {
       SPELL_PETRIFYING_CLOUD,
       SPELL_PETRIFYING_CLOUD,
       SPELL_NO_SPELL,
       SPELL_NO_SPELL,
       SPELL_NO_SPELL,
       SPELL_NO_SPELL
      }
    },

    {  MST_SHADOW_DEMON,
      {
       SPELL_NO_SPELL,
       SPELL_NO_SPELL,
       SPELL_NO_SPELL,
       SPELL_SHADOW_CREATURES,
       SPELL_SUMMON_DEMON,
       SPELL_NO_SPELL
      }
    },

    {  MST_SILVER_STAR,
      {
       SPELL_HOLY_LIGHT,
       SPELL_HOLY_LIGHT,
       SPELL_NO_SPELL,
       SPELL_NO_SPELL,
       SPELL_SILVER_BLAST,
       SPELL_SILVER_BLAST
      }
    },

    {  MST_GNOLL_SHAMAN,
      {
       SPELL_CORONA,
       SPELL_NO_SPELL,
       SPELL_HEAL_OTHER,
       SPELL_HASTE_OTHER,
       SPELL_HEAL_OTHER,
       SPELL_MINOR_HEALING
      }
    },

    {  MST_ARACHNE,
      {
       SPELL_ENSNARE,
       SPELL_POISON_ARROW,
       SPELL_BLINK,
       SPELL_ENSNARE,
       SPELL_VENOM_BOLT,
       SPELL_ENSNARE
      }
    },

    {  MST_HELLBINDER,
      {
       SPELL_SUMMON_MINOR_DEMON,
       SPELL_SUMMON_DEMON,
       SPELL_HASTE,
       SPELL_HELLFIRE,
       SPELL_BLINK_AWAY,
       SPELL_NO_SPELL
      }
    },

    {  MST_CLOUD_MAGE,
      {
       SPELL_MEPHITIC_CLOUD,
       SPELL_FREEZING_CLOUD,
       SPELL_POISONOUS_CLOUD,
       SPELL_AIRSTRIKE,
       SPELL_BLINK_RANGE,
       SPELL_BLINK_RANGE
      }
    },

    {  MST_SOUL_EATER,
      {
       SPELL_DRAIN_LIFE,
       SPELL_MELEE,
       SPELL_NO_SPELL,
       SPELL_NO_SPELL,
       SPELL_NO_SPELL,
       SPELL_NO_SPELL
      }
    },

    {  MST_WRETCHED_STAR,
      {
       SPELL_ISKENDERUNS_MYSTIC_BLAST,
       SPELL_ISKENDERUNS_MYSTIC_BLAST,
       SPELL_NO_SPELL,
       SPELL_NO_SPELL,
       SPELL_NO_SPELL,
       SPELL_NO_SPELL
      }
    },

    {  MST_TENTACLED_STARSPAWN,
      {
       SPELL_CREATE_TENTACLES,
       SPELL_CREATE_TENTACLES,
       SPELL_CREATE_TENTACLES,
       SPELL_CREATE_TENTACLES,
       SPELL_CREATE_TENTACLES,
       SPELL_NO_SPELL
      }
    },

    {  MST_FRANCES,
      {
       SPELL_THROW_ICICLE,
       SPELL_SUMMON_DEMON,
       SPELL_HASTE,
       SPELL_IRON_SHOT,
       SPELL_SUMMON_DEMON,
       SPELL_HASTE
      }
    },

    {  MST_THRASHING_HORROR,
      {
       SPELL_NO_SPELL,
       SPELL_NO_SPELL,
       SPELL_NO_SPELL,
       SPELL_NO_SPELL,
       SPELL_NO_SPELL,
       SPELL_MIGHT
      }
    },

    {  MST_JORGRUN,
      {
       SPELL_LRD,
       SPELL_PETRIFY,
       SPELL_NO_SPELL,
       SPELL_SHATTER,
       SPELL_DIG,
       SPELL_NO_SPELL
      }
    },

    {  MST_DEEP_TROLL_EARTH_MAGE,
      {
       SPELL_LRD,
       SPELL_NO_SPELL,
       SPELL_NO_SPELL,
       SPELL_NO_SPELL,
       SPELL_DIG,
       SPELL_NO_SPELL,
      }
    },

    {  MST_DEEP_TROLL_SHAMAN,
      {
       SPELL_NO_SPELL,
       SPELL_NO_SPELL,
       SPELL_NO_SPELL,
       SPELL_HASTE_OTHER,
       SPELL_MIGHT_OTHER,
       SPELL_MINOR_HEALING,
      }
    },

    {  MST_VAULT_SENTINEL,
      {
       SPELL_SENTINEL_MARK,
       SPELL_SENTINEL_MARK,
       SPELL_NO_SPELL,
       SPELL_SENTINEL_MARK,
       SPELL_NO_SPELL,
       SPELL_NO_SPELL,
      }
    },

    {  MST_IRONBRAND_CONVOKER,
      {
       SPELL_MIGHT_OTHER,
       SPELL_MIGHT_OTHER,
       SPELL_NO_SPELL,
       SPELL_WORD_OF_RECALL,
       SPELL_WORD_OF_RECALL,
       SPELL_NO_SPELL,
      }
    },

    {  MST_IRONHEART_PRESERVER,
      {
       SPELL_NO_SPELL,
       SPELL_NO_SPELL,
       SPELL_MINOR_HEALING,
       SPELL_INJURY_BOND,
       SPELL_NO_SPELL,
       SPELL_MINOR_HEALING,
      }
    },

    {  MST_TEST_SPAWNER,
      {
       SPELL_SHADOW_CREATURES,
       SPELL_SHADOW_CREATURES,
       SPELL_SHADOW_CREATURES,
       SPELL_SHADOW_CREATURES,
       SPELL_SHADOW_CREATURES,
       SPELL_SHADOW_CREATURES
      }
    },

    {  MST_ANCIENT_CHAMPION_I,
      {
       SPELL_IRON_SHOT,
       SPELL_NO_SPELL,
       SPELL_HASTE,
       SPELL_PAIN,
       SPELL_NO_SPELL,
       SPELL_NO_SPELL
      }
    },

    {  MST_ANCIENT_CHAMPION_II,
      {
       SPELL_BOLT_OF_DRAINING,
       SPELL_NO_SPELL,
       SPELL_HASTE,
       SPELL_STONE_ARROW,
       SPELL_NO_SPELL,
       SPELL_NO_SPELL
      }
    },

    {  MST_ANCIENT_CHAMPION_III,
      {
       SPELL_VENOM_BOLT,
       SPELL_NO_SPELL,
       SPELL_ANIMATE_DEAD,
       SPELL_HAUNT,
       SPELL_NO_SPELL,
       SPELL_NO_SPELL
      }
    },

    {  MST_ANCIENT_CHAMPION_IV,
      {
       SPELL_ISKENDERUNS_MYSTIC_BLAST,
       SPELL_SLOW,
       SPELL_HASTE,
       SPELL_NO_SPELL,
       SPELL_NO_SPELL,
       SPELL_NO_SPELL
      }
    },

    {  MST_REVENANT,
      {
       SPELL_GHOSTLY_FIREBALL,
       SPELL_GHOSTLY_FLAMES,
       SPELL_NO_SPELL,
       SPELL_DISPEL_UNDEAD,
       SPELL_NO_SPELL,
       SPELL_BLINK_AWAY
      }
    },

    {  MST_DRYAD,
      {
       SPELL_AWAKEN_VINES,
       SPELL_AWAKEN_VINES,
       SPELL_NO_SPELL,
       SPELL_AWAKEN_FOREST,
       SPELL_AWAKEN_FOREST,
       SPELL_MINOR_HEALING
      }
    },

    {  MST_FAUN_I,
      {
       SPELL_CORONA,
       SPELL_NO_SPELL,
       SPELL_SLOW,
       SPELL_SLOW,
       SPELL_MELEE,
       SPELL_NO_SPELL
      }
    },

    {  MST_FAUN_II,
      {
       SPELL_CORONA,
       SPELL_NO_SPELL,
       SPELL_SLOW,
       SPELL_MELEE,
       SPELL_MELEE,
       SPELL_NO_SPELL
      }
    },

    {  MST_FAUN_III,
      {
       SPELL_CORONA,
       SPELL_NO_SPELL,
       SPELL_MELEE,
       SPELL_MELEE,
       SPELL_CONFUSE,
       SPELL_NO_SPELL
      }
    },

    {  MST_SATYR,
      {
       SPELL_MELEE,
       SPELL_NO_SPELL,
       SPELL_CAUSE_FEAR,
       SPELL_CAUSE_FEAR,
       SPELL_SLEEP,
       SPELL_NO_SPELL
      }
    },

    {  MST_TENGU_CONJURER_I,
      {
       SPELL_FORCE_LANCE,
       SPELL_ISKENDERUNS_MYSTIC_BLAST,
       SPELL_BATTLESPHERE,
       SPELL_ISKENDERUNS_MYSTIC_BLAST,
       SPELL_BATTLESPHERE,
       SPELL_BLINK
      }
    },

    {  MST_TENGU_CONJURER_II,
      {
       SPELL_THROW_FLAME,
       SPELL_BOLT_OF_MAGMA,
       SPELL_BATTLESPHERE,
       SPELL_BOLT_OF_MAGMA,
       SPELL_BATTLESPHERE,
       SPELL_BLINK
      }
    },

    {  MST_TENGU_CONJURER_III,
      {
       SPELL_SHOCK,
       SPELL_LIGHTNING_BOLT,
       SPELL_BATTLESPHERE,
       SPELL_LIGHTNING_BOLT,
       SPELL_BATTLESPHERE,
       SPELL_BLINK
      }
    },

    {  MST_TENGU_CONJURER_IV,
      {
       SPELL_MEPHITIC_CLOUD,
       SPELL_VENOM_BOLT,
       SPELL_BATTLESPHERE,
       SPELL_VENOM_BOLT,
       SPELL_BATTLESPHERE,
       SPELL_BLINK
      }
    },

    {  MST_TENGU_REAVER_I,
      {
       SPELL_LIGHTNING_BOLT,
       SPELL_LIGHTNING_BOLT,
       SPELL_BATTLESPHERE,
       SPELL_FREEZING_CLOUD,
       SPELL_BATTLESPHERE,
       SPELL_NO_SPELL
      }
    },

    {  MST_TENGU_REAVER_II,
      {
       SPELL_BOLT_OF_MAGMA,
       SPELL_NO_SPELL,
       SPELL_BATTLESPHERE,
       SPELL_FIREBALL,
       SPELL_BATTLESPHERE,
       SPELL_NO_SPELL
      }
    },

    {  MST_TENGU_REAVER_III,
      {
       SPELL_VENOM_BOLT,
       SPELL_VENOM_BOLT,
       SPELL_BATTLESPHERE,
       SPELL_POISONOUS_CLOUD,
       SPELL_BATTLESPHERE,
       SPELL_NO_SPELL
      }
    },

    {  MST_SPRIGGAN_ENCHANTER,
      {
       SPELL_SLEEP,
       SPELL_SLEEP,
       SPELL_INVISIBILITY,
       SPELL_NO_SPELL,
       SPELL_STRIP_RESISTANCE,
       SPELL_NO_SPELL
      }
    },

    {  MST_SOJOBO,
      {
       SPELL_LIGHTNING_BOLT,
       SPELL_NO_SPELL,
       SPELL_WIND_BLAST,
       SPELL_AIRSTRIKE,
       SPELL_AIR_ELEMENTALS,
       SPELL_WIND_BLAST
      }
    },

    {  MST_WIND_DRAKE,
      {
       SPELL_AIRSTRIKE,
       SPELL_MELEE,
       SPELL_NO_SPELL,
       SPELL_AIRSTRIKE,
       SPELL_MELEE,
       SPELL_NO_SPELL
      }
    },

    {  MST_FORMICID_VENOM_MAGE,
      {
       SPELL_VENOM_BOLT,
       SPELL_POISON_ARROW,
       SPELL_CANTRIP,
       SPELL_STONE_ARROW,
       SPELL_NO_SPELL,
       SPELL_NO_SPELL,
      }
    },

    {  MST_THORN_HUNTER,
      {
       SPELL_THORN_VOLLEY,
       SPELL_THORN_VOLLEY,
       SPELL_NO_SPELL,
       SPELL_WALL_OF_BRAMBLES,
       SPELL_NO_SPELL,
       SPELL_NO_SPELL
      }
    },

    {  MST_WATER_NYMPH,
      {
       SPELL_WATERSTRIKE,
       SPELL_WATERSTRIKE,
       SPELL_NO_SPELL,
       SPELL_WATERSTRIKE,
       SPELL_WATERSTRIKE,
       SPELL_NO_SPELL
      }
    },

    {  MST_THORN_LOTUS,
      {
       SPELL_THORN_VOLLEY,
       SPELL_THORN_VOLLEY,
       SPELL_NO_SPELL,
       SPELL_THORN_VOLLEY,
       SPELL_THORN_VOLLEY,
       SPELL_NO_SPELL
      }
    },

    {  MST_VAPOUR,
      {
       SPELL_LIGHTNING_BOLT,
       SPELL_LIGHTNING_BOLT,
       SPELL_MELEE,
       SPELL_LIGHTNING_BOLT,
       SPELL_NO_SPELL,
       SPELL_NO_SPELL
      }
    },

    {  MST_DRACONIAN_ZEALOT,
      {
       SPELL_SUMMON_DEMON,
       SPELL_HELLFIRE_BURST,
       SPELL_MINOR_HEALING,
       SPELL_SMITING,
       SPELL_ANIMATE_DEAD,
       SPELL_MINOR_HEALING
      }
    },

    {  MST_DEEP_ELF_MAGE_I,
      {
       SPELL_FREEZE,
       SPELL_THROW_ICICLE,
       SPELL_FREEZE,
       SPELL_SUMMON_ICE_BEAST,
       SPELL_THROW_ICICLE,
       SPELL_NO_SPELL
      }
    },

    {  MST_DEEP_ELF_MAGE_II,
      {
       SPELL_BOLT_OF_MAGMA,
       SPELL_STONE_ARROW,
       SPELL_NO_SPELL,
       SPELL_NO_SPELL,
       SPELL_STONE_ARROW,
       SPELL_NO_SPELL
      }
    },

    {  MST_DEEP_ELF_MAGE_III,
      {
       SPELL_ISKENDERUNS_MYSTIC_BLAST,
       SPELL_SLOW,
       SPELL_NO_SPELL,
       SPELL_VENOM_BOLT,
       SPELL_BLINK,
       SPELL_BLINK
      }
    },

    {  MST_DEEP_ELF_MAGE_IV,
      {
       SPELL_FLAME_TONGUE,
       SPELL_STICKY_FLAME_RANGE,
       SPELL_FIREBALL,
       SPELL_FIREBALL,
       SPELL_THROW_FLAME,
       SPELL_NO_SPELL
      }
    },

    {  MST_DEEP_ELF_MAGE_V,
      {
       SPELL_MAGIC_DART,
       SPELL_FORCE_LANCE,
       SPELL_BATTLESPHERE,
       SPELL_ISKENDERUNS_MYSTIC_BLAST,
       SPELL_BATTLESPHERE,
       SPELL_NO_SPELL
      }
    },

    {  MST_IGNIS,
      {
       SPELL_CORONA,
       SPELL_NO_SPELL,
       SPELL_NO_SPELL,
       SPELL_NO_SPELL,
       SPELL_NO_SPELL,
       SPELL_NO_SPELL
      }
    },

    {  MST_RAIJU,
      {
       SPELL_BLINKBOLT,
       SPELL_NO_SPELL,
       SPELL_NO_SPELL,
       SPELL_NO_SPELL,
       SPELL_NO_SPELL,
       SPELL_NO_SPELL
      }
    },

    {  MST_OGRE_MAGE_I,
      {
       SPELL_HASTE_OTHER,
       SPELL_PARALYSE,
       SPELL_HASTE,
       SPELL_LIGHTNING_BOLT,
       SPELL_CONFUSE,
       SPELL_TELEPORT_SELF
      }
    },

    {  MST_OGRE_MAGE_II,
      {
       SPELL_HASTE_OTHER,
       SPELL_ISKENDERUNS_MYSTIC_BLAST,
       SPELL_INVISIBILITY,
       SPELL_CONFUSE,
       SPELL_SLOW,
       SPELL_TELEPORT_SELF
      }
    },

    {  MST_OGRE_MAGE_III,
      {
       SPELL_HASTE_OTHER,
       SPELL_LEHUDIBS_CRYSTAL_SPEAR,
       SPELL_BLINK,
       SPELL_BOLT_OF_FIRE,
       SPELL_BOLT_OF_COLD,
       SPELL_MINOR_HEALING
      }
    },

    {  MST_OGRE_MAGE_IV,
      {
       SPELL_HASTE_OTHER,
       SPELL_STING,
       SPELL_BLINK,
       SPELL_LIGHTNING_BOLT,
       SPELL_BANISHMENT,
       SPELL_MINOR_HEALING
      }
    },

    {  MST_OGRE_MAGE_V,
      {
       SPELL_HASTE_OTHER,
       SPELL_THROW_FLAME,
       SPELL_INVISIBILITY,
       SPELL_TELEPORT_OTHER,
       SPELL_FIREBALL,
       SPELL_TELEPORT_OTHER
      }
    },

<<<<<<< HEAD
    {  MST_NAGA_ENCHANTER,
      {
       SPELL_NO_SPELL,
       SPELL_CONFUSE,
       SPELL_HASTE,
       SPELL_INVISIBILITY_OTHER,
       SPELL_HASTE_OTHER,
=======
    {  MST_WORLDBINDER,
      {
       SPELL_FORCEFUL_INVITATION,
       SPELL_FORCEFUL_INVITATION,
       SPELL_NO_SPELL,
       SPELL_FORCEFUL_INVITATION,
       SPELL_FORCEFUL_INVITATION,
>>>>>>> 1437299f
       SPELL_NO_SPELL
      }
    },

<<<<<<< HEAD
    {  MST_NAGA_SNIPER,
      {
       SPELL_PORTAL_PROJECTILE,
       SPELL_PORTAL_PROJECTILE,
       SPELL_NO_SPELL,
       SPELL_NO_SPELL,
       SPELL_NO_SPELL,
=======
    {  MST_DEMONSPAWN_BLOOD_SAINT,
      {
       SPELL_LEGENDARY_DESTRUCTION,
       SPELL_MELEE,
       SPELL_EPHEMERAL_INFUSION,
       SPELL_LEGENDARY_DESTRUCTION,
       SPELL_MELEE,
       SPELL_EPHEMERAL_INFUSION
      }
    },

    {  MST_DEMONSPAWN_CORRUPTER,
      {
       SPELL_PLANEREND,
       SPELL_CORRUPT_BODY,
       SPELL_NO_SPELL,
       SPELL_PLANEREND,
       SPELL_CORRUPT_BODY,
>>>>>>> 1437299f
       SPELL_NO_SPELL
      }
    },

<<<<<<< HEAD
    {  MST_NAGA_RITUALIST,
      {
       SPELL_FORCE_LANCE,
       SPELL_OLGREBS_TOXIC_RADIANCE,
       SPELL_OLGREBS_TOXIC_RADIANCE,
       SPELL_VIRULENCE,
       SPELL_VIRULENCE,
=======
    {  MST_DEMONSPAWN_CHAOS_CHAMPION,
      {
       SPELL_REARRANGE_PIECES,
       SPELL_CHAOTIC_MIRROR,
       SPELL_NO_SPELL,
       SPELL_REARRANGE_PIECES,
       SPELL_CHAOTIC_MIRROR,
>>>>>>> 1437299f
       SPELL_NO_SPELL
      }
    },

<<<<<<< HEAD
    {  MST_SALAMANDER_MYSTIC,
      {
       SPELL_ISKENDERUNS_MYSTIC_BLAST,
       SPELL_BOLT_OF_MAGMA,
       SPELL_NO_SPELL,
       SPELL_HASTE_OTHER,
       SPELL_IGNITE_POISON_SINGLE,
=======
    {  MST_DEMONSPAWN_BLACK_SUN,
      {
       SPELL_BOLT_OF_DRAINING,
       SPELL_MALIGN_OFFERING,
       SPELL_BLACK_MARK,
       SPELL_BLACK_MARK,
       SPELL_DISPEL_UNDEAD,
       SPELL_DEATHS_DOOR
      }
    },

    {  MST_DEMONSPAWN_WARMONGER,
      {
       SPELL_MELEE, // heh
       SPELL_SAP_MAGIC,
       SPELL_GRAND_AVATAR,
       SPELL_NO_SPELL,
       SPELL_NO_SPELL,
>>>>>>> 1437299f
       SPELL_NO_SPELL
      }
    },
#endif<|MERGE_RESOLUTION|>--- conflicted
+++ resolved
@@ -2301,7 +2301,6 @@
       }
     },
 
-<<<<<<< HEAD
     {  MST_NAGA_ENCHANTER,
       {
        SPELL_NO_SPELL,
@@ -2309,7 +2308,43 @@
        SPELL_HASTE,
        SPELL_INVISIBILITY_OTHER,
        SPELL_HASTE_OTHER,
-=======
+       SPELL_NO_SPELL
+      }
+    },
+
+    {  MST_NAGA_SNIPER,
+      {
+       SPELL_PORTAL_PROJECTILE,
+       SPELL_PORTAL_PROJECTILE,
+       SPELL_NO_SPELL,
+       SPELL_NO_SPELL,
+       SPELL_NO_SPELL,
+       SPELL_NO_SPELL
+      }
+    },
+
+    {  MST_NAGA_RITUALIST,
+      {
+       SPELL_FORCE_LANCE,
+       SPELL_OLGREBS_TOXIC_RADIANCE,
+       SPELL_OLGREBS_TOXIC_RADIANCE,
+       SPELL_VIRULENCE,
+       SPELL_VIRULENCE,
+       SPELL_NO_SPELL
+      }
+    },
+
+    {  MST_SALAMANDER_MYSTIC,
+      {
+       SPELL_ISKENDERUNS_MYSTIC_BLAST,
+       SPELL_BOLT_OF_MAGMA,
+       SPELL_NO_SPELL,
+       SPELL_HASTE_OTHER,
+       SPELL_IGNITE_POISON_SINGLE,
+       SPELL_NO_SPELL
+      }
+    },
+
     {  MST_WORLDBINDER,
       {
        SPELL_FORCEFUL_INVITATION,
@@ -2317,20 +2352,10 @@
        SPELL_NO_SPELL,
        SPELL_FORCEFUL_INVITATION,
        SPELL_FORCEFUL_INVITATION,
->>>>>>> 1437299f
-       SPELL_NO_SPELL
-      }
-    },
-
-<<<<<<< HEAD
-    {  MST_NAGA_SNIPER,
-      {
-       SPELL_PORTAL_PROJECTILE,
-       SPELL_PORTAL_PROJECTILE,
-       SPELL_NO_SPELL,
-       SPELL_NO_SPELL,
-       SPELL_NO_SPELL,
-=======
+       SPELL_NO_SPELL
+      }
+    },
+
     {  MST_DEMONSPAWN_BLOOD_SAINT,
       {
        SPELL_LEGENDARY_DESTRUCTION,
@@ -2349,20 +2374,10 @@
        SPELL_NO_SPELL,
        SPELL_PLANEREND,
        SPELL_CORRUPT_BODY,
->>>>>>> 1437299f
-       SPELL_NO_SPELL
-      }
-    },
-
-<<<<<<< HEAD
-    {  MST_NAGA_RITUALIST,
-      {
-       SPELL_FORCE_LANCE,
-       SPELL_OLGREBS_TOXIC_RADIANCE,
-       SPELL_OLGREBS_TOXIC_RADIANCE,
-       SPELL_VIRULENCE,
-       SPELL_VIRULENCE,
-=======
+       SPELL_NO_SPELL
+      }
+    },
+
     {  MST_DEMONSPAWN_CHAOS_CHAMPION,
       {
        SPELL_REARRANGE_PIECES,
@@ -2370,20 +2385,10 @@
        SPELL_NO_SPELL,
        SPELL_REARRANGE_PIECES,
        SPELL_CHAOTIC_MIRROR,
->>>>>>> 1437299f
-       SPELL_NO_SPELL
-      }
-    },
-
-<<<<<<< HEAD
-    {  MST_SALAMANDER_MYSTIC,
-      {
-       SPELL_ISKENDERUNS_MYSTIC_BLAST,
-       SPELL_BOLT_OF_MAGMA,
-       SPELL_NO_SPELL,
-       SPELL_HASTE_OTHER,
-       SPELL_IGNITE_POISON_SINGLE,
-=======
+       SPELL_NO_SPELL
+      }
+    },
+
     {  MST_DEMONSPAWN_BLACK_SUN,
       {
        SPELL_BOLT_OF_DRAINING,
@@ -2402,7 +2407,6 @@
        SPELL_GRAND_AVATAR,
        SPELL_NO_SPELL,
        SPELL_NO_SPELL,
->>>>>>> 1437299f
        SPELL_NO_SPELL
       }
     },
