#include "AppHdr.h"

#include "map_knowledge.h"

#include "coordit.h"
#include "dgn-overview.h"
#include "dgnevent.h"
#include "directn.h"
#include "env.h"
#include "feature.h"
#include "los.h"
#include "mon-util.h"
#include "notes.h"
#include "options.h"
#include "show.h"
#include "showsymb.h"
#include "terrain.h"
#ifdef USE_TILE
 #include "tilepick.h"
 #include "tileview.h"
#endif
#include "view.h"

void map_knowledge_forget_mons(const coord_def& c)
{
    if (!env.map_knowledge(c).detected_monster())
        return;

    env.map_knowledge(c).clear_monster();
}

// Used to mark dug out areas, unset when terrain is seen or mapped again.
void set_terrain_changed(int x, int y)
{
    const coord_def p = coord_def(x, y);
    env.map_knowledge[x][y].flags |= MAP_CHANGED_FLAG;

    dungeon_events.fire_position_event(DET_FEAT_CHANGE, p);

    los_terrain_changed(p);

    for (orth_adjacent_iterator ai(p); ai; ++ai)
        if (actor *act = actor_at(*ai))
            act->check_clinging(false, feat_is_door(grd(p)));
}

void set_terrain_mapped(int x, int y)
{
    const coord_def gc(x, y);
    map_cell* cell = &env.map_knowledge(gc);
    cell->flags &= (~MAP_CHANGED_FLAG);
    cell->flags |= MAP_MAGIC_MAPPED_FLAG;
#ifdef USE_TILE
    tiles.update_minimap(gc);
#endif
}

int count_detected_mons()
{
    int count = 0;
    for (rectangle_iterator ri(BOUNDARY_BORDER - 1); ri; ++ri)
    {
        // Don't expose new dug out areas:
        // Note: assumptions are being made here about how
        // terrain can change (eg it used to be solid, and
        // thus monster/item free).
        if (env.map_knowledge(*ri).changed())
            continue;

        if (env.map_knowledge(*ri).detected_monster())
            count++;
    }

    return (count);
}

void clear_map(bool clear_detected_items, bool clear_detected_monsters)
{
    for (rectangle_iterator ri(BOUNDARY_BORDER - 1); ri; ++ri)
    {
        const coord_def p = *ri;
        map_cell& cell = env.map_knowledge(p);
        if (!cell.known() || cell.visible())
            continue;

        if (!clear_detected_items || !cell.detected_item())
            cell.clear_item();

        if ((!clear_detected_monsters || !cell.detected_monster())
            && !mons_class_is_stationary(cell.monster()))
        {
            cell.clear_monster();
#ifdef USE_TILE
            tile_clear_monster(p);
#endif
        }
    }
}

static void _automap_from(int x, int y, int mutated)
{
    if (mutated)
    {
        magic_mapping(8 * mutated,
                      you.religion == GOD_ASHENZARI ? 25 + you.piety / 8 : 25,
                      true, you.religion == GOD_ASHENZARI,
                      true, coord_def(x,y));
    }
}

static int _map_quality()
{
    int passive = player_mutation_level(MUT_PASSIVE_MAPPING);
    // the explanation of this 51 vs max_piety of 200 is left as
    // an exercise to the reader
    if (you.religion == GOD_ASHENZARI && !player_under_penance())
        passive = std::max(passive, you.piety / 51);
    return passive;
}

void reautomap_level()
{
    int passive = _map_quality();

    for (int x = X_BOUND_1; x <= X_BOUND_2; ++x)
        for (int y = Y_BOUND_1; y <= Y_BOUND_2; ++y)
            if (env.map_knowledge[x][y].flags & MAP_SEEN_FLAG)
                _automap_from(x, y, passive);
}

void set_terrain_seen(int x, int y)
{
    const dungeon_feature_type feat = grd[x][y];
    map_cell* cell = &env.map_knowledge[x][y];

    // First time we've seen a notable feature.
    if (!(cell->flags & MAP_SEEN_FLAG))
    {
        _automap_from(x, y, _map_quality());

        if (!is_boring_terrain(feat))
        {
            coord_def pos(x, y);
<<<<<<< HEAD
            std::string desc =
                feature_description(pos, false, DESC_A);

=======
            std::string desc = feature_description(pos, false, DESC_NOCAP_A);
>>>>>>> 5efc2ebb
            take_note(Note(NOTE_SEEN_FEAT, 0, 0, desc.c_str()));
        }
    }

    cell->flags &= (~MAP_CHANGED_FLAG);
    cell->flags |= MAP_SEEN_FLAG;

#ifdef USE_TILE
    coord_def pos(x, y);
    tiles.update_minimap(pos);
#endif
}

void set_terrain_visible(const coord_def &c)
{
    map_cell* cell = &env.map_knowledge(c);
    set_terrain_seen(c);
    if (!(cell->flags & MAP_VISIBLE_FLAG))
    {
        cell->flags |= MAP_VISIBLE_FLAG;
        env.visible.insert(c);
    }
    cell->flags &=~ (MAP_DETECTED_MONSTER | MAP_DETECTED_ITEM);
}

void clear_terrain_visibility()
{
    for (std::set<coord_def>::iterator i = env.visible.begin(); i != env.visible.end(); ++i)
        env.map_knowledge(*i).flags &=~ MAP_VISIBLE_FLAG;
    env.visible.clear();
}

void map_cell::set_detected_item()
{
    clear_item();
    flags |= MAP_DETECTED_ITEM;
    _item = new item_info();
    _item->base_type = OBJ_DETECTED;
    _item->colour    = Options.detected_item_colour;
}<|MERGE_RESOLUTION|>--- conflicted
+++ resolved
@@ -141,13 +141,7 @@
         if (!is_boring_terrain(feat))
         {
             coord_def pos(x, y);
-<<<<<<< HEAD
-            std::string desc =
-                feature_description(pos, false, DESC_A);
-
-=======
-            std::string desc = feature_description(pos, false, DESC_NOCAP_A);
->>>>>>> 5efc2ebb
+            std::string desc = feature_description(pos, false, DESC_A);
             take_note(Note(NOTE_SEEN_FEAT, 0, 0, desc.c_str()));
         }
     }
