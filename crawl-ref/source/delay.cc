/**
 * @file
 * @brief Functions for handling multi-turn actions.
**/

#include "AppHdr.h"

#include "externs.h"
#include "options.h"

#include <stdio.h>
#include <string.h>

#include "abl-show.h"
#include "artefact.h"
#include "clua.h"
#include "command.h"
#include "coord.h"
#include "coordit.h"
#include "database.h"
#include "delay.h"
#include "describe.h"
#include "directn.h"
#include "exercise.h"
#include "enum.h"
#include "fprop.h"
#include "exclude.h"
#include "food.h"
#include "godabil.h"
#include "godpassive.h"
#include "invent.h"
#include "items.h"
#include "itemname.h"
#include "itemprop.h"
#include "item_use.h"
#include "macro.h"
#include "message.h"
#include "misc.h"
#include "mon-behv.h"
#include "mon-stuff.h"
#include "mon-util.h"
#include "notes.h"
#include "ouch.h"
#include "output.h"
#include "player.h"
#include "player-equip.h"
#include "random.h"
#include "religion.h"
#include "godconduct.h"
#include "shout.h"
#include "spl-other.h"
#include "spl-util.h"
#include "spl-selfench.h"
#include "stairs.h"
#include "stash.h"
#include "state.h"
#include "stuff.h"
#include "env.h"
#include "transform.h"
#include "travel.h"
#include "hints.h"
#include "view.h"
#include "xom.h"

extern std::vector<SelItem> items_for_multidrop;

class interrupt_block
{
public:
    interrupt_block() { ++interrupts_blocked; }
    ~interrupt_block() { --interrupts_blocked; }

    static bool blocked() { return interrupts_blocked > 0; }
private:
    static int interrupts_blocked;
};

int interrupt_block::interrupts_blocked = 0;

static void _xom_check_corpse_waste();
static void _handle_run_delays(const delay_queue_item &delay);
static void _handle_macro_delay();
static void _finish_delay(const delay_queue_item &delay);
static const char *_activity_interrupt_name(activity_interrupt_type ai);

static int _zin_recite_to_monsters(coord_def where, int prayertype, int, actor *)
{
    ASSERT(prayertype >= 0 && prayertype < NUM_RECITE_TYPES);
    return (zin_recite_to_single_monster(where, (recite_type)prayertype));
}

static std::string _get_zin_recite_speech(int trits[], size_t len, int prayertype, int step)
{
    const std::string str = zin_recite_text(trits, len, prayertype, step);

    if (str.empty())
    {
        // In case nothing is found.
        return ("mumble mumble buggy mumble");
    }
    return (str);
}

// Returns true if this delay can act as a parent to other delays, i.e. if
// other delays can be spawned while this delay is running. If is_parent_delay
// returns true, new delays will be pushed immediately to the front of the
// delay in question, rather than at the end of the queue.
static bool _is_parent_delay(delay_type delay)
{
    // Interlevel travel can do upstairs/downstairs delays.
    // Lua macros can in theory perform any of the other delays,
    // including travel; in practise travel still assumes there can be
    // no parent delay.
    return (delay_is_run(delay)
            || delay == DELAY_MACRO
            || delay == DELAY_MULTIDROP);
}

static int _push_delay(const delay_queue_item &delay)
{
    for (delay_queue_type::iterator i = you.delay_queue.begin();
         i != you.delay_queue.end(); ++i)
    {
        if (_is_parent_delay(i->type))
        {
            size_t pos = i - you.delay_queue.begin();
            you.delay_queue.insert(i, delay);
            return (pos);
        }
    }
    you.delay_queue.push_back(delay);
    return (you.delay_queue.size() - 1);
}

static void _pop_delay()
{
    if (!you.delay_queue.empty())
        you.delay_queue.erase(you.delay_queue.begin());
}

static int delays_cleared[NUM_DELAYS];
static int cleared_delays_parm1[NUM_DELAYS];

static void _clear_pending_delays()
{
    memset(delays_cleared, 0, sizeof(delays_cleared));
    memset(cleared_delays_parm1, 0, sizeof(cleared_delays_parm1));

    while (you.delay_queue.size() > 1)
    {
        const delay_queue_item delay =
            you.delay_queue[you.delay_queue.size() - 1];

        delays_cleared[delay.type]++;
        cleared_delays_parm1[delay.type] = delay.parm1;

        you.delay_queue.pop_back();

        if (delay_is_run(delay.type) && you.running)
            stop_running();
    }
}

void start_delay(delay_type type, int turns, int parm1, int parm2, int parm3)
{
    ASSERT(!crawl_state.game_is_arena());

    if (type == DELAY_MEMORISE && already_learning_spell(parm1))
        return;

    delay_queue_item delay;

    delay.type     = type;
    delay.duration = turns;
    delay.parm1    = parm1;
    delay.parm2    = parm2;
    delay.parm3    = parm3;
    delay.started  = false;

    // Paranoia
    if (type == DELAY_WEAPON_SWAP)
        you.attribute[ATTR_WEAPON_SWAP_INTERRUPTED] = 0;

    // Handle zero-turn delays (possible with butchering).
    if (turns == 0)
    {
        delay.started = true;
        // Don't issue startup message.
        if (_push_delay(delay) == 0)
            _finish_delay(delay);
        return;
    }
    _push_delay(delay);
}

static void _maybe_interrupt_swap(bool force_unsafe = false);

void stop_delay(bool stop_stair_travel, bool force_unsafe)
{
    if (you.delay_queue.empty())
        return;

    set_more_autoclear(false);

    ASSERT(!crawl_state.game_is_arena());

    delay_queue_item delay = you.delay_queue.front();

    // At the very least we can remove any queued delays, right
    // now there is no problem with doing this... note that
    // any queuing here can only happen from a single command,
    // as the effect of a delay doesn't normally allow interaction
    // until it is done... it merely chains up individual actions
    // into a single action.  -- bwr
    _clear_pending_delays();

    switch (delay.type)
    {
    case DELAY_BUTCHER:
    case DELAY_BOTTLE_BLOOD:
    {
        // Corpse keeps track of work in plus2 field, see handle_delay(). - bwr
        bool multiple_corpses    = false;

        for (unsigned int i = 1; i < you.delay_queue.size(); ++i)
            if (you.delay_queue[i].type == DELAY_BUTCHER
                || you.delay_queue[i].type == DELAY_BOTTLE_BLOOD)
            {
                multiple_corpses = true;
                break;
            }

        const std::string butcher_verb =
                (delay.type == DELAY_BUTCHER      ? "butchering" :
                 delay.type == DELAY_BOTTLE_BLOOD ? "bottling blood from"
                                                  : "sacrificing");

        mprf("You stop %s the corpse%s.", butcher_verb.c_str(),
             multiple_corpses ? "s" : "");

        _pop_delay();

        _maybe_interrupt_swap(force_unsafe);
        break;
    }
    case DELAY_MEMORISE:
        // Losing work here is okay... having to start from
        // scratch is a reasonable behaviour. -- bwr
        mpr("Your memorisation is interrupted.");
        _pop_delay();
        break;

    case DELAY_MULTIDROP:
        // No work lost
        if (!items_for_multidrop.empty())
            mpr("You stop dropping stuff.");
        _pop_delay();
        break;

    case DELAY_RECITE:
        mprf(MSGCH_PLAIN, "Your recitation is interrupted.");
        mpr("You feel short of breath.");
        _pop_delay();
        break;

    case DELAY_RUN:
    case DELAY_REST:
    case DELAY_TRAVEL:
    case DELAY_MACRO:
        // Always interruptible.
        _pop_delay();

        // Keep things consistent, otherwise disturbing phenomena can occur.
        // Note that runrest::stop() will turn around and call stop_delay()
        // again, but that's okay because the delay is already popped off
        // the queue.
        if (delay_is_run(delay.type) && you.running)
            stop_running();

        // There's no special action needed for macros - if we don't call out
        // to the Lua function, it can't do damage.
        break;

    case DELAY_INTERRUPTIBLE:
        // Always stoppable by definition...
        // try using a more specific type anyway. -- bwr
        _pop_delay();
        break;

    case DELAY_EAT:
        // XXX: Large problems with object destruction here... food can
        // be from in the inventory or on the ground and these are
        // still handled quite differently.  Eventually we would like
        // this to be stoppable, with partial food items implemented. -- bwr
        break;

    case DELAY_FEED_VAMPIRE:
    {
        mpr("You stop draining the corpse.");

        did_god_conduct(DID_DRINK_BLOOD, 8);

        _xom_check_corpse_waste();

        item_def &item = (delay.parm1 ? you.inv[delay.parm2]
                                      : mitm[delay.parm2]);

        const bool was_orc = (mons_genus(item.plus) == MONS_ORC);
        const bool was_holy = (mons_class_holiness(item.plus) == MH_HOLY);

        // Don't skeletonize a corpse if it's no longer there!
        if (delay.parm1
            || (item.defined()
                && item.base_type == OBJ_CORPSES
                && item.pos == you.pos()))
        {
            mpr("All blood oozes out of the corpse!");

            bleed_onto_floor(you.pos(), static_cast<monster_type>(item.plus),
                             delay.duration, false);

            if (mons_skeleton(item.plus) && one_chance_in(3))
                turn_corpse_into_skeleton(item);
            else
            {
                if (delay.parm1)
                    dec_inv_item_quantity(delay.parm2, 1);
                else
                    dec_mitm_item_quantity(delay.parm2, 1);
            }
        }

        if (was_orc)
            did_god_conduct(DID_DESECRATE_ORCISH_REMAINS, 2);
        if (was_holy)
            did_god_conduct(DID_VIOLATE_HOLY_CORPSE, 2);

        delay.duration = 0;
        _pop_delay();
        return;
    }

    case DELAY_ARMOUR_ON:
    case DELAY_ARMOUR_OFF:
        // These two have the default action of not being interruptible,
        // although they will often consist of chained intermediary steps
        // (remove cloak, remove armour, wear new armour, replace cloak),
        // all of which can be stopped when complete.  This is a fairly
        // reasonable behaviour, although perhaps the character should have
        // the option of reversing the current action if it would take less
        // time to get out of the plate mail that's half on than it would
        // take to continue.  Probably too much trouble, and we'd have to
        // have a prompt... this works just fine. -- bwr
        break;

    case DELAY_ASCENDING_STAIRS:  // short... and probably what people want
    case DELAY_DESCENDING_STAIRS: // short... and probably what people want
        if (stop_stair_travel)
        {
            mprf("You stop %s the stairs.",
                 delay.type == DELAY_ASCENDING_STAIRS ? "ascending"
                                                      : "descending");
            _pop_delay();
        }
        break;

    case DELAY_PASSWALL:
        if (stop_stair_travel)
        {
            mpr("Your meditation is interrupted.");
            _pop_delay();
        }
        break;

    case DELAY_WEAPON_SWAP:       // one turn... too much trouble
    case DELAY_DROP_ITEM:         // one turn... only used for easy armour drops
    case DELAY_JEWELLERY_ON:      // one turn
    case DELAY_UNINTERRUPTIBLE:   // never stoppable
    default:
        break;
    }

    if (delay_is_run(delay.type))
        update_turn_count();
}

static bool _is_butcher_delay(int delay)
{
    return (delay == DELAY_BUTCHER
            || delay == DELAY_BOTTLE_BLOOD
            || delay == DELAY_FEED_VAMPIRE);
}

void stop_butcher_delay()
{
    if (_is_butcher_delay(current_delay_action()))
        stop_delay();
}

void maybe_clear_weapon_swap()
{
    if (form_can_wield())
        you.attribute[ATTR_WEAPON_SWAP_INTERRUPTED] = 0;
}

void handle_interrupted_swap(bool swap_if_safe, bool force_unsafe)
{
    if (!you.attribute[ATTR_WEAPON_SWAP_INTERRUPTED]
        || !you_tran_can_wear(EQ_WEAPON) || you.cannot_act() || you.berserk())
    {
        return;
    }

    // Decrease value by 1. (0 means attribute is false, 1 = a, 2 = b, ...)
    int weap = you.attribute[ATTR_WEAPON_SWAP_INTERRUPTED] - 1;
    if (weap == ENDOFPACK)
        weap = -1;

    const bool       safe   = i_feel_safe() && !force_unsafe;
    const bool       prompt = Options.prompt_for_swap && !safe;
    const delay_type delay  = current_delay_action();

    const char* prompt_str  = "Switch back to main weapon?";

    // If we're going to prompt then update the window so the player can
    // see what the monsters are.
    if (prompt)
        viewwindow();

    if (delay == DELAY_WEAPON_SWAP)
        die("handle_interrupted_swap() called while already swapping weapons");
    else if (!you.turn_is_over
             && (delay == DELAY_ASCENDING_STAIRS
                 || delay == DELAY_DESCENDING_STAIRS))
    {
        // We just arrived on the level, let rest of function do its stuff.
        ;
    }
    else if (you.turn_is_over && delay == DELAY_NOT_DELAYED)
    {
        // Turn is over, set up a delay to do swapping next turn.
        if (prompt && yesno(prompt_str, true, 'n', true, false)
            || safe && swap_if_safe)
        {
            if (weap == -1 || check_warning_inscriptions(you.inv[weap], OPER_WIELD))
                start_delay(DELAY_WEAPON_SWAP, 1, weap);
            you.attribute[ATTR_WEAPON_SWAP_INTERRUPTED] = 0;
        }
        return;
    }
    else if (delay != DELAY_NOT_DELAYED)
    {
        // If ATTR_WEAPON_SWAP_INTERRUPTED is set while a corpse is being
        // butchered/bottled/offered, then fake a weapon swap delay.
        if (_is_butcher_delay(delay)
            && (safe || prompt && yesno(prompt_str, true, 'n', true, false)))
        {
            if (weap == -1 || check_warning_inscriptions(you.inv[weap], OPER_WIELD))
                start_delay(DELAY_WEAPON_SWAP, 1, weap);
            you.attribute[ATTR_WEAPON_SWAP_INTERRUPTED] = 0;
        }
        return;
    }

    if (safe)
    {
        if (!swap_if_safe)
            return;
    }
    else if (!prompt || !yesno(prompt_str, true, 'n', true, false))
    {
        return;
    }

    if (weap == -1 || check_warning_inscriptions(you.inv[weap], OPER_WIELD))
    {
        weapon_switch(weap);
        print_stats();
    }
    you.attribute[ATTR_WEAPON_SWAP_INTERRUPTED] = 0;
}

static void _maybe_interrupt_swap(bool force_unsafe)
{
    bool butcher_swap_setup  = false;
    int  butcher_swap_weapon = 0;

    for (unsigned int i = 1; i < you.delay_queue.size(); ++i)
        if (you.delay_queue[i].type == DELAY_WEAPON_SWAP)
        {
            butcher_swap_weapon = you.delay_queue[i].parm1;
            butcher_swap_setup  = true;
            break;
        }

    if (!butcher_swap_setup && delays_cleared[DELAY_WEAPON_SWAP] > 0)
    {
        butcher_swap_setup  = true;
        butcher_swap_weapon = cleared_delays_parm1[DELAY_WEAPON_SWAP];
    }

    if (butcher_swap_setup)
    {
        // Use weapon slot + 1, so weapon slot 'a' (== 0) doesn't
        // return false when checking if
        // you.attribute[ATTR_WEAPON_SWAP_INTERRUPTED].
        you.attribute[ATTR_WEAPON_SWAP_INTERRUPTED]
            = (butcher_swap_weapon == -1 ? ENDOFPACK
                                         : butcher_swap_weapon) + 1;

        // Possibly prompt if user wants to switch back from
        // butchering tool in order to use their normal weapon to
        // fight the interrupting monster.
        handle_interrupted_swap(true, force_unsafe);
    }
}

bool you_are_delayed(void)
{
    return (!you.delay_queue.empty());
}

delay_type current_delay_action(void)
{
    return (you_are_delayed() ? you.delay_queue.front().type
                              : DELAY_NOT_DELAYED);
}

bool delay_is_run(delay_type delay)
{
    return (delay == DELAY_RUN || delay == DELAY_REST || delay == DELAY_TRAVEL);
}

bool is_being_drained(const item_def &item)
{
    if (!you_are_delayed())
        return (false);

    const delay_queue_item &delay = you.delay_queue.front();

    if (delay.type == DELAY_FEED_VAMPIRE)
    {
        const item_def &corpse = mitm[ delay.parm2 ];

        if (&corpse == &item)
            return (true);
    }

    return (false);
}

bool is_being_butchered(const item_def &item, bool just_first)
{
    if (!you_are_delayed())
        return (false);

    for (unsigned int i = 0; i < you.delay_queue.size(); ++i)
    {
        if (you.delay_queue[i].type == DELAY_BUTCHER
            || you.delay_queue[i].type == DELAY_BOTTLE_BLOOD)
        {
            const item_def &corpse = mitm[ you.delay_queue[i].parm1 ];
            if (&corpse == &item)
                return (true);

            if (just_first)
                break;
        }
        else
            break;
    }

    return (false);
}

bool is_vampire_feeding()
{
    if (!you_are_delayed())
        return (false);

    const delay_queue_item &delay = you.delay_queue.front();
    return (delay.type == DELAY_FEED_VAMPIRE);
}

bool is_butchering()
{
    if (!you_are_delayed())
        return (false);

    const delay_queue_item &delay = you.delay_queue.front();
    return (delay.type == DELAY_BUTCHER || delay.type == DELAY_BOTTLE_BLOOD);
}

bool player_stair_delay()
{
    if (!you_are_delayed())
        return (false);

    const delay_queue_item &delay = you.delay_queue.front();
    return (delay.type == DELAY_ASCENDING_STAIRS
            || delay.type == DELAY_DESCENDING_STAIRS);
}

bool already_learning_spell(int spell)
{
    if (!you_are_delayed())
        return (false);

    for (unsigned int i = 0; i < you.delay_queue.size(); ++i)
    {
        if (you.delay_queue[i].type != DELAY_MEMORISE)
            continue;

        if (spell == -1 || you.delay_queue[i].parm1 == spell)
            return (true);
    }
    return (false);
}

// Xom is amused by a potential food source going to waste, and is
// more amused the hungrier you are.
static void _xom_check_corpse_waste()
{
    const int food_need = std::max(7000 - you.hunger, 0);
    xom_is_stimulated(50 + (151 * food_need / 6000));
}

void clear_macro_process_key_delay()
{
    if (current_delay_action() == DELAY_MACRO_PROCESS_KEY)
        _pop_delay();
}

void handle_delay()
{
    if (!you_are_delayed())
        return;

    delay_queue_item &delay = you.delay_queue.front();

    // If a Lua macro wanted Crawl to process a key normally, early exit.
    if (delay.type == DELAY_MACRO_PROCESS_KEY)
        return;

    if (!delay.started)
    {
        switch (delay.type)
        {
        case DELAY_ARMOUR_ON:
            mpr("You start putting on your armour.", MSGCH_MULTITURN_ACTION);
            break;

        case DELAY_ARMOUR_OFF:
            mpr("You start removing your armour.", MSGCH_MULTITURN_ACTION);
            break;

        case DELAY_BUTCHER:
        case DELAY_BOTTLE_BLOOD:
            if (!mitm[delay.parm1].defined())
                break;

            if (delay.type == DELAY_BOTTLE_BLOOD)
            {
                mprf(MSGCH_MULTITURN_ACTION,
                     "You start bottling blood from the %s.",
                     mitm[delay.parm1].name(DESC_PLAIN).c_str());
            }
            else
            {
                std::string tool;
                switch (delay.parm3)
                {
                case SLOT_BUTCHERING_KNIFE: tool = "knife"; break;
                case SLOT_CLAWS:            tool = "claws"; break;
                case SLOT_TEETH:            tool = "teeth"; break;
                case SLOT_BIRDIE:           tool = "beak and talons"; break;
                default: tool = you.inv[delay.parm3].name(DESC_QUALNAME);
                }
                mprf(MSGCH_MULTITURN_ACTION,
                     "You start butchering the %s with your %s.",
                     mitm[delay.parm1].name(DESC_PLAIN).c_str(), tool.c_str());
            }
            break;

        case DELAY_MEMORISE:
            mpr("You start memorising the spell.", MSGCH_MULTITURN_ACTION);
            break;

        case DELAY_PASSWALL:
            mpr("You begin to meditate on the wall.", MSGCH_MULTITURN_ACTION);
            break;

        case DELAY_RECITE:
        {
            // We need to handle training here.
            practise(EX_USED_ABIL, ABIL_ZIN_RECITE);

            // We don't actually start reciting on this turn, because we haven't "said" anything yet.
            delay.len = 7;
            for (size_t n = 0; n < delay.len; n++)
                delay.trits[n] = random2(3);
            mprf(MSGCH_PLAIN, "You clear your throat and prepare to recite %s.",
                 _get_zin_recite_speech(delay.trits, delay.len,
                                        delay.parm1, -1).c_str());
            break;
        }

        default:
            break;
        }

        delay.started = true;
    }

    // Run delays and Lua delays don't have a specific end time.
    if (delay_is_run(delay.type))
    {
        _handle_run_delays(delay);
        return;
    }

    if (delay.type == DELAY_MACRO)
    {
        _handle_macro_delay();
        return;
    }

    // First check cases where delay may no longer be valid:
    // XXX: need to handle passwall when monster digs -- bwr
    if (delay.type == DELAY_FEED_VAMPIRE)
    {
        // Vampires stop feeding if ...
        // * engorged ("alive")
        // * bat form runs out due to becoming full
        // * corpse becomes poisonous as the Vampire loses poison resistance
        // * corpse disappears for some reason (e.g. animated by a monster)
        if ((!delay.parm1                                         // on floor
             && ( !(mitm[ delay.parm2 ].defined())                // missing
                 || mitm[ delay.parm2 ].base_type != OBJ_CORPSES  // noncorpse
                 || mitm[ delay.parm2 ].pos != you.pos()) )       // elsewhere
            || you.hunger_state == HS_ENGORGED
            || you.hunger_state > HS_SATIATED && player_in_bat_form()
            || (you.hunger_state >= HS_SATIATED
               && mitm[delay.parm2].defined()
               && is_poisonous(mitm[delay.parm2])) )
        {
            // Messages handled in _food_change() in food.cc.
            stop_delay();
            return;
        }
    }
    else if (delay.type == DELAY_BUTCHER || delay.type == DELAY_BOTTLE_BLOOD)
    {
        if (delay.type == DELAY_BOTTLE_BLOOD && you.experience_level < 6)
        {
            mpr("You cannot bottle blood anymore!");
            stop_delay();
            return;
        }

        // A monster may have raised the corpse you're chopping up! -- bwr
        // Note that a monster could have raised the corpse and another
        // monster could die and create a corpse with the same ID number...
        // However, it would not be at the player's square like the
        // original and that's why we do it this way.
        if (mitm[delay.parm1].defined()
            && mitm[ delay.parm1 ].base_type == OBJ_CORPSES
            && mitm[ delay.parm1 ].pos == you.pos())
        {
            if (mitm[ delay.parm1 ].sub_type == CORPSE_SKELETON)
            {
                mpr("The corpse rots away into a skeleton!");
                if (delay.type == DELAY_BUTCHER
                    || delay.type == DELAY_BOTTLE_BLOOD) // Shouldn't happen.
                {
                    if (player_mutation_level(MUT_SAPROVOROUS) == 3)
                        _xom_check_corpse_waste();
                    else
                        xom_is_stimulated(25);
                    delay.duration = 0;
                }
                else
                {
                    // Don't attempt to offer a skeleton.
                    _pop_delay();
                    return;
                }
            }
            else
            {
                if (food_is_rotten(mitm[delay.parm1]))
                {
                    // Only give the rotting message if the corpse wasn't
                    // previously rotten. (special < 100 is the rottenness check).
                    if (delay.parm2 >= 100)
                    {
                        mpr("The corpse rots.", MSGCH_ROTTEN_MEAT);
                        if (you.is_undead != US_UNDEAD
                            && player_mutation_level(MUT_SAPROVOROUS) < 3)
                        {
                            _xom_check_corpse_waste();
                        }
                    }

                    delay.parm2 = 99; // Don't give the message twice.

                    // Vampires won't continue bottling rotting corpses.
                    if (delay.type == DELAY_BOTTLE_BLOOD)
                    {
                        mpr("You stop bottling this corpse's foul-smelling "
                            "blood!");
                        _pop_delay();
                        return;
                    }
                }

                // Mark work done on the corpse in case we stop. -- bwr
                mitm[ delay.parm1 ].plus2++;
            }
        }
        else
        {
            // Corpse is no longer valid!  End the butchering normally
            // instead of using stop_delay(), so that the player
            // switches back to their main weapon if necessary.
            delay.duration = 0;
        }
    }
    else if (delay.type == DELAY_MULTIDROP)
    {
        // Throw away invalid items; items usually go invalid because
        // of chunks rotting away.
        while (!items_for_multidrop.empty()
               // Don't look for gold in inventory
               && items_for_multidrop[0].slot != PROMPT_GOT_SPECIAL
               && !you.inv[items_for_multidrop[0].slot].defined())
        {
            items_for_multidrop.erase(items_for_multidrop.begin());
        }

        if (items_for_multidrop.empty())
        {
            // Ran out of things to drop.
            _pop_delay();
            you.time_taken = 0;
            return;
        }
    }
    else if (delay.type == DELAY_RECITE)
    {
        if (you.hp*2 < delay.parm2) // ...or significant health drop.
        {
            stop_delay();
            return;
        }
    }

    // Handle delay:
    if (delay.duration > 0)
    {
        dprf("Delay type: %d (%s), duration: %d",
             delay.type, delay_name(delay.type), delay.duration);
        // delay.duration-- *must* be done before multidrop, because
        // multidrop is now a parent delay, which means other delays
        // can be pushed to the front of the queue, invalidating the
        // "delay" reference here, and resulting in tons of debugging
        // fun with valgrind.
        delay.duration--;

        switch (delay.type)
        {
        case DELAY_ARMOUR_ON:
            mprf(MSGCH_MULTITURN_ACTION, "You continue putting on %s.",
                 you.inv[delay.parm1].name(DESC_NOCAP_YOUR).c_str());
            break;

        case DELAY_ARMOUR_OFF:
            mprf(MSGCH_MULTITURN_ACTION, "You continue taking off %s.",
                 you.inv[delay.parm1].name(DESC_NOCAP_YOUR).c_str());
            break;

        case DELAY_BUTCHER:
            mprf(MSGCH_MULTITURN_ACTION, "You continue butchering the corpse.");
            break;

        case DELAY_BOTTLE_BLOOD:
            mprf(MSGCH_MULTITURN_ACTION, "You continue bottling blood from "
                                         "the corpse.");
            break;

        case DELAY_JEWELLERY_ON:
        case DELAY_WEAPON_SWAP:
            // These are 1-turn delays where the time cost is handled
            // in _finish_delay().
            // FIXME: get rid of this hack!
            you.time_taken = 0;
            break;

        case DELAY_MEMORISE:
            mpr("You continue memorising.", MSGCH_MULTITURN_ACTION);
            break;

        case DELAY_PASSWALL:
            mpr("You continue meditating on the rock.",
                MSGCH_MULTITURN_ACTION);
            break;

        case DELAY_RECITE:
        {
            mprf(MSGCH_MULTITURN_ACTION, "\"%s\"",
                 _get_zin_recite_speech(delay.trits, delay.len,
                                        delay.parm1, delay.duration).c_str());
            if (apply_area_visible(_zin_recite_to_monsters, delay.parm1))
                viewwindow();

            // Recite trains more than once per use, because it has a
            // long timer in between uses and actually takes up multiple
            // turns.
            practise(EX_USED_ABIL, ABIL_ZIN_RECITE);

            const std::string shout_verb = you.shout_verb();

            int noise_level = 12; // "shout"

            // Tweak volume for different kinds of vocalisation.
            if (shout_verb == "roar")
                noise_level = 18;

            else if (shout_verb == "hiss")
                noise_level = 8;
            else if (shout_verb == "squeak")
                noise_level = 4;
            else if (shout_verb == "__NONE")
                noise_level = 0;
            else if (shout_verb == "yell")
                noise_level = 14;
            else if (shout_verb == "scream")
                noise_level = 16;

            noisy(noise_level, you.pos());
            break;
        }

        case DELAY_MULTIDROP:
            if (!drop_item(items_for_multidrop[0].slot,
                           items_for_multidrop[0].quantity))
            {
                you.time_taken = 0;
            }
            items_for_multidrop.erase(items_for_multidrop.begin());
            break;

        case DELAY_EAT:
            mpr("You continue eating.", MSGCH_MULTITURN_ACTION);
            break;

        case DELAY_FEED_VAMPIRE:
        {
            item_def &corpse = (delay.parm1 ? you.inv[delay.parm2]
                                            : mitm[delay.parm2]);
            if (food_is_rotten(corpse))
            {
                mpr("This corpse has started to rot.", MSGCH_ROTTEN_MEAT);
                _xom_check_corpse_waste();
                stop_delay();
                return;
            }
            mprf(MSGCH_MULTITURN_ACTION, "You continue drinking.");
            vampire_nutrition_per_turn(corpse, 0);
            break;
        }

        default:
            break;
        }
    }
    else
    {
        _finish_delay(delay);
        if (!you.turn_is_over)
            you.time_taken = 0;
    }
}

static void _armour_wear_effects(const int item_slot);

static void _finish_delay(const delay_queue_item &delay)
{
    switch (delay.type)
    {
    case DELAY_WEAPON_SWAP:
        weapon_switch(delay.parm1);
        you.attribute[ATTR_WEAPON_SWAP_INTERRUPTED] = 0;
        break;

    case DELAY_JEWELLERY_ON:
        puton_ring(delay.parm1);
        break;

    case DELAY_ARMOUR_ON:
        _armour_wear_effects(delay.parm1);
        // If butchery (parm2), autopickup chunks.
        if (Options.chunks_autopickup && delay.parm2)
            autopickup();
        break;

    case DELAY_ARMOUR_OFF:
    {
        const equipment_type slot = get_armour_slot(you.inv[delay.parm1]);
        ASSERT(you.equip[slot] == delay.parm1);

        mprf("You finish taking off %s.",
             you.inv[delay.parm1].name(DESC_NOCAP_YOUR).c_str());
        unequip_item(slot);

        break;
    }

    case DELAY_EAT:
        mprf("You finish eating.");
        // For chunks, warn the player if they're not getting much
        // nutrition. Also, print the other eating messages only now.
        if (delay.parm1)
            chunk_nutrition_message(delay.parm1);
        else if (delay.parm2 != -1)
            finished_eating_message(delay.parm2);
        break;

    case DELAY_FEED_VAMPIRE:
    {
        mprf("You finish drinking.");

        did_god_conduct(DID_DRINK_BLOOD, 8);

        item_def &item = (delay.parm1 ? you.inv[delay.parm2]
                                      : mitm[delay.parm2]);

        const bool was_orc = (mons_genus(item.plus) == MONS_ORC);
        const bool was_holy = (mons_class_holiness(item.plus) == MH_HOLY);

        vampire_nutrition_per_turn(item, 1);

        // Don't try to apply delay end effects if
        // vampire_nutrition_per_turn did a stop_delay already:
        if (is_vampire_feeding())
        {
            if (mons_skeleton(item.plus) && one_chance_in(3))
            {
                turn_corpse_into_skeleton(item);
                item_check(false);
            }
            else
            {
                if (delay.parm1)
                    dec_inv_item_quantity(delay.parm2, 1);
                else
                    dec_mitm_item_quantity(delay.parm2, 1);
            }
        }

        if (was_orc)
            did_god_conduct(DID_DESECRATE_ORCISH_REMAINS, 2);
        if (was_holy)
            did_god_conduct(DID_VIOLATE_HOLY_CORPSE, 2);
        break;
    }

    case DELAY_MEMORISE:
        mpr("You finish memorising.");
        add_spell_to_memory(static_cast<spell_type>(delay.parm1));
        break;

    case DELAY_RECITE:
    {
        std::string speech =
            _get_zin_recite_speech(const_cast<int*>(delay.trits), delay.len,
                                   delay.parm1, -1);
        speech += ".";
        if (one_chance_in(9))
        {
            const std::string closure = getSpeakString("recite_closure");
            if (!closure.empty() && one_chance_in(3))
            {
                speech += " ";
                speech += closure;
            }
        }
        mprf(MSGCH_PLAIN, "You finish reciting %s", speech.c_str());
        mpr("You feel short of breath.");
        break;
    }

    case DELAY_ROCK_SWIMMING:
      //no "finish" message to avoid spam.
      break;

    case DELAY_PASSWALL:
    {
        mpr("You finish merging with the rock.");
        more();  // or the above message won't be seen

        const coord_def pass(delay.parm1, delay.parm2);

        if (pass.x != 0 && pass.y != 0)
        {
            switch (grd(pass))
            {
            default:
                if (!you.can_pass_through_feat(grd(pass)))
                    ouch(INSTANT_DEATH, NON_MONSTER, KILLED_BY_PETRIFICATION);
                break;

            case DNGN_SECRET_DOOR:      // oughtn't happen
            case DNGN_CLOSED_DOOR:      // open the door
            case DNGN_DETECTED_SECRET_DOOR:
                // Once opened, former secret doors become normal doors.
                grd(pass) = DNGN_OPEN_DOOR;
                break;
            }

            // Move any monsters out of the way.
            monster* m = monster_at(pass);
            if (m)
            {
                // One square, a few squares, anywhere...
                if (!shift_monster(m) && !monster_blink(m, true))
                    monster_teleport(m, true, true);
            }

            move_player_to_grid(pass, false, true);

            // Wake the monster if it's asleep.
            if (m)
                behaviour_event(m, ME_ALERT, MHITYOU);

            redraw_screen();
        }
        break;
    }

    case DELAY_BUTCHER:
    case DELAY_BOTTLE_BLOOD:
    {
        item_def &item = mitm[delay.parm1];
        if (item.defined() && item.base_type == OBJ_CORPSES)
        {
            if (item.sub_type == CORPSE_SKELETON)
            {
                mprf("The corpse rots away into a skeleton just before you "
                     "finish %s!",
                     (delay.type == DELAY_BOTTLE_BLOOD ? "bottling its blood"
                                                       : "butchering"));

                if (player_mutation_level(MUT_SAPROVOROUS) == 3)
                    _xom_check_corpse_waste();
                else
                    xom_is_stimulated(50);

                break;
            }

            if (delay.type == DELAY_BOTTLE_BLOOD)
            {
                mpr("You finish bottling this corpse's blood.");

                const bool was_orc = (mons_genus(item.plus) == MONS_ORC);
                const bool was_holy = (mons_class_holiness(item.plus) == MH_HOLY);

                if (mons_skeleton(item.plus) && one_chance_in(3))
                    turn_corpse_into_skeleton_and_blood_potions(item);
                else
                    turn_corpse_into_blood_potions(item);

                if (was_orc)
                    did_god_conduct(DID_DESECRATE_ORCISH_REMAINS, 2);
                if (was_holy)
                    did_god_conduct(DID_VIOLATE_HOLY_CORPSE, 2);
            }
            else
            {
                mprf("You finish %s the %s into pieces.",
                     delay.parm3 <= SLOT_CLAWS ? "ripping" : "chopping",
                     mitm[delay.parm1].name(DESC_PLAIN).c_str());

                if (god_hates_cannibalism(you.religion)
                    && is_player_same_species(item.plus))
                {
                    simple_god_message(" expects more respect for your"
                                       " departed relatives.");
                }
                else if (is_good_god(you.religion)
                    && mons_class_holiness(item.plus) == MH_HOLY)
                {
                    simple_god_message(" expects more respect for holy"
                                       " creatures!");
                }
                else if (you.religion == GOD_ZIN
                         && mons_class_intel(item.plus) >= I_NORMAL)
                {
                    simple_god_message(" expects more respect for this"
                                       " departed soul.");
                }

                const bool was_orc = (mons_genus(item.plus) == MONS_ORC);
                const bool was_holy = (mons_class_holiness(item.plus) == MH_HOLY);

                if (mons_skeleton(item.plus) && one_chance_in(3))
                    turn_corpse_into_skeleton_and_chunks(item);
                else
                    turn_corpse_into_chunks(item);

                if (you.berserk()
                    && you.berserk_penalty != NO_BERSERK_PENALTY)
                {
                    mpr("You enjoyed that.");
                    you.berserk_penalty = 0;
                }

                if (was_orc)
                    did_god_conduct(DID_DESECRATE_ORCISH_REMAINS, 2);
                if (was_holy)
                    did_god_conduct(DID_VIOLATE_HOLY_CORPSE, 2);
            }

            // Don't autopickup chunks/potions if there's still another
            // delay (usually more corpses to butcher or a weapon-swap)
            // waiting to happen.
            // Also, don't waste time picking up chunks if you're already
            // starving. (jpeg)
            if ((Options.chunks_autopickup
                    || delay.type == DELAY_BOTTLE_BLOOD)
                && you.delay_queue.size() == 1)
            {
                if (you.hunger_state > HS_STARVING || you.species == SP_VAMPIRE)
                    autopickup();
            }

            _maybe_interrupt_swap();
        }
        else
        {
            mprf("You stop %s.",
                 delay.type == DELAY_BUTCHER ? "butchering the corpse"
                                             : "bottling this corpse's blood");
            _pop_delay();
        }
        StashTrack.update_stash(you.pos()); // Stash-track the generated items.
        break;
    }

    case DELAY_DROP_ITEM:
        // We're here if dropping the item required some action to be done
        // first, like removing armour.  At this point, it should be droppable
        // immediately.

        // Make sure item still exists.
        if (!you.inv[delay.parm1].defined())
            break;

        drop_item(delay.parm1, delay.parm2);
        break;

    case DELAY_ASCENDING_STAIRS:
        up_stairs();
        break;

    case DELAY_DESCENDING_STAIRS:
        down_stairs();
        break;

    case DELAY_INTERRUPTIBLE:
    case DELAY_UNINTERRUPTIBLE:
        // These are simple delays that have no effect when complete.
        break;

    default:
        mpr("You finish doing something.");
        break;
    }

    you.wield_change = true;
    print_stats();  // force redraw of the stats
    _pop_delay();

#ifdef USE_TILE
    tiles.update_tabs();
#endif
}

void finish_last_delay()
{
    delay_queue_item &delay = you.delay_queue.front();
    _finish_delay(delay);
}

static void _armour_wear_effects(const int item_slot)
{
    const unsigned int old_talents = your_talents(false).size();

    item_def &arm = you.inv[item_slot];

    const bool was_known = item_type_known(arm);

    set_ident_flags(arm, ISFLAG_EQ_ARMOUR_MASK);
    if (is_artefact(arm))
        arm.flags |= ISFLAG_NOTED_ID;

    const equipment_type eq_slot = get_armour_slot(arm);

    if (!was_known)
    {
        if (Options.autoinscribe_artefacts && is_artefact(arm))
            add_autoinscription(arm, artefact_auto_inscription(arm));
    }
    mprf("You finish putting on %s.", arm.name(DESC_NOCAP_YOUR).c_str());

    if (eq_slot == EQ_BODY_ARMOUR)
    {
        if (you.duration[DUR_ICY_ARMOUR] != 0
            && !is_effectively_light_armour(&arm))
        {
            remove_ice_armour();
        }
        if (property(arm, PARM_EVASION))
            you.start_train.insert(SK_ARMOUR);
    }
    else if (eq_slot == EQ_SHIELD)
    {
        if (you.duration[DUR_CONDENSATION_SHIELD] > 0)
            remove_condensation_shield();
        you.start_train.insert(SK_SHIELDS);
    }

    equip_item(eq_slot, item_slot);

    check_item_hint(you.inv[item_slot], old_talents);
}

static command_type _get_running_command()
{
    if (Options.travel_key_stop && kbhit()
        || !in_bounds(you.pos() + you.running.pos))
    {
        stop_running();
        return CMD_NO_CMD;
    }

    if (is_resting())
    {
        you.running.rest();

#ifdef USE_TILE
        if (tiles.need_redraw())
            tiles.redraw();
#endif

        if (!is_resting() && you.running.hp == you.hp
            && you.running.mp == you.magic_points)
        {
            mpr("Done searching.");
        }
        return CMD_MOVE_NOWHERE;
    }
    else if (you.running.is_explore() && Options.explore_delay > -1)
        delay(Options.explore_delay);
    else if (Options.travel_delay > 0)
        delay(Options.travel_delay);

    return direction_to_command(you.running.pos.x, you.running.pos.y);
}

static void _handle_run_delays(const delay_queue_item &delay)
{
    // Handle inconsistencies between the delay queue and you.running.
    // We don't want to send the game into a deadlock.
    if (!you.running)
    {
        update_turn_count();
        _pop_delay();
        return;
    }

    if (you.turn_is_over)
        return;

    command_type cmd = CMD_NO_CMD;

    const bool want_move =
        delay.type == DELAY_RUN || delay.type == DELAY_TRAVEL;
    if ((want_move && you.confused()) || !i_feel_safe(true, want_move))
        stop_running();
    else
    {
        switch (delay.type)
        {
        case DELAY_REST:
        case DELAY_RUN:
            cmd = _get_running_command();
            break;
        case DELAY_TRAVEL:
            cmd = travel();
            break;
        default:
            break;
        }
    }

    if (cmd != CMD_NO_CMD)
    {
        if (delay.type != DELAY_REST)
            mesclr();
        process_command(cmd);
    }

    if (!you.turn_is_over)
        you.time_taken = 0;

    // If you.running has gone to zero, and the run delay was not
    // removed, remove it now. This is needed to clean up after
    // find_travel_pos() function in travel.cc.
    if (!you.running && delay_is_run(current_delay_action()))
    {
        _pop_delay();
        update_turn_count();
    }
}

static void _handle_macro_delay()
{
    run_macro();

    // Macros may not use up turns, but unless we zero time_taken,
    // main.cc will call world_reacts and increase turn count.
    if (!you.turn_is_over && you.time_taken)
        you.time_taken = 0;
}

static void _decrement_delay(delay_type delay)
{
    for (delay_queue_type::iterator i = you.delay_queue.begin();
         i != you.delay_queue.end(); ++i)
    {
        if (i->type == delay)
        {
            if (i->duration > 0)
                --i->duration;
            break;
        }
    }
}

void run_macro(const char *macroname)
{
    const int currdelay = current_delay_action();
    if (currdelay != DELAY_NOT_DELAYED && currdelay != DELAY_MACRO)
        return;

    if (currdelay == DELAY_MACRO)
    {
        const delay_queue_item &delay = you.delay_queue.front();
        if (!delay.duration)
        {
            dprf("Expiring macro delay on turn: %d", you.num_turns);
            stop_delay();
            return;
        }
    }

#ifdef CLUA_BINDINGS
    if (!clua)
    {
        mpr("Lua not initialised", MSGCH_DIAGNOSTICS);
        stop_delay();
        return;
    }

    if (!currdelay)
        start_delay(DELAY_MACRO, 1);

    // If callbooleanfn returns false, that means the macro either exited
    // normally by returning or by calling coroutine.yield(false). Either way,
    // decrement the macro duration.
    if (!clua.callbooleanfn(false, "c_macro", "s", macroname))
    {
        if (!clua.error.empty())
        {
            mprf(MSGCH_ERROR, "Lua error: %s", clua.error.c_str());
            stop_delay();
        }
        else
        {
            // Decay the macro delay's duration.
            _decrement_delay(DELAY_MACRO);
        }
    }
#else
    stop_delay();
#endif
}

bool is_delay_interruptible(delay_type delay)
{
    return !(delay == DELAY_EAT || delay == DELAY_WEAPON_SWAP
             || delay == DELAY_DROP_ITEM || delay == DELAY_JEWELLERY_ON
             || delay == DELAY_UNINTERRUPTIBLE);
}

// Returns TRUE if the delay should be interrupted, MAYBE if the user function
// had no opinion on the matter, FALSE if the delay should not be interrupted.
static maybe_bool _userdef_interrupt_activity(const delay_queue_item &idelay,
                                              activity_interrupt_type ai,
                                              const activity_interrupt_data &at)
{
#ifdef CLUA_BINDINGS
    const int delay = idelay.type;
    lua_State *ls = clua.state();
    if (!ls || ai == AI_FORCE_INTERRUPT)
        return (B_TRUE);

    const char *interrupt_name = _activity_interrupt_name(ai);
    const char *act_name = delay_name(delay);

    bool ran = clua.callfn("c_interrupt_activity", "1:ssA",
                           act_name, interrupt_name, &at);
    if (ran)
    {
        // If the function returned nil, we want to cease processing.
        if (lua_isnil(ls, -1))
        {
            lua_pop(ls, 1);
            return (B_FALSE);
        }

        bool stopact = lua_toboolean(ls, -1);
        lua_pop(ls, 1);
        if (stopact)
            return (B_TRUE);
    }

    if (delay == DELAY_MACRO && clua.callbooleanfn(true, "c_interrupt_macro",
                                                   "sA", interrupt_name, &at))
    {
        return (B_TRUE);
    }

#endif
    return (B_MAYBE);
}

// Returns true if the activity should be interrupted, false otherwise.
static bool _should_stop_activity(const delay_queue_item &item,
                                  activity_interrupt_type ai,
                                  const activity_interrupt_data &at)
{
    switch (_userdef_interrupt_activity(item, ai, at))
    {
    case B_TRUE:
        return (true);
    case B_FALSE:
        return (false);
    case B_MAYBE:
        break;
    }

    // Don't interrupt player on monster's turn, they might wander off.
    if (you.turn_is_over
        && (at.context == "already seen" || at.context == "uncharm"))
    {
        return false;
    }

    // No monster will attack you inside a sanctuary,
    // so presence of monsters won't matter.
    if (ai == AI_SEE_MONSTER && is_sanctuary(you.pos()))
        return (false);

    delay_type curr = current_delay_action();

    if (ai == AI_SEE_MONSTER && player_stair_delay())
        return (false);

    if (ai == AI_FULL_HP || ai == AI_FULL_MP)
    {
        if (Options.rest_wait_both && curr == DELAY_REST
            && (you.magic_points < you.max_magic_points
                || you.hp < you.hp_max))
        {
            return (false);
        }
    }

    // Don't interrupt butchering for monsters already in view.
    const monster* mon = static_cast<const monster* >(at.data);
    if (_is_butcher_delay(curr) && ai == AI_SEE_MONSTER
        && testbits(mon->flags, MF_WAS_IN_VIEW))
    {
        return false;
    }

    return (ai == AI_FORCE_INTERRUPT
            || Options.activity_interrupts[item.type][ai]);
}

inline static bool _monster_warning(activity_interrupt_type ai,
                                    const activity_interrupt_data &at,
                                    delay_type atype,
                                    std::vector<std::string>* msgs_buf = NULL)
{
    if (ai == AI_SENSE_MONSTER)
    {
        mpr("You sense a monster nearby.", MSGCH_WARN);
        return true;
    }
    if (ai != AI_SEE_MONSTER)
        return false;
    if (!delay_is_run(atype) && !_is_butcher_delay(atype)
        && !(atype == DELAY_NOT_DELAYED))
        return false;
    if (at.context != "newly seen" && atype == DELAY_NOT_DELAYED)
        return false;

    const monster* mon = static_cast<const monster* >(at.data);
    if (!you.can_see(mon))
        return false;

    // Disable message for summons.
    if (mon->is_summoned() && atype == DELAY_NOT_DELAYED)
        return false;

    // Mimics announce themselves when revealed.
    if (mons_is_mimic(mon->type))
        return false;

    if (at.context == "already seen" || at.context == "uncharm")
    {
        // Only say "comes into view" if the monster wasn't in view
        // during the previous turn.
        if (testbits(mon->flags, MF_WAS_IN_VIEW)
            && !(atype == DELAY_NOT_DELAYED))
        {
            mprf(MSGCH_WARN, "%s is too close now for your liking.",
                 mon->name(DESC_CAP_THE).c_str());
        }
    }
    else if (mon->seen_context == "just seen")
        return false;
    else
    {
        std::string text = mon->full_name(DESC_CAP_A);
        if (mon->type == MONS_PLAYER_GHOST)
        {
            text += make_stringf(" (%s)",
                                 short_ghost_description(mon).c_str());
        }
        set_auto_exclude(mon);

        if (starts_with(at.context, "open"))
            text += " " + at.context;
        else if (at.context == "thin air")
        {
            if (mon->type == MONS_AIR_ELEMENTAL)
                text += " forms itself from the air.";
            else
                text += " appears from thin air!";
        }
        // The monster surfaced and submerged in the same turn without
        // doing anything else.
        else if (at.context == "surfaced")
            text += "surfaces briefly.";
        else if (at.context == "surfaces")
            text += " surfaces.";
        else if (at.context.find("bursts forth") != std::string::npos)
        {
            text += " bursts forth from the ";
            if (mons_primary_habitat(mon) == HT_LAVA)
                text += "lava";
            else if (mons_primary_habitat(mon) == HT_WATER)
                text += "water";
            else
                text += "realm of bugdom";
            text += ".";
        }
        else if (at.context.find("emerges") != std::string::npos)
            text += " emerges from the water.";
        else if (at.context.find("leaps out") != std::string::npos)
        {
            if (mon->type == MONS_TRAPDOOR_SPIDER)
            {
                text += " leaps out from its hiding place under the "
                        "floor!";
            }
            else
                text += " leaps out from hiding!";
        }
        else
            text += " comes into view.";

        ash_id_monster_equipment(const_cast<monster* >(mon));
        bool ash_id = mon->props.exists("ash_id") && mon->props["ash_id"];
        std::string ash_warning;

        const std::string mweap =
            get_monster_equipment_desc(mon, ash_id ? DESC_IDENTIFIED
                                                   : DESC_WEAPON,
                                       DESC_NONE);

        if (!mweap.empty())
        {
            if (ash_id)
                ash_warning = "Ashenzari warns you:";

            (ash_id ? ash_warning : text) += " " + mon->pronoun(PRONOUN_CAP)
                                             + " is" + mweap + ".";
        }

        if (msgs_buf)
            msgs_buf->push_back(text);
        else
        {
            mpr(text, MSGCH_WARN);
            if (ash_id)
                mpr(ash_warning, MSGCH_GOD);
        }
        const_cast<monster* >(mon)->seen_context = "just seen";
    }

    if (crawl_state.game_is_hints())
        hints_monster_seen(*mon);

    return true;
}

// Turns autopickup off if we ran into an invisible monster or saw a monster
// turn invisible.
// Turns autopickup on if we saw an invisible monster become visible or
// killed an invisible monster.
void autotoggle_autopickup(bool off)
{
    if (off)
    {
        if (Options.autopickup_on > 0)
        {
            Options.autopickup_on = -1;
            mprf(MSGCH_WARN,
                 "Deactivating autopickup; reactivate with <w>%s</w>.",
                 command_to_string(CMD_TOGGLE_AUTOPICKUP).c_str());
        }
        if (crawl_state.game_is_hints())
        {
            learned_something_new(HINT_INVISIBLE_DANGER);
            Hints.hints_seen_invisible = you.num_turns;
        }
    }
    else if (Options.autopickup_on < 0) // was turned off automatically
    {
        Options.autopickup_on = 1;
        mprf(MSGCH_WARN, "Reactivating autopickup.");
    }
}

// Returns true if any activity was stopped. Not reentrant.
bool interrupt_activity(activity_interrupt_type ai,
                        const activity_interrupt_data &at,
                        std::vector<std::string>* msgs_buf)
{
    if (interrupt_block::blocked())
        return (false);

    const interrupt_block block_recursive_interrupts;
    if (ai == AI_HIT_MONSTER || ai == AI_MONSTER_ATTACKS)
    {
        const monster* mon = static_cast<const monster* >(at.data);
        if (mon && !mon->visible_to(&you) && !mon->submerged())
            autotoggle_autopickup(true);
    }

    if (crawl_state.is_repeating_cmd())
        return interrupt_cmd_repeat(ai, at);

    const delay_type delay = current_delay_action();

    if (delay == DELAY_NOT_DELAYED)
    {
        // Printing "[foo] comes into view." messages even when not
        // auto-exploring/travelling.
        if (ai == AI_SEE_MONSTER)
            return _monster_warning(ai, at, DELAY_NOT_DELAYED, msgs_buf);
        else
            return false;
    }

    // If we get hungry while traveling, let's try to auto-eat a chunk.
    if (delay_is_run(delay) && ai == AI_HUNGRY && prompt_eat_chunks(true) == 1)
        return false;

    dprf("Activity interrupt: %s", _activity_interrupt_name(ai));

    // First try to stop the current delay.
    const delay_queue_item &item = you.delay_queue.front();

    if (ai == AI_FULL_HP)
        mpr("HP restored.");
    else if (ai == AI_FULL_MP)
        mpr("Magic restored.");

    if (_should_stop_activity(item, ai, at))
    {
        _monster_warning(ai, at, item.type, msgs_buf);
        // Teleport stops stair delays.
        stop_delay(ai == AI_TELEPORT, ai == AI_MONSTER_ATTACKS);

        return (true);
    }

    // Check the other queued delays; the first delay that is interruptible
    // will kill itself and all subsequent delays. This is so that a travel
    // delay stacked behind a delay such as stair/autopickup will be killed
    // correctly by interrupts that the simple stair/autopickup delay ignores.
    for (int i = 1, size = you.delay_queue.size(); i < size; ++i)
    {
        const delay_queue_item &it = you.delay_queue[i];
        if (_should_stop_activity(it, ai, at))
        {
            // Do we have a queued run delay? If we do, flush the delay queue
            // so that stop running Lua notifications happen.
            for (int j = i; j < size; ++j)
            {
                if (delay_is_run(you.delay_queue[j].type))
                {
                    _monster_warning(ai, at, you.delay_queue[j].type, msgs_buf);
                    stop_delay(ai == AI_TELEPORT);
                    return (true);
                }
            }

            // Non-run queued delays can be discarded without any processing.
            you.delay_queue.erase(you.delay_queue.begin() + i,
                                  you.delay_queue.end());
            return (true);
        }
    }

    return (false);
}

static const char *activity_interrupt_names[] =
{
    "force", "keypress", "full_hp", "full_mp", "statue",
    "hungry", "message", "hp_loss", "burden", "stat",
    "monster", "monster_attack", "teleport", "hit_monster", "sense_monster"
};

static const char *_activity_interrupt_name(activity_interrupt_type ai)
{
    ASSERT(sizeof(activity_interrupt_names)
            / sizeof(*activity_interrupt_names) == NUM_AINTERRUPTS);

    if (ai == NUM_AINTERRUPTS)
        return ("");

    return activity_interrupt_names[ai];
}

activity_interrupt_type get_activity_interrupt(const std::string &name)
{
    ASSERT(sizeof(activity_interrupt_names)
            / sizeof(*activity_interrupt_names) == NUM_AINTERRUPTS);

    for (int i = 0; i < NUM_AINTERRUPTS; ++i)
        if (name == activity_interrupt_names[i])
            return activity_interrupt_type(i);

    return (NUM_AINTERRUPTS);
}

static const char *delay_names[] =
{
    "not_delayed", "eat", "vampire_feed", "armour_on", "armour_off",
    "jewellery_on", "memorise", "butcher", "bottle_blood", "weapon_swap",
    "passwall", "drop_item", "multidrop", "ascending_stairs",
    "descending_stairs", "recite", "run", "rest", "travel", "macro",
<<<<<<< HEAD
    "macro_process_key", "interruptible", "uninterruptible", "evoke",
    "rock_swim",
#else
    "descending_stairs", "recite", "evoke", "run", "rest", "travel", "macro",
    "macro_process_key", "interruptible", "uninterruptible", "rock_swim",
#endif
=======
    "macro_process_key", "interruptible", "uninterruptible"
>>>>>>> 6067133c
};

// Gets a delay given its name.
// name must be lowercased already!
delay_type get_delay(const std::string &name)
{
    ASSERT(sizeof(delay_names) / sizeof(*delay_names) == NUM_DELAYS);

    for (int i = 0; i < NUM_DELAYS; ++i)
    {
        if (name == delay_names[i])
            return delay_type(i);
    }

    // Also check American spellings:
    if (name == "armor_on")
        return (DELAY_ARMOUR_ON);

    if (name == "armor_off")
        return (DELAY_ARMOUR_OFF);

    if (name == "memorise")
        return (DELAY_MEMORISE);

    if (name == "jewelry_on")
        return (DELAY_JEWELLERY_ON);

    return (NUM_DELAYS);
}

const char *delay_name(int delay)
{
    ASSERT(sizeof(delay_names) / sizeof(*delay_names) == NUM_DELAYS);

    if (delay < 0 || delay >= NUM_DELAYS)
        return ("");

    return delay_names[delay];
}<|MERGE_RESOLUTION|>--- conflicted
+++ resolved
@@ -1879,16 +1879,7 @@
     "jewellery_on", "memorise", "butcher", "bottle_blood", "weapon_swap",
     "passwall", "drop_item", "multidrop", "ascending_stairs",
     "descending_stairs", "recite", "run", "rest", "travel", "macro",
-<<<<<<< HEAD
-    "macro_process_key", "interruptible", "uninterruptible", "evoke",
-    "rock_swim",
-#else
-    "descending_stairs", "recite", "evoke", "run", "rest", "travel", "macro",
     "macro_process_key", "interruptible", "uninterruptible", "rock_swim",
-#endif
-=======
-    "macro_process_key", "interruptible", "uninterruptible"
->>>>>>> 6067133c
 };
 
 // Gets a delay given its name.
