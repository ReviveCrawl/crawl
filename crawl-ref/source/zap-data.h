--- conflicted
+++ resolved
@@ -1021,27 +1021,7 @@
 },
 
 {
-<<<<<<< HEAD
-    ZAP_BREATHE_STICKY_FLAME, // same data as spell but has different effects on hit
-=======
-    ZAP_HOLY_BREATH,
-    "holy breath",
-    50,
-    new dicedef_calculator<3, 2, 1, 6>,
-    new tohit_calculator<6, 1, 6>,
-    ETC_HOLY,
-    false,
-    BEAM_HOLY_FLAME,
-    DCHAR_FIRED_ZAP,
-    true,
-    true,
-    false,
-    0 // Explosion does the noise.
-},
-
-{
     ZAP_BREATHE_STICKY_FLAME,
->>>>>>> 361a7477
     "splash of liquid fire",
     100,
     new dicedef_calculator<2, 3, 1, 12>,
