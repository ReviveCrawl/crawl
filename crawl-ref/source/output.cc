/**
 * @file
 * @brief Functions used to print player related info.
**/

#include "AppHdr.h"

#include "output.h"

#include <stdlib.h>
#include <sstream>
#include <math.h>

#include "externs.h"
#include "options.h"
#include "species.h"

#include "abl-show.h"
#include "areas.h"
#include "artefact.h"
#include "branch.h"
#include "cio.h"
#include "colour.h"
#include "coord.h"
#include "describe.h"
#include "env.h"
#include "files.h"
#include "format.h"
#include "godabil.h"
#include "initfile.h"
#include "itemname.h"
#include "lang-fake.h"
#include "libutil.h"
#include "menu.h"
#include "message.h"
#include "misc.h"
#include "mon-info.h"
#include "mon-util.h"
#include "mutation.h"
#include "jobs.h"
#include "ouch.h"
#include "player.h"
#include "religion.h"
#include "skills2.h"
#include "state.h"
#include "status.h"
#include "stuff.h"
#include "tagstring.h"
#include "throw.h"
#include "transform.h"
#include "travel.h"
#include "viewchar.h"
#include "viewgeom.h"
#include "showsymb.h"
#include "spl-transloc.h"

#ifndef USE_TILE_LOCAL
#include "directn.h"
#endif

#ifdef USE_TILE_LOCAL
#include "tilesdl.h"

/*
 * this glorious piece of code works by:
    - overriding cgotoxy and cprintf
    - mapping the x,y coordinate of each part of the HUD to a
      value in the touchui_states enum and storing the current value
    - using the current state to decide what and where to actually
      render each part of the HUD

  12345678901234567890
1 Nameaname
2 TrDk(Mak)
3  St Dx In
4  nn nn nn
5  AC SH EV
6  nn nn nn
7 W: foobar
8 Q: 20 baz
9 XXXXXXXXX      status lights
.
y  HPP MPP
 */
#include <stdarg.h>
#define CGOTOXY _cgotoxy_touchui
#define CPRINTF _cprintf_touchui
#define NOWRAP_EOL_CPRINTF _nowrap_eol_cprintf_touchui

enum touchui_states
{
    TOUCH_S_INIT  = 0x0,
    TOUCH_S_NULL  = 0x1,
    TOUCH_T_MP    = 0x0104,
    TOUCH_T_AC    = 0x0105,
    TOUCH_T_EV    = 0x0106,
    TOUCH_T_SH    = 0x0107,
    TOUCH_T_STR   = 0x1305,
    TOUCH_T_INT   = 0x1306,
    TOUCH_T_DEX   = 0x1307,
    TOUCH_V_PLACE = 0x1308,
    TOUCH_T_HP    = 0x0103,
    TOUCH_V_HP    = 0x0203, // dummy location
    TOUCH_V_MP    = 0x0904,
    TOUCH_V_AC    = 0x0505,
    TOUCH_V_EV    = 0x0506,
    TOUCH_V_SH    = 0x0507,
    TOUCH_V_STR   = 0x1805,
    TOUCH_V_INT   = 0x1806,
    TOUCH_V_DEX   = 0x1807,
    TOUCH_V_XL    = 0x0108,
    TOUCH_T_WP    = 0x0109,
    TOUCH_T_QV    = 0x010A,
    TOUCH_V_WP    = 0x0209, // dummy
    TOUCH_V_QV    = 0x020A, // dummy
    TOUCH_V_TITLE = 0x0101,
    TOUCH_V_TITL2 = 0x0102,
    TOUCH_V_LIGHT = 0x010B,
};
touchui_states TOUCH_UI_STATE = TOUCH_S_INIT;
static void _cgotoxy_touchui(int x, int y, GotoRegion region = GOTO_CRT)
{
//    printf("go to (%d,%d): ",x,y);
    if (tiles.is_using_small_layout())
        TOUCH_UI_STATE = (touchui_states)((x<<8)+y);
//    printf("[%x]: ",TOUCH_UI_STATE);
    switch (TOUCH_UI_STATE)
    {
        case TOUCH_V_HP:
        case TOUCH_T_MP:
        case TOUCH_V_TITLE:
        case TOUCH_V_TITL2:
        case TOUCH_V_XL:
        case TOUCH_V_PLACE:
        case TOUCH_S_NULL:
            // no special behaviour for these
            break;
        case TOUCH_T_STR:
            x = 1; y = 3;
            break;
        case TOUCH_T_INT:
            x = 4; y = 3;
            break;
        case TOUCH_T_DEX:
            x = 7; y = 3;
            break;
        case TOUCH_T_AC:
            x = 1; y = 5;
            break;
        case TOUCH_T_EV:
            x = 4; y = 5;
            break;
        case TOUCH_T_SH:
            x = 7; y = 5;
            break;
        case TOUCH_V_STR:
            x = 1; y = 4;
            break;
        case TOUCH_V_INT:
            x = 4; y = 4;
            break;
        case TOUCH_V_DEX:
            x = 7; y = 4;
            break;
        case TOUCH_V_AC:
            x = 2; y = 6;
            break;
        case TOUCH_V_EV:
            x = 5; y = 6;
            break;
        case TOUCH_V_SH:
            x = 8; y = 6;
            break;
        case TOUCH_T_WP:
            x = 1; y = 7;
            break;
        case TOUCH_T_QV:
            x = 1; y = 8;
            break;
        case TOUCH_V_WP:
            x = 4; y = 7;
            break;
        case TOUCH_V_QV:
            x = 4; y = 8;
            break;
        case TOUCH_V_LIGHT:
            x = 1; y = 9;
            break;
        case TOUCH_T_HP:
            x = 2; y = crawl_view.hudsz.y;
            break;
        case TOUCH_V_MP:
            x = 6; y = crawl_view.hudsz.y;
            break;
        default:
            // reset state
            TOUCH_UI_STATE = TOUCH_S_INIT;
    }
//    printf("(%d,%d): ",x,y);
    cgotoxy(x,y,region);
}

static void _cprintf_touchui(const char *format, ...)
{
    va_list args;
    string  buf;
    va_start(args, format);
    buf = vmake_stringf(format, args);

    switch (TOUCH_UI_STATE)
    {
        case TOUCH_T_MP:
        case TOUCH_V_TITL2:
        case TOUCH_V_XL:
        case TOUCH_V_PLACE:
        case TOUCH_S_NULL:
            // don't draw these
//            printf("X! %s\n",buf.c_str());
            break;
        case TOUCH_T_HP:
            TOUCH_UI_STATE = TOUCH_V_HP;
            break;
        case TOUCH_V_TITLE:
            cprintf(you.your_name.c_str());
            break;
        case TOUCH_V_HP:
        case TOUCH_V_MP:
            // suppress everything after initial print; rjustify
            cprintf("%3s", buf.c_str());
            TOUCH_UI_STATE = TOUCH_S_NULL;
            break;
        case TOUCH_V_STR:
        case TOUCH_V_INT:
        case TOUCH_V_DEX:
            // rjustify to 3 chars on these
            cprintf("%3s", buf.c_str());
            break;
        case TOUCH_T_WP:
            TOUCH_UI_STATE = TOUCH_V_WP;
            cprintf(buf.c_str());
            break;
        case TOUCH_T_QV:
            TOUCH_UI_STATE = TOUCH_V_QV;
            cprintf(buf.c_str());
            break;
        case TOUCH_V_WP:
        case TOUCH_V_QV:
            // get rid of the hotkey; somewhat pointless in a touch-screen ui :)
            cprintf(buf.substr(3,10).c_str());
            break;

        default:
//            printf("p: %s\n",buf.c_str());
            cprintf(buf.c_str());
    }
    va_end(args);
}

static void _nowrap_eol_cprintf_touchui(const char *format, ...)
{
    va_list args;
    string  buf;
    va_start(args, format);
    buf = vmake_stringf(format, args);

    // N.B. this should really be factored out and merged with the other switch-case above
    switch (TOUCH_UI_STATE)
    {
        case TOUCH_S_NULL:
            // don't print these
            break;
        case TOUCH_V_TITL2:
            cprintf("%s%s %.4s", get_species_abbrev(you.species),
                                 get_job_abbrev(you.char_class),
                                 god_name(you.religion).c_str());
            TOUCH_UI_STATE = TOUCH_S_NULL; // suppress whatever else it was going to print
            break;
        default:
//            printf("q: %s\n",buf.c_str());
            nowrap_eol_cprintf("%s", buf.c_str());
    }
    va_end(args);
}

#else
#define CGOTOXY cgotoxy
#define CPRINTF cprintf
#define NOWRAP_EOL_CPRINTF nowrap_eol_cprintf
#endif


static string _god_powers(bool simple = false);

// Color for captions like 'Health:', 'Str:', etc.
#define HUD_CAPTION_COLOUR Options.status_caption_colour

// Colour for values, which come after captions.
static const short HUD_VALUE_COLOUR = LIGHTGREY;

// ----------------------------------------------------------------------
// colour_bar
// ----------------------------------------------------------------------

class colour_bar
{
    typedef unsigned short color_t;
 public:
    colour_bar(color_t default_colour,
               color_t change_pos,
               color_t change_neg,
               color_t empty)
        : m_default(default_colour), m_change_pos(change_pos),
          m_change_neg(change_neg), m_empty(empty),
          m_old_disp(-1),
          m_request_redraw_after(0)
    {
        // m_old_disp < 0 means it's invalid and needs to be initialised.
    }

    bool wants_redraw() const
    {
        return (m_request_redraw_after
                && you.num_turns >= m_request_redraw_after);
    }

    void draw(int ox, int oy, int val, int max_val, bool temp = false)
    {
        ASSERT(val <= max_val);
        if (max_val <= 0)
        {
            m_old_disp = -1;
            return;
        }

<<<<<<< HEAD
        int temp_colour;
        temp_colour = temperature_colour(temperature());

        const int width = crawl_view.hudsz.x - (ox-1);
=======
        const int width = crawl_view.hudsz.x - (ox - 1);
>>>>>>> 1ef5305b
        const int disp  = width * val / max_val;
        const int old_disp = (m_old_disp < 0) ? disp : m_old_disp;
        m_old_disp = disp;

        CGOTOXY(ox, oy, GOTO_STAT);

        textcolor(BLACK);
        for (int cx = 0; cx < width; cx++)
        {
#ifdef USE_TILE_LOCAL
            // Maybe this should use textbackground too?
            textcolor(BLACK + m_empty * 16);

            if (cx < disp)
                textcolor(BLACK + (temp) ? temp_colour * 16 : m_default * 16);
            else if (old_disp > disp && cx < old_disp)
                textcolor(BLACK + m_change_neg * 16);
            putwch(' ');
#else
            if (cx < disp && cx < old_disp)
            {
                textcolor((temp) ? temp_colour : m_default);
                putwch('=');
            }
            else if (cx < disp)
            {
                textcolor(m_change_pos);
                putwch('=');
            }
            else if (cx < old_disp)
            {
                textcolor(m_change_neg);
                putwch('-');
            }
            else
            {
                textcolor(m_empty);
                putwch('-');
            }
#endif

            // If some change colour was rendered, redraw in a few
            // turns to clear it out.
            if (old_disp != disp)
                m_request_redraw_after = you.num_turns + 4;
            else
                m_request_redraw_after = 0;
        }

        textcolor(LIGHTGREY);
        textbackground(BLACK);
    }

    void vdraw(int ox, int oy, int val, int max_val)
    {
        // ox is width from l/h edge; oy is height from top
        // bars are 3chars wide and render down to hudsz.y-1
        const int bar_width = 3;
        const int obase     = crawl_view.hudsz.y-1;

        ASSERT(val <= max_val);
        if (max_val <= 0)
        {
            m_old_disp = -1;
            return;
        }

        const int height   = bar_width * (obase-oy+1);
        const int disp     = height * val / max_val;
        const int old_disp = (m_old_disp < 0) ? disp : m_old_disp;

        CGOTOXY(ox, obase, GOTO_STAT);

        textcolor(WHITE);
        for (int cx = 0; cx < height; cx++)
        {
            // Maybe this should use textbackground too?
            textcolor(BLACK + m_empty * 16);

            if (cx < disp)
                textcolor(BLACK + m_default * 16);
            else if (old_disp > disp && cx < old_disp)
                textcolor(BLACK + m_change_neg * 16);
            putwch(' ');

            // move up a line if we've drawn this bit of the bar
            if ((cx+1) % bar_width == 0)
                CGOTOXY(ox, obase-cx/bar_width, GOTO_STAT);

            // If some change colour was rendered, redraw in a few
            // turns to clear it out.
            if (old_disp != disp)
                m_request_redraw_after = you.num_turns + 4;
            else
                m_request_redraw_after = 0;
        }

        textcolor(LIGHTGREY);
        textbackground(BLACK);
    }

 private:
    const color_t m_default;
    const color_t m_change_pos;
    const color_t m_change_neg;
    const color_t m_empty;
    int m_old_disp;
    int m_request_redraw_after; // force a redraw at this turn count
};

static colour_bar HP_Bar(LIGHTGREEN, GREEN, RED, DARKGREY);

#ifdef USE_TILE_LOCAL
static colour_bar MP_Bar(BLUE, BLUE, LIGHTBLUE, DARKGREY);
#else
static colour_bar MP_Bar(LIGHTBLUE, BLUE, MAGENTA, DARKGREY);
#endif

colour_bar Temp_Bar(RED, LIGHTRED, LIGHTBLUE, DARKGREY);

// ----------------------------------------------------------------------
// Status display
// ----------------------------------------------------------------------

#ifdef DGL_SIMPLE_MESSAGING
void update_message_status()
{
    static const char *msg = "(Hit _)";
    static const int len = strwidth(msg);
    static const string spc(len, ' ');

    textcolor(LIGHTBLUE);

    CGOTOXY(crawl_view.hudsz.x - len + 1, 1, GOTO_STAT);
    if (SysEnv.have_messages)
        CPRINTF(msg);
    else
        CPRINTF(spc.c_str());
    textcolor(LIGHTGREY);
}
#endif

void update_turn_count()
{
    // Don't update turn counter when running/resting/traveling to
    // prevent pointless screen updates.
    if (!Options.show_gold_turns
        || you.running > 0
        || you.running < 0 && Options.travel_delay == -1)
    {
        return;
    }

    CGOTOXY(19+6, 9 + crawl_state.game_is_zotdef(), GOTO_STAT);

    // Show the turn count starting from 1. You can still quit on turn 0.
    textcolor(HUD_VALUE_COLOUR);
    if (Options.show_game_turns)
    {
       CPRINTF("%.1f (%.1f)%s", you.elapsed_time / 10.0,
               (you.elapsed_time - you.elapsed_time_at_last_input) / 10.0,
               // extra spaces to erase excess if previous output was longer
               "    ");
    }
    else
        CPRINTF("%d", you.num_turns);
    textcolor(LIGHTGREY);
}

static int _count_digits(int val)
{
    if (val > 999)
        return 4;
    else if (val > 99)
        return 3;
    else if (val > 9)
        return 2;
    return 1;
}

static void _print_stats_temperature(int x, int y)
{

    cgotoxy(x, y, GOTO_STAT);
    textcolor(HUD_CAPTION_COLOUR);
    cprintf("Temperature: ");

    Temp_Bar.draw(19, y, temperature(), TEMP_MAX, true);
}

static void _print_stats_mp(int x, int y)
{
    // Calculate colour
    short mp_colour = HUD_VALUE_COLOUR;

    const bool boosted = you.duration[DUR_DIVINE_VIGOUR];

    if (boosted)
        mp_colour = LIGHTBLUE;
    else
    {
        int mp_percent = (you.max_magic_points == 0
                          ? 100
                          : (you.magic_points * 100) / you.max_magic_points);

        for (unsigned int i = 0; i < Options.mp_colour.size(); ++i)
            if (mp_percent <= Options.mp_colour[i].first)
                mp_colour = Options.mp_colour[i].second;
    }

    CGOTOXY(x+8, y, GOTO_STAT);
    textcolor(mp_colour);
    CPRINTF("%d", you.magic_points);
    if (!boosted)
        textcolor(HUD_VALUE_COLOUR);
    CPRINTF("/%d", you.max_magic_points);
    if (boosted)
        textcolor(HUD_VALUE_COLOUR);

    int col = _count_digits(you.magic_points)
              + _count_digits(you.max_magic_points) + 1;
    for (int i = 11-col; i > 0; i--)
        CPRINTF(" ");

#ifdef TOUCH_UI
    if (tiles.is_using_small_layout())
        MP_Bar.vdraw(6, 10, you.magic_points, you.max_magic_points);
    else
#endif
    MP_Bar.draw(19, y, you.magic_points, you.max_magic_points);
}

static void _print_stats_hp(int x, int y)
{
    const int max_max_hp = get_real_hp(true, true);

    // Calculate colour
    short hp_colour = HUD_VALUE_COLOUR;

    const bool boosted = you.duration[DUR_DIVINE_VIGOUR]
                         || you.berserk();

    if (boosted)
        hp_colour = LIGHTBLUE;
    else
    {
        const int hp_percent =
            (you.hp * 100) / (max_max_hp ? max_max_hp : you.hp);

        for (unsigned int i = 0; i < Options.hp_colour.size(); ++i)
            if (hp_percent <= Options.hp_colour[i].first)
                hp_colour = Options.hp_colour[i].second;
    }

    // 01234567890123456789
    // Health: xxx/yyy (zzz)
    CGOTOXY(x, y, GOTO_STAT);
    textcolor(HUD_CAPTION_COLOUR);
    CPRINTF(max_max_hp != you.hp_max ? "HP: " : "Health: ");
    textcolor(hp_colour);
    CPRINTF("%d", you.hp);
    if (!boosted)
        textcolor(HUD_VALUE_COLOUR);
    CPRINTF("/%d", you.hp_max);
    if (max_max_hp != you.hp_max)
        CPRINTF(" (%d)", max_max_hp);
    if (boosted)
        textcolor(HUD_VALUE_COLOUR);

    int col = wherex() - crawl_view.hudp.x;
    for (int i = 18-col; i > 0; i--)
        CPRINTF(" ");

#ifdef USE_TILE_LOCAL
    if (tiles.is_using_small_layout())
        HP_Bar.vdraw(2, 10, you.hp, you.hp_max);
    else
#endif
    HP_Bar.draw(19, y, you.hp, you.hp_max);
}

static short _get_stat_colour(stat_type stat)
{
    if (you.stat_zero[stat] > 0)
        return LIGHTRED;

    // Check the stat_colour option for warning thresholds.
    for (unsigned int i = 0; i < Options.stat_colour.size(); ++i)
        if (you.stat(stat) <= Options.stat_colour[i].first)
            return (Options.stat_colour[i].second);

    // Stat is magically increased.
    if (you.duration[DUR_DIVINE_STAMINA]
        || stat == STAT_STR && you.duration[DUR_MIGHT]
        || stat == STAT_STR && you.duration[DUR_BERSERK]
        || stat == STAT_INT && you.duration[DUR_BRILLIANCE]
        || stat == STAT_DEX && you.duration[DUR_AGILITY])
    {
        return LIGHTBLUE;  // no end of effect warning
    }

    // Stat is degenerated.
    if (you.stat_loss[stat] > 0)
        return YELLOW;

    return HUD_VALUE_COLOUR;
}

static void _print_stat(stat_type stat, int x, int y)
{
    CGOTOXY(x+5, y, GOTO_STAT);

    textcolor(_get_stat_colour(stat));
    CPRINTF("%d", you.stat(stat, false));

    if (you.stat_loss[stat] > 0)
        CPRINTF(" (%d)  ", you.max_stat(stat));
    else
        CPRINTF("       ");
}

static void _print_stats_ac(int x, int y)
{
    // AC:
    CGOTOXY(x+4, y, GOTO_STAT);
    if (you.duration[DUR_ICY_ARMOUR] || you.duration[DUR_STONESKIN])
        textcolor(LIGHTBLUE);
    else if (you.duration[DUR_ICEMAIL_DEPLETED] > ICEMAIL_TIME / ICEMAIL_MAX)
        textcolor(RED);
    else
        textcolor(HUD_VALUE_COLOUR);
    string ac = make_stringf("%2d ", you.armour_class());
#ifdef WIZARD
    if (you.wizard)
        ac += make_stringf("(%d%%) ", you.gdr_perc());
#endif
    CPRINTF("%s", ac.c_str());

    // SH: (two lines lower)
    CGOTOXY(x+4, y+2, GOTO_STAT);
    if (you.incapacitated() && player_wearing_slot(EQ_SHIELD))
        textcolor(RED);
    else if (you.duration[DUR_CONDENSATION_SHIELD]
             || you.duration[DUR_MAGIC_SHIELD]
             || you.duration[DUR_DIVINE_SHIELD])
    {
        textcolor(LIGHTBLUE);
    }
    else
        textcolor(HUD_VALUE_COLOUR);
    CPRINTF("%2d ", player_shield_class());
}

static void _print_stats_ev(int x, int y)
{
    CGOTOXY(x+4, y, GOTO_STAT);
    textcolor(you.duration[DUR_PHASE_SHIFT] || you.duration[DUR_AGILITY]
              ? LIGHTBLUE : HUD_VALUE_COLOUR);
    CPRINTF("%2d ", player_evasion());
}

static void _print_stats_wp(int y)
{
    int col;
    string text;
    if (you.weapon())
    {
        const item_def& wpn = *you.weapon();

        const string prefix = item_prefix(wpn);
        const int prefcol = menu_colour(wpn.name(DESC_INVENTORY), prefix);
        if (prefcol != -1)
            col = prefcol;
        else
            col = LIGHTGREY;

        text = wpn.name(DESC_INVENTORY, true, false, true);
    }
    else
    {
        const string prefix = "-) ";
        col = LIGHTGREY;
        switch (you.form)
        {
        case TRAN_SPIDER:
            col = LIGHTGREEN;
            break;
        case TRAN_BLADE_HANDS:
            col = RED;
            break;
        case TRAN_STATUE:
        case TRAN_WISP:
            col = LIGHTGREY;
            break;
        case TRAN_ICE_BEAST:
            col = WHITE;
            break;
        case TRAN_DRAGON:
            col = GREEN;
            break;
        case TRAN_LICH:
            col = MAGENTA;
            break;
        case TRAN_BAT:
        case TRAN_PIG:
        case TRAN_PORCUPINE:
            col = LIGHTGREY;
            break;
        case TRAN_FUNGUS:
        case TRAN_TREE:
            col = BROWN;
            break;
        case TRAN_JELLY:
            col = LIGHTRED;
            break;
        default:
            break;
        }
        text = prefix + you.unarmed_attack_name();
    }

    CGOTOXY(1, y, GOTO_STAT);
    textcolor(Options.status_caption_colour);
    CPRINTF("Wp: ");
    textcolor(col);
#ifdef USE_TILE_LOCAL
    int w = crawl_view.hudsz.x - (tiles.is_using_small_layout()?0:4);
    CPRINTF("%s", chop_string(text, w).c_str());
#else
    CPRINTF("%s", chop_string(text, crawl_view.hudsz.x-4).c_str());
#endif
    textcolor(LIGHTGREY);
}

static void _print_stats_qv(int y)
{
    int col;
    string text;

    int q = you.m_quiver->get_fire_item();
    ASSERT(q >= -1);
    ASSERT(q < ENDOFPACK);
    if (q != -1 && !fire_warn_if_impossible(true))
    {
        const item_def& quiver = you.inv[q];
        const string prefix = item_prefix(quiver);
        const int prefcol =
            menu_colour(quiver.name(DESC_INVENTORY), prefix);
        if (prefcol != -1)
            col = prefcol;
        else
            col = LIGHTGREY;
        text = quiver.name(DESC_INVENTORY, true);
    }
    else
    {
        const string prefix = "-) ";

        if (fire_warn_if_impossible(true))
        {
            col  = DARKGREY;
            text = "Unavailable";
        }
        else
        {
            col  = LIGHTGREY;
            text = "Nothing quivered";
        }

        text = prefix + text;
    }
    CGOTOXY(1, y, GOTO_STAT);
    textcolor(Options.status_caption_colour);
    CPRINTF("Qv: ");
    textcolor(col);
#ifdef USE_TILE_LOCAL
    int w = crawl_view.hudsz.x - (tiles.is_using_small_layout()?0:4);
    CPRINTF("%s", chop_string(text, w).c_str());
#else
    CPRINTF("%s", chop_string(text, crawl_view.hudsz.x-4).c_str());
#endif
    textcolor(LIGHTGREY);
}

struct status_light
{
    status_light(int c, string t) : color(c), text(t) {}
    int color;
    string text;
};

// The colour scheme for these flags is currently:
//
// - yellow, "orange", red      for bad conditions
// - light grey, white          for god based conditions
// - green, light green         for good conditions
// - blue, light blue           for good enchantments
// - magenta, light magenta     for "better" enchantments (deflect, fly)
//
// Prints burden, hunger,
// pray, holy, teleport, regen, fly/lev, invis, silence,
//   conf. touch, bargain, sage
// confused, mesmerised, fire, poison, disease, rot, held, glow, swift,
//   fast, slow, breath
//
// Note the usage of bad_ench_colour() correspond to levels that
// can be found in player.cc, ie those that the player can tell by
// using the '@' command.  Things like confusion and sticky flame
// hide their amounts and are thus always the same colour (so
// we're not really exposing any new information). --bwr
static void _get_status_lights(vector<status_light>& out)
{
#ifdef DEBUG_DIAGNOSTICS
    {
        static char static_pos_buf[80];
        snprintf(static_pos_buf, sizeof(static_pos_buf),
                 "%2d,%2d", you.pos().x, you.pos().y);
        out.push_back(status_light(LIGHTGREY, static_pos_buf));

        static char static_hunger_buf[80];
        snprintf(static_hunger_buf, sizeof(static_hunger_buf),
                 "(%d:%d)", you.hunger - you.old_hunger, you.hunger);
        out.push_back(status_light(LIGHTGREY, static_hunger_buf));
    }
#endif

    const int statuses[] = {
        STATUS_STR_ZERO, STATUS_INT_ZERO, STATUS_DEX_ZERO,
        STATUS_BURDEN,
        STATUS_HUNGER,
        DUR_PETRIFYING,
        DUR_PETRIFIED,
        DUR_PARALYSIS,
        DUR_JELLY_PRAYER,
        DUR_TELEPORT,
        DUR_DEATHS_DOOR,
        DUR_QUAD_DAMAGE,
        STATUS_MISSILES,
        STATUS_REGENERATION,
        DUR_BERSERK,
        DUR_RESISTANCE,
        STATUS_AIRBORNE,
        DUR_INVIS,
        DUR_CONTROL_TELEPORT,
        DUR_DISJUNCTION,
        DUR_SILENCE,
        DUR_CONFUSING_TOUCH,
        DUR_BARGAIN,
        STATUS_SAGE,
        DUR_FIRE_SHIELD,
        DUR_SLIMIFY,
        DUR_SURE_BLADE,
        DUR_CONF,
        DUR_LOWERED_MR,
        STATUS_BEHELD,
        DUR_LIQUID_FLAMES,
        DUR_MISLED,
        DUR_POISONING,
        STATUS_SICK,
        STATUS_ROT,
        STATUS_NET,
        STATUS_CONTAMINATION,
        DUR_SWIFTNESS,
        STATUS_SPEED,
        DUR_DEATH_CHANNEL,
        DUR_TELEPATHY,
        DUR_STEALTH,
        DUR_BREATH_WEAPON,
        DUR_EXHAUSTED,
        DUR_POWERED_BY_DEATH,
        DUR_TRANSFORMATION,
        DUR_AFRAID,
        DUR_MIRROR_DAMAGE,
        DUR_SCRYING,
        STATUS_CLINGING,
        DUR_TORNADO,
        DUR_LIQUEFYING,
        DUR_HEROISM,
        DUR_FINESSE,
        DUR_LIFESAVING,
        DUR_DARKNESS,
        STATUS_FIREBALL,
        DUR_SHROUD_OF_GOLUBRIA,
        DUR_TORNADO_COOLDOWN,
        DUR_CORONA,
        STATUS_UMBRA,
        STATUS_CONSTRICTED,
        DUR_DIVINE_STAMINA,
        STATUS_AUGMENTED,
        STATUS_SUPPRESSED,
        STATUS_TERRAIN,
        STATUS_SILENCE,
        STATUS_NO_CTELE,
        DUR_SENTINEL_MARK,
        STATUS_RECALL,
        STATUS_LIQUEFIED,
        DUR_WATER_HOLD,
        DUR_FLAYED,
        DUR_RETCHING,
        DUR_WEAK,
        DUR_DIMENSION_ANCHOR,
    };

    status_info inf;
    for (unsigned i = 0; i < ARRAYSZ(statuses); ++i)
    {
        fill_status_info(statuses[i], &inf);
        if (!inf.light_text.empty())
        {
            status_light sl(inf.light_colour, inf.light_text);
            out.push_back(sl);
        }
    }
}

static void _print_status_lights(int y)
{
    vector<status_light> lights;
    static int last_number_of_lights = 0;
    _get_status_lights(lights);
    if (lights.empty() && last_number_of_lights == 0)
        return;
    last_number_of_lights = lights.size();

    size_t line_cur = y;
    const size_t line_end = crawl_view.hudsz.y+1;

    CGOTOXY(1, line_cur, GOTO_STAT);
#ifdef ASSERTS
    if (wherex() != crawl_view.hudp.x)
    {
        save_game(false); // should be safe
        die("misaligned HUD (is %d, should be %d)", wherex(), crawl_view.hudp.x);
    }
#endif

#ifdef USE_TILE_LOCAL
    if (!tiles.is_using_small_layout())
    {
#endif
    size_t i_light = 0;
    while (true)
    {
        const int end_x = (wherex() - crawl_view.hudp.x)
                + (i_light < lights.size() ? strwidth(lights[i_light].text)
                                           : 10000);

        if (end_x <= crawl_view.hudsz.x)
        {
            textcolor(lights[i_light].color);
            CPRINTF("%s", lights[i_light].text.c_str());
            if (end_x < crawl_view.hudsz.x)
                CPRINTF(" ");
            ++i_light;
        }
        else
        {
            clear_to_end_of_line();
            ++line_cur;
            // Careful not to trip the )#(*$ CGOTOXY ASSERT
            if (line_cur == line_end)
                break;
            CGOTOXY(1, line_cur, GOTO_STAT);
        }
    }
#ifdef USE_TILE_LOCAL
    }
    else
    {
        size_t i_light = 0;
        if (lights.size() == 1)
        {
            textcolor(lights[0].color);
            CPRINTF("%s", lights[0].text.c_str());
        }
        else
        {
            while (i_light < lights.size() && (int)i_light < crawl_view.hudsz.x - 1)
            {
                textcolor(lights[i_light].color);
                if (i_light == lights.size() - 1
                    && strwidth(lights[i_light].text) < crawl_view.hudsz.x - wherex())
                {
                    CPRINTF("%s",lights[i_light].text.c_str());
                }
                else if ((int)lights.size() > crawl_view.hudsz.x / 2)
                    CPRINTF("%.1s",lights[i_light].text.c_str());
                else
                    CPRINTF("%.1s ",lights[i_light].text.c_str());
                ++i_light;
            }
        }
        clear_to_end_of_line();
    }
#endif
}

#ifdef USE_TILE_LOCAL
static bool _need_stats_printed()
{
    return you.redraw_title
           || you.redraw_hit_points
           || you.redraw_magic_points
           || you.redraw_armour_class
           || you.redraw_evasion
           || you.redraw_stats[STAT_STR]
           || you.redraw_stats[STAT_INT]
           || you.redraw_stats[STAT_DEX]
           || you.redraw_experience
           || you.wield_change
           || you.redraw_quiver;
}
#endif

static void _redraw_title(const string &your_name, const string &job_name)
{
    const unsigned int WIDTH = crawl_view.hudsz.x;
    string title = your_name + " the " + job_name;

#ifdef USE_TILE_LOCAL
    if (tiles.is_using_small_layout())
        title = your_name;
    else
#endif
    {
        unsigned int in_len = strwidth(title);
        if (in_len > WIDTH)
        {
            in_len -= 3;  // What we're getting back from removing "the".

            const unsigned int name_len = strwidth(your_name);
            string trimmed_name = your_name;
            // Squeeze name if required, the "- 8" is to not squeeze too much.
            if (in_len > WIDTH && (name_len - 8) > (in_len - WIDTH))
            {
                trimmed_name = chop_string(trimmed_name,
                                           name_len - (in_len - WIDTH) - 1);
            }

            title = trimmed_name + ", " + job_name;
        }
    }

    // Line 1: Foo the Bar    *WIZARD*
    CGOTOXY(1, 1, GOTO_STAT);
    textcolor(YELLOW);
#ifdef USE_TILE_LOCAL
    if (tiles.is_using_small_layout() && you.wizard) textcolor(LIGHTBLUE);
#endif
    CPRINTF("%s", chop_string(title, WIDTH).c_str());
#ifdef USE_TILE_LOCAL
    if (you.wizard && !tiles.is_using_small_layout())
#else
    if (you.wizard)
#endif
    {
        textcolor(LIGHTBLUE);
        CGOTOXY(1 + crawl_view.hudsz.x-9, 1, GOTO_STAT);
        CPRINTF(" *WIZARD*");
    }
#ifdef DGL_SIMPLE_MESSAGING
    update_message_status();
#endif

    // Line 2:
    // Minotaur [of God] [Piety]
    textcolor(YELLOW);
    CGOTOXY(1, 2, GOTO_STAT);
    string species = species_name(you.species);
    NOWRAP_EOL_CPRINTF("%s", species.c_str());
    if (you.religion != GOD_NO_GOD)
    {
        string god = " of ";
        god += you.religion == GOD_JIYVA ? god_name_jiyva(true)
                                         : god_name(you.religion);
        NOWRAP_EOL_CPRINTF("%s", god.c_str());

        string piety = _god_powers(true);
        if (player_under_penance())
            textcolor(RED);
        if ((unsigned int)(strwidth(species) + strwidth(god) + strwidth(piety) + 1)
            <= WIDTH)
        {
            NOWRAP_EOL_CPRINTF(" %s", piety.c_str());
        }
        else if ((unsigned int)(strwidth(species) + strwidth(god) + strwidth(piety) + 1)
                  == (WIDTH + 1))
        {
            //mottled draconian of TSO doesn't fit by one symbol,
            //so we remove leading space.
            NOWRAP_EOL_CPRINTF("%s", piety.c_str());
        }
    }
    else if (you.char_class == JOB_MONK && you.species != SP_DEMIGOD
             && !had_gods())
    {
        string godpiety = "**....";
        textcolor(DARKGREY);
        if ((unsigned int)(strwidth(species) + strwidth(godpiety) + 1) <= WIDTH)
            NOWRAP_EOL_CPRINTF(" %s", godpiety.c_str());
    }

    clear_to_end_of_line();

    textcolor(LIGHTGREY);
}

void print_stats(void)
{
    int temp = (you.species == SP_LAVA_ORC) ? 1 : 0;
    int temp_pos = 5;
    int ac_pos = temp_pos + temp;
    int ev_pos = temp_pos + temp + 1;

    cursor_control coff(false);
    textcolor(LIGHTGREY);

    // Displayed evasion is now tied to dex.
    if (you.redraw_stats[STAT_DEX])
        you.redraw_evasion = true;

    if (HP_Bar.wants_redraw())
        you.redraw_hit_points = true;
    if (MP_Bar.wants_redraw())
        you.redraw_magic_points = true;
    if (Temp_Bar.wants_redraw() && you.species == SP_LAVA_ORC)
        you.redraw_temperature = true;

#ifdef USE_TILE_LOCAL
    bool has_changed = _need_stats_printed();
#endif

    if (you.redraw_title)
    {
        you.redraw_title = false;
        _redraw_title(you.your_name, filtered_lang(player_title()));
    }
    if (you.redraw_hit_points)   { you.redraw_hit_points = false;   _print_stats_hp (1, 3); }
    if (you.redraw_magic_points) { you.redraw_magic_points = false; _print_stats_mp (1, 4); }
    if (you.redraw_temperature)  { you.redraw_temperature = false;  _print_stats_temperature (1, temp_pos); }
    if (you.redraw_armour_class) { you.redraw_armour_class = false; _print_stats_ac (1, ac_pos); }
    if (you.redraw_evasion)      { you.redraw_evasion = false;      _print_stats_ev (1, ev_pos); }

    for (int i = 0; i < NUM_STATS; ++i)
        if (you.redraw_stats[i])
            _print_stat(static_cast<stat_type>(i), 19, 5 + i + temp);
    you.redraw_stats.init(false);

    if (you.redraw_experience)
    {
<<<<<<< HEAD
        cgotoxy(1, 8 + temp, GOTO_STAT);
=======
        CGOTOXY(1,8, GOTO_STAT);
>>>>>>> 1ef5305b
        textcolor(Options.status_caption_colour);
        CPRINTF("XL: ");
        textcolor(HUD_VALUE_COLOUR);
        CPRINTF("%2d ", you.experience_level);
        if (you.experience_level >= 27)
            CPRINTF("%10s", "");
        else
        {
            textcolor(Options.status_caption_colour);
            CPRINTF("Next: ");
            textcolor(HUD_VALUE_COLOUR);
            CPRINTF("%2d%% ", get_exp_progress());
        }
        if (crawl_state.game_is_zotdef())
        {
            CGOTOXY(1, 9, GOTO_STAT);
            textcolor(Options.status_caption_colour);
            CPRINTF("ZP: ");
            textcolor(HUD_VALUE_COLOUR);
            CPRINTF("%d     ", you.zot_points);
        }
        you.redraw_experience = false;
    }

    int yhack = crawl_state.game_is_zotdef() + temp;

    // If Options.show_gold_turns, line 9 is Gold and Turns
#ifdef USE_TILE_LOCAL
    if (Options.show_gold_turns && !tiles.is_using_small_layout())
#else
    if (Options.show_gold_turns)
#endif
    {
        // Increase y-value for all following lines.
        yhack++;
        CGOTOXY(1+6, 8 + yhack, GOTO_STAT);
        textcolor(HUD_VALUE_COLOUR);
        CPRINTF("%-6d", you.gold);
    }

    if (you.wield_change)
    {
        // weapon_change is set in a billion places; probably not all
        // of them actually mean the user changed their weapon.  Calling
        // on_weapon_changed redundantly is normally OK; but if the user
        // is wielding a bow and throwing javelins, the on_weapon_changed
        // will switch them back to arrows, which is annoying.
        // Perhaps there should be another bool besides wield_change
        // that's set in fewer places?
        // Also, it's a little bogus to change simulation state in
        // render code.  We should find a better place for this.
        you.m_quiver->on_weapon_changed();
        _print_stats_wp(9 + yhack);
    }
    you.wield_change  = false;

    if (you.species == SP_FELID)
    {
        // There are no circumstances under which Felids could quiver something.
        // Reduce line counter for status display.y
        yhack -= 1;
    }
    else if (you.redraw_quiver || you.wield_change)
        _print_stats_qv(10 + yhack);

    you.redraw_quiver = false;

    if (you.redraw_status_flags)
    {
        you.redraw_status_flags = 0;
        _print_status_lights(11 + yhack);
    }
    textcolor(LIGHTGREY);

#ifdef USE_TILE_LOCAL
    if (has_changed)
        update_screen();
#else
    update_screen();
#endif
}

static string _level_description_string_hud()
{
    const PlaceInfo& place = you.get_place_info();
    string short_name = branches[place.branch].shortname;

    if (brdepth[place.branch] > 1)
        short_name += make_stringf(":%d", you.depth);
    // Definite articles
    else if (place.branch == BRANCH_ABYSS)
        short_name.insert(0, "The ");
    // Indefinite articles
    else if (place.branch != BRANCH_PANDEMONIUM && !is_connected_branch(place.branch))
        short_name = article_a(short_name);
    return short_name;
}

void print_stats_level()
{
<<<<<<< HEAD
    int ypos = 8;
    if (you.species == SP_LAVA_ORC)
        ypos++;
    cgotoxy(19, ypos, GOTO_STAT);
=======
    CGOTOXY(19, 8, GOTO_STAT);
>>>>>>> 1ef5305b
    textcolor(HUD_CAPTION_COLOUR);
    CPRINTF("Place: ");

    textcolor(HUD_VALUE_COLOUR);
#ifdef DEBUG_DIAGNOSTICS
    CPRINTF("(%d) ", env.absdepth0 + 1);
#endif
    CPRINTF("%s", _level_description_string_hud().c_str());
    clear_to_end_of_line();
}

void draw_border(void)
{
    textcolor(HUD_CAPTION_COLOUR);
    clrscr();

    textcolor(Options.status_caption_colour);

<<<<<<< HEAD
    int temp = (you.species == SP_LAVA_ORC) ? 1 : 0;
//    int hp_pos = 3;
    int mp_pos = 4;
    int ac_pos = 5 + temp;
    int ev_pos = 6 + temp;
    int sh_pos = 7 + temp;
    int str_pos = ac_pos;
    int int_pos = ev_pos;
    int dex_pos = sh_pos;

    //cgotoxy(1, 3, GOTO_STAT); cprintf("Hp:");
    cgotoxy(1, mp_pos, GOTO_STAT); cprintf("Magic:");
    cgotoxy(1, ac_pos, GOTO_STAT); cprintf("AC:");
    cgotoxy(1, ev_pos, GOTO_STAT); cprintf("EV:");
    cgotoxy(1, sh_pos, GOTO_STAT); cprintf("SH:");

    cgotoxy(19, str_pos, GOTO_STAT); cprintf("Str:");
    cgotoxy(19, int_pos, GOTO_STAT); cprintf("Int:");
    cgotoxy(19, dex_pos, GOTO_STAT); cprintf("Dex:");

    if (Options.show_gold_turns)
    {
        int yhack = crawl_state.game_is_zotdef() + temp;
        cgotoxy(1, 9 + yhack, GOTO_STAT); cprintf("Gold:");
        cgotoxy(19, 9 + yhack, GOTO_STAT);
        cprintf(Options.show_game_turns ? "Time:" : "Turn:");
=======
    //CGOTOXY(1, 3, GOTO_STAT); CPRINTF("Hp:");
    CGOTOXY(1, 4, GOTO_STAT); CPRINTF("Magic:");
    CGOTOXY(1, 5, GOTO_STAT); CPRINTF("AC:");
    CGOTOXY(1, 6, GOTO_STAT); CPRINTF("EV:");
    CGOTOXY(1, 7, GOTO_STAT); CPRINTF("SH:");

    CGOTOXY(19, 5, GOTO_STAT); CPRINTF("Str:");
    CGOTOXY(19, 6, GOTO_STAT); CPRINTF("Int:");
    CGOTOXY(19, 7, GOTO_STAT); CPRINTF("Dex:");

    if (Options.show_gold_turns)
    {
        int yhack = crawl_state.game_is_zotdef();
        CGOTOXY(1, 9 + yhack, GOTO_STAT); CPRINTF("Gold:");
        CGOTOXY(19, 9 + yhack, GOTO_STAT);
        CPRINTF(Options.show_game_turns ? "Time:" : "Turn:");
>>>>>>> 1ef5305b
    }
    // Line 8 is exp pool, Level
}

// ----------------------------------------------------------------------
// Monster pane
// ----------------------------------------------------------------------

static string _get_monster_name(const monster_info& mi, int count, bool fullname)
{
    string desc = "";

    bool adj = false;
    if (mi.attitude == ATT_FRIENDLY)
    {
        desc += "friendly ";
        adj = true;
    }
    else if (mi.attitude != ATT_HOSTILE)
    {
        desc += "neutral ";
        adj = true;
    }

    string monpane_desc;
    int col;
    mi.to_string(count, monpane_desc, col, fullname);

    if (count == 1)
    {
        if (!mi.is(MB_NAME_THE))
        {
            desc = ((!adj && is_vowel(monpane_desc[0])) ? "an "
                                                        : "a ")
                   + desc;
        }
        else if (adj)
            desc = "the " + desc;
    }

    desc += monpane_desc;
    return desc;
}

// If past is true, the messages should be printed in the past tense
// because they're needed for the morgue dump.
string mpr_monster_list(bool past)
{
    // Get monsters via the monster_pane_info, sorted by difficulty.
    vector<monster_info> mons;
    get_monster_info(mons);

    string msg = "";
    if (mons.empty())
    {
        msg  = "There ";
        msg += (past ? "were" : "are");
        msg += " no monsters in sight!";

        return msg;
    }

    vector<string> describe;

    int count = 0;
    for (unsigned int i = 0; i < mons.size(); ++i)
    {
        if (i > 0 && monster_info::less_than(mons[i-1], mons[i]))
        {
            describe.push_back(_get_monster_name(mons[i-1], count, true).c_str());
            count = 0;
        }
        count++;
    }

    describe.push_back(_get_monster_name(mons[mons.size()-1], count, true).c_str());

    msg = "You ";
    msg += (past ? "could" : "can");
    msg += " see ";

    if (describe.size() == 1)
        msg += describe[0];
    else
        msg += comma_separated_line(describe.begin(), describe.end());
    msg += ".";

    return msg;
}

#ifndef USE_TILE_LOCAL
static void _print_next_monster_desc(const vector<monster_info>& mons,
                                     int& start, bool zombified = false,
                                     int idx = -1)
{
    // Skip forward to past the end of the range of identical monsters.
    unsigned int end;
    for (end = start + 1; end < mons.size(); ++end)
    {
        // Array is sorted, so if !(m1 < m2), m1 and m2 are "equal".
        if (monster_info::less_than(mons[start], mons[end], zombified, zombified))
            break;
    }
    // Postcondition: all monsters in [start, end) are "equal"

    // Print info on the monsters we've found.
    {
        int printed = 0;

        // for targetting
        if (idx >= 0)
        {
            textcolor(WHITE);
            CPRINTF(stringize_glyph(mlist_index_to_letter(idx)).c_str());
            CPRINTF(" - ");
            printed += 4;
        }

        // One glyph for each monster.
        for (unsigned int i_mon = start; i_mon < end; i_mon++)
        {
            monster_info mi = mons[i_mon];
            cglyph_t g = get_mons_glyph(mi);
            textcolor(g.col);
            CPRINTF("%s", stringize_glyph(g.ch).c_str());
            ++printed;

            // Printing too many looks pretty bad, though.
            if (i_mon > 6)
                break;
        }
        textcolor(LIGHTGREY);

        const int count = (end - start);

        if (count == 1)  // Print an icon representing damage level.
        {
            CPRINTF(" ");

            monster_info mi = mons[start];
#ifdef TARGET_OS_WINDOWS
            textcolor(real_colour(dam_colour(mi) | COLFLAG_ITEM_HEAP));
#else
            textcolor(real_colour(dam_colour(mi) | COLFLAG_REVERSE));
#endif
            CPRINTF(" ");
            textbackground(BLACK);
            textcolor(LIGHTGREY);
            CPRINTF(" ");
            printed += 3;
        }
        else
        {
            textcolor(LIGHTGREY);
            CPRINTF("  ");
            printed += 2;
        }

        if (printed < crawl_view.mlistsz.x)
        {
            int desc_colour;
            string desc;
            mons[start].to_string(count, desc, desc_colour, zombified);
            textcolor(desc_colour);
            desc.resize(crawl_view.mlistsz.x-printed, ' ');
            CPRINTF("%s", desc.c_str());
        }
    }

    // Set start to the next un-described monster.
    start = end;
    textcolor(LIGHTGREY);
}
#endif

#ifndef USE_TILE_LOCAL
// #define BOTTOM_JUSTIFY_MONSTER_LIST
// Returns -1 if the monster list is empty, 0 if there are so many monsters
// they have to be consolidated, and 1 otherwise.
int update_monster_pane()
{
    if (!map_bounds(you.pos()) && !crawl_state.game_is_arena())
        return -1;

    const int max_print = crawl_view.mlistsz.y;
    textbackground(BLACK);

    if (max_print <= 0)
        return -1;

    vector<monster_info> mons;
    get_monster_info(mons);

    // Count how many groups of monsters there are.
    unsigned int lines_needed = mons.size();
    for (unsigned int i = 1; i < mons.size(); i++)
        if (!monster_info::less_than(mons[i-1], mons[i]))
            --lines_needed;

    bool full_info = true;
    if (lines_needed > (unsigned int) max_print)
    {
        full_info = false;

        // Use type names rather than full names ("small zombie" vs
        // "rat zombie") in order to take up fewer lines.

        lines_needed = mons.size();
        for (unsigned int i = 1; i < mons.size(); i++)
            if (!monster_info::less_than(mons[i-1], mons[i], false, false))
                --lines_needed;
    }

#ifdef BOTTOM_JUSTIFY_MONSTER_LIST
    const int skip_lines = max<int>(0, crawl_view.mlistsz.y-lines_needed);
#else
    const int skip_lines = 0;
#endif

    // Print the monsters!
    string blank;
    blank.resize(crawl_view.mlistsz.x, ' ');
    int i_mons = 0;
    for (int i_print = 0; i_print < max_print; ++i_print)
    {
        CGOTOXY(1, 1 + i_print, GOTO_MLIST);
        // i_mons is incremented by _print_next_monster_desc
        if (i_print >= skip_lines && i_mons < (int) mons.size())
        {
             int idx = crawl_state.mlist_targetting ? i_print - skip_lines : -1;
             _print_next_monster_desc(mons, i_mons, full_info, idx);
        }
        else
            CPRINTF("%s", blank.c_str());
    }

    if (i_mons < (int)mons.size())
    {
        // Didn't get to all of them.
        CGOTOXY(crawl_view.mlistsz.x - 4, crawl_view.mlistsz.y, GOTO_MLIST);
        CPRINTF(" ... ");
    }

    if (mons.empty())
        return -1;

    return full_info;
}
#else
// FIXME: Implement this for Tiles!
int update_monster_pane()
{
    return false;
}
#endif

static const char* _itosym1(int stat)
{
    return ((stat >= 1) ? "+  " :
            (stat == 0) ? ".  " :
                          "x  ");
}

static const char* _itosym2(int stat)
{
    return ((stat >= 2) ? "+ +" :
            (stat == 1) ? "+ ." :
                          ". .");
}

static const char* _itosym3(int stat)
{
    return ((stat >=  3) ? "+ + +" :
            (stat ==  2) ? "+ + ." :
            (stat ==  1) ? "+ . ." :
            (stat ==  0) ? ". . ." :
            (stat == -1) ? "x . ." :
            (stat == -2) ? "x x ." :
                           "x x x");
}

static const char *s_equip_slot_names[] =
{
    "Weapon", "Cloak",  "Helmet", "Gloves", "Boots",
    "Shield", "Armour", "Left Ring", "Right Ring", "Amulet",
    "First Ring", "Second Ring", "Third Ring", "Fourth Ring",
    "Fifth Ring", "Sixth Ring", "Seventh Ring", "Eighth Ring",
};

const char *equip_slot_to_name(int equip)
{
    if (equip == EQ_RINGS
        || equip == EQ_LEFT_RING || equip == EQ_RIGHT_RING
        || equip >= EQ_RING_ONE && equip <= EQ_RING_EIGHT)
    {
        return "Ring";
    }

    if (equip == EQ_BOOTS
        && (you.species == SP_CENTAUR || you.species == SP_NAGA))
    {
        return "Barding";
    }

    if (equip < 0 || equip >= NUM_EQUIP)
        return "";

    return s_equip_slot_names[equip];
}

int equip_name_to_slot(const char *s)
{
    for (int i = 0; i < NUM_EQUIP; ++i)
        if (!strcasecmp(s_equip_slot_names[i], s))
            return i;

    return -1;
}

// Colour the string according to the level of an ability/resistance.
// Take maximum possible level into account.
static const char* _determine_colour_string(int level, int max_level)
{
    switch (level)
    {
    case 3:
    case 2:
        if (max_level > 1)
            return "<lightgreen>";
        // else fall-through
    case 1:
        return "<green>";
    case -2:
    case -3:
        if (max_level > 1)
            return "<lightred>";
        // else fall-through
    case -1:
        return "<red>";
    default:
        return "<lightgrey>";
    }
}

static string _status_mut_abilities(int sw);

// helper for print_overview_screen
static void _print_overview_screen_equip(column_composer& cols,
                                         vector<char>& equip_chars)
{
    const int e_order[] =
    {
        EQ_WEAPON, EQ_BODY_ARMOUR, EQ_SHIELD, EQ_HELMET, EQ_CLOAK,
        EQ_GLOVES, EQ_BOOTS, EQ_AMULET, EQ_RIGHT_RING, EQ_LEFT_RING,
        EQ_RING_ONE, EQ_RING_TWO, EQ_RING_THREE, EQ_RING_FOUR,
        EQ_RING_FIVE, EQ_RING_SIX, EQ_RING_SEVEN, EQ_RING_EIGHT,
    };

    char buf[100];
    for (int i = 0; i < NUM_EQUIP; i++)
    {
        int eqslot = e_order[i];

        if (you.species == SP_OCTOPODE
            && e_order[i] != EQ_WEAPON
            && !you_can_wear(e_order[i], true))
        {
            continue;
        }

        if (you.species == SP_OCTOPODE && (eqslot == EQ_RIGHT_RING
                                       || eqslot == EQ_LEFT_RING))
        {
            continue;
        }

        if (you.species != SP_OCTOPODE && eqslot > EQ_AMULET)
            continue;

        const string slot_name_lwr = lowercase_string(equip_slot_to_name(eqslot));

        char slot[15] = "";
        // uncomment (and change 42 to 33) to bring back slot names
        // snprintf(slot, sizeof slot, "%-7s: ", equip_slot_to_name(eqslot);

        if (you.equip[ e_order[i] ] != -1)
        {
            // The player has something equipped.
            const int item_idx   = you.equip[e_order[i]];
            const item_def& item = you.inv[item_idx];
            const bool melded    = !player_wearing_slot(e_order[i]);
            const string prefix = item_prefix(item);
            const int prefcol = menu_colour(item.name(DESC_INVENTORY), prefix);
            const int col = prefcol == -1 ? LIGHTGREY : prefcol;

            // Colour melded equipment dark grey.
            const char* colname  = melded ? "darkgrey"
                                          : colour_to_str(col).c_str();

            const char equip_char = index_to_letter(item_idx);

            snprintf(buf, sizeof buf,
                     "%s<w>%c</w> - <%s>%s%s</%s>",
                     slot,
                     equip_char,
                     colname,
                     melded ? "melded " : "",
                     chop_string(item.name(DESC_PLAIN, true), 42, false).c_str(),
                     colname);
            equip_chars.push_back(equip_char);
        }
        else if (e_order[i] == EQ_WEAPON
                 && you.skill(SK_UNARMED_COMBAT))
        {
            snprintf(buf, sizeof buf, "%s  - Unarmed", slot);
        }
        else if (e_order[i] == EQ_WEAPON
                 && you.form == TRAN_BLADE_HANDS)
        {
            snprintf(buf, sizeof buf, "%s  - Blade Hands", slot);
        }
        else if (e_order[i] == EQ_BOOTS
                 && (you.species == SP_NAGA || you.species == SP_CENTAUR))
        {
            snprintf(buf, sizeof buf,
                     "<darkgrey>(no %s)</darkgrey>", slot_name_lwr.c_str());
        }
        else if (!you_can_wear(e_order[i], true))
        {
            snprintf(buf, sizeof buf,
                     "<darkgrey>(%s unavailable)</darkgrey>", slot_name_lwr.c_str());
        }
        else if (!you_tran_can_wear(e_order[i], true))
        {
            snprintf(buf, sizeof buf,
                     "<darkgrey>(%s currently unavailable)</darkgrey>",
                     slot_name_lwr.c_str());
        }
        else if (!you_can_wear(e_order[i]))
        {
            snprintf(buf, sizeof buf,
                     "<darkgrey>(%s restricted)</darkgrey>", slot_name_lwr.c_str());
        }
        else
        {
            snprintf(buf, sizeof buf,
                     "<darkgrey>(no %s)</darkgrey>", slot_name_lwr.c_str());
        }
        cols.add_formatted(2, buf, false);
    }
}

static string _overview_screen_title(int sw)
{
    char title[50];
    snprintf(title, sizeof title, " the %s ", player_title().c_str());

    char species_job[50];
    snprintf(species_job, sizeof species_job,
             "(%s %s)",
             species_name(you.species).c_str(),
             you.class_name.c_str());

    char time_turns[50] = "";

    handle_real_time();
    snprintf(time_turns, sizeof time_turns,
             " Turns: %d, Time: %s",
             you.num_turns, make_time_string(you.real_time, true).c_str());

    int linelength = strwidth(you.your_name) + strwidth(title)
                     + strwidth(species_job) + strwidth(time_turns);
    for (int count = 0; linelength >= sw && count < 2;
         count++)
    {
        switch (count)
        {
          case 0:
              snprintf(species_job, sizeof species_job,
                       "(%s%s)",
                       get_species_abbrev(you.species),
                       get_job_abbrev(you.char_class));
              break;
          case 1:
              strcpy(title, "");
              break;
          default:
              break;
        }
        linelength = strwidth(you.your_name) + strwidth(title)
                     + strwidth(species_job) + strwidth(time_turns);
    }

    string text;
    text = "<yellow>";
    text += you.your_name;
    text += title;
    text += species_job;

    const int num_spaces = sw - linelength - 1;
    if (num_spaces > 0)
        text += string(num_spaces, ' ');

    text += time_turns;
    text += "</yellow>\n";

    return text;
}

#ifdef WIZARD
static string _wiz_god_powers()
{
    string godpowers = god_name(you.religion);
    return (make_stringf("%s %d (%d)", god_name(you.religion).c_str(),
                                       you.piety,
                                       you.duration[DUR_PIETY_POOL]));
}
#endif

static string _god_powers(bool simple)
{
    string godpowers = simple ? "" : god_name(you.religion) ;
    if (you.religion == GOD_XOM)
    {
        if (!you.gift_timeout)
            godpowers += simple ? "- BORED" : " - BORED";
        else if (you.gift_timeout == 1)
            godpowers += simple ? "- getting BORED" : " - getting BORED";
        return (simple ? godpowers
                       : colour_string(godpowers, god_colour(you.religion)));
    }
    else if (you.religion != GOD_NO_GOD)
    {
        if (player_under_penance())
            return (simple ? "*" : colour_string("*" + godpowers, RED));
        else
        {
            // piety rankings
            int prank = piety_rank() - 1;
            if (prank < 0 || you.religion == GOD_XOM)
                prank = 0;

            // Careful about overflow. We erase some of the god's name
            // if necessary.
            string asterisks = string(prank, '*') + string(6 - prank, '.');
            if (simple)
                return asterisks;
            godpowers = chop_string(godpowers, 20, false)
                      + " [" + asterisks + "]";
            return colour_string(godpowers, god_colour(you.religion));
        }
    }
    return "";
}

static vector<formatted_string> _get_overview_stats()
{
    char buf[1000];

    // 4 columns
    column_composer cols1(4, 18, 28, 40);

    const bool boosted_hp  = you.duration[DUR_DIVINE_VIGOUR]
                                || you.berserk();
    const bool boosted_mp  = you.duration[DUR_DIVINE_VIGOUR];
    const bool boosted_ac  = you.duration[DUR_ICY_ARMOUR]
                                || you.duration[DUR_STONESKIN];
    const bool boosted_ev  = you.duration[DUR_PHASE_SHIFT]
                                || you.duration[DUR_AGILITY];
    const bool boosted_str = you.duration[DUR_DIVINE_STAMINA]
                                || you.duration[DUR_MIGHT]
                                || you.duration[DUR_BERSERK];
    const bool boosted_int = you.duration[DUR_DIVINE_STAMINA]
                                || you.duration[DUR_BRILLIANCE];
    const bool boosted_dex = you.duration[DUR_DIVINE_STAMINA]
                                || you.duration[DUR_AGILITY];

    if (!player_rotted())
    {
        if (boosted_hp)
        {
            snprintf(buf, sizeof buf, "HP <lightblue>%3d/%d</lightblue>",
                     you.hp, you.hp_max);
        }
        else
            snprintf(buf, sizeof buf, "HP %3d/%d", you.hp, you.hp_max);
    }
    else
    {
        if (boosted_hp)
        {
            snprintf(buf, sizeof buf, "HP <lightblue>%3d/%d (%d)</lightblue>",
                     you.hp, you.hp_max, get_real_hp(true, true));
        }
        else
        {
            snprintf(buf, sizeof buf, "HP %3d/%d (%d)",
                     you.hp, you.hp_max, get_real_hp(true, true));
        }
    }
    cols1.add_formatted(0, buf, false);

    if (boosted_mp)
    {
        snprintf(buf, sizeof buf, "MP <lightblue>%3d/%d</lightblue>",
                 you.magic_points, you.max_magic_points);
    }
    else
    {
        snprintf(buf, sizeof buf, "MP %3d/%d",
                 you.magic_points, you.max_magic_points);
    }
    cols1.add_formatted(0, buf, false);

    snprintf(buf, sizeof buf, "Gold %d", you.gold);
    cols1.add_formatted(0, buf, false);

    if (boosted_ac)
    {
        snprintf(buf, sizeof buf, "AC <lightblue>%2d</lightblue>",
                 you.armour_class());
    }
    else
        snprintf(buf, sizeof buf, "AC %2d" , you.armour_class());
    cols1.add_formatted(1, buf, false);

    if (boosted_ev)
    {
        snprintf(buf, sizeof buf, "EV <lightblue>%2d</lightblue>",
                 player_evasion());
    }
    else
        snprintf(buf, sizeof buf, "EV %2d", player_evasion());
    cols1.add_formatted(1, buf, false);

    snprintf(buf, sizeof buf, "SH %2d", player_shield_class());
    cols1.add_formatted(1, buf, false);

    if (you.strength(false) == you.max_strength())
    {
        if (boosted_str)
        {
            snprintf(buf, sizeof buf, "Str <lightblue>%2d</lightblue>",
                     you.strength(false));
        }
        else
            snprintf(buf, sizeof buf, "Str %2d", you.strength(false));
    }
    else
    {
        if (boosted_str)
        {
            snprintf(buf, sizeof buf, "Str <lightblue>%2d (%d)</lightblue>",
                     you.strength(false), you.max_strength());
        }
        else
            snprintf(buf, sizeof buf, "Str <yellow>%2d</yellow> (%d)",
                     you.strength(false), you.max_strength());
    }
    cols1.add_formatted(2, buf, false);

    if (you.intel(false) == you.max_intel())
    {
        if (boosted_int)
        {
            snprintf(buf, sizeof buf, "Int <lightblue>%2d</lightblue>",
                     you.intel(false));
        }
        else
            snprintf(buf, sizeof buf, "Int %2d", you.intel(false));
    }
    else
    {
        if (boosted_int)
        {
            snprintf(buf, sizeof buf, "Int <lightblue>%2d (%d)</lightblue>",
                     you.intel(false), you.max_intel());
        }
        else
            snprintf(buf, sizeof buf, "Int <yellow>%2d</yellow> (%d)",
                     you.intel(false), you.max_intel());
    }
    cols1.add_formatted(2, buf, false);

    if (you.dex(false) == you.max_dex())
    {
        if (boosted_dex)
        {
            snprintf(buf, sizeof buf, "Dex <lightblue>%2d</lightblue>",
                     you.dex(false));
        }
        else
            snprintf(buf, sizeof buf, "Dex %2d", you.dex(false));
    }
    else
    {
        if (boosted_dex)
        {
            snprintf(buf, sizeof buf, "Dex <lightblue>%2d (%d)</lightblue>",
                     you.dex(false), you.max_dex());
        }
        else
            snprintf(buf, sizeof buf, "Dex <yellow>%2d</yellow> (%d)",
                     you.dex(false), you.max_dex());
    }
    cols1.add_formatted(2, buf, false);

    string godpowers = _god_powers(false);
#ifdef WIZARD
    if (you.wizard)
        godpowers = _wiz_god_powers();
#endif

    char lives[40];
    if (you.species == SP_FELID)
    {
        snprintf(lives, sizeof(lives), "Lives: %d, deaths: %d",
                 you.lives, you.deaths);
    }
    else
        lives[0] = 0;

    char temperature[20];
    if (you.species == SP_LAVA_ORC)
    {
        snprintf(temperature, sizeof(temperature), "Temperature: %f",
                 you.temperature);
    }
    else
        temperature[0] = 0;

    snprintf(buf, sizeof buf,
             "XL: %d%s\n"
             "God: %s\n"
             "Spells: %2d memorised, %2d level%s left\n"
             "%s",
             you.experience_level,
             (you.experience_level < 27 ? make_stringf("   Next: %2d%%",
                                                   get_exp_progress()).c_str()
                                        : ""),
             godpowers.c_str(),
             you.spell_no, player_spell_levels(),
             (player_spell_levels() == 1) ? "" : "s",
             lives);
    cols1.add_formatted(3, buf, false);

    return cols1.formatted_lines();
}

static vector<formatted_string> _get_overview_resistances(
    vector<char> &equip_chars,
    bool calc_unid = false)
{
    char buf[1000];

    // 3 columns, splits at columns 21, 38
    column_composer cols(3, 21, 38);

    const int rfire = player_res_fire(calc_unid);
    const int rcold = player_res_cold(calc_unid);
    const int rlife = player_prot_life(calc_unid);
    const int rpois = player_res_poison(calc_unid);
    const int relec = player_res_electricity(calc_unid);
    const int rsust = player_sust_abil(calc_unid);
    const int rmuta = (you.rmut_from_item(calc_unid)
                       || player_mutation_level(MUT_MUTATION_RESISTANCE) == 3
                       || you.religion == GOD_ZIN && you.piety >= 150);
    const int rrott = you.res_rotting();

    snprintf(buf, sizeof buf,
             "%sRes.Fire  : %s\n"
             "%sRes.Cold  : %s\n"
             "%sLife Prot.: %s\n"
             "%sRes.Poison: %s\n"
             "%sRes.Elec. : %s\n"
             "%sSust.Abil.: %s\n"
             "%sRes.Mut.  : %s\n"
             "%sRes.Rott. : %s\n",
             _determine_colour_string(rfire, 3), _itosym3(rfire),
             _determine_colour_string(rcold, 3), _itosym3(rcold),
             _determine_colour_string(rlife, 3), _itosym3(rlife),
             _determine_colour_string(rpois, 1), _itosym1(rpois),
             _determine_colour_string(relec, 1), _itosym1(relec),
             _determine_colour_string(rsust, 2), _itosym2(rsust),
             _determine_colour_string(rmuta, 1), _itosym1(rmuta),
             _determine_colour_string(rrott, 1), _itosym1(rrott));
    cols.add_formatted(0, buf, false);

    int saplevel = player_mutation_level(MUT_SAPROVOROUS);
    const char* pregourmand;
    const char* postgourmand;

    if (you.species != SP_MUMMY
        && you.species != SP_VAMPIRE
        && player_mutation_level(MUT_HERBIVOROUS) < 3
        && you.gourmand())
    {
        pregourmand = "Gourmand  : ";
        postgourmand = _itosym1(1);
        saplevel = 1;
    }
    else
    {
        pregourmand = "Saprovore : ";
        postgourmand = _itosym3(saplevel);
    }
    snprintf(buf, sizeof buf, "%s%s%s",
             _determine_colour_string(saplevel, 3), pregourmand, postgourmand);
    cols.add_formatted(0, buf, false);


    const int rinvi = you.can_see_invisible(calc_unid);
    const int rward = you.warding(calc_unid);
    const int rcons = you.conservation(calc_unid);
    const int rcorr = you.res_corr(calc_unid);
    const int rclar = you.clarity(calc_unid);
    const int rspir = you.spirit_shield(calc_unid);
    snprintf(buf, sizeof buf,
             "%sSee Invis. : %s\n"
             "%sWarding    : %s\n"
             "%sConserve   : %s\n"
             "%sRes.Corr.  : %s\n"
             "%sClarity    : %s\n"
             "%sSpirit.Shd : %s\n"
             ,
             _determine_colour_string(rinvi, 1), _itosym1(rinvi),
             _determine_colour_string(rward, 1), _itosym1(rward),
             _determine_colour_string(rcons, 1), _itosym1(rcons),
             _determine_colour_string(rcorr, 1), _itosym1(rcorr),
             _determine_colour_string(rclar, 1), _itosym1(rclar),
             _determine_colour_string(rspir, 1), _itosym1(rspir));
    cols.add_formatted(1, buf, false);

    const int stasis = you.stasis(calc_unid);
    const int notele = you.no_tele(calc_unid);
    const int rrtel = !!player_teleport(calc_unid);
    if (notele && !stasis)
    {
        snprintf(buf, sizeof buf, "%sPrev.Telep.: %s",
                 _determine_colour_string(-1, 1), _itosym1(1));
    }
    else if (rrtel && !stasis)
    {
        snprintf(buf, sizeof buf, "%sRnd.Telep. : %s",
                 _determine_colour_string(-1, 1), _itosym1(1));
    }
    else
    {
        snprintf(buf, sizeof buf, "%sStasis     : %s",
                 _determine_colour_string(stasis, 1), _itosym1(stasis));
    }
    cols.add_formatted(1, buf, false);

    const int rflyi = you.airborne();
    snprintf(buf, sizeof buf,
             "%sFlight     : %s\n",
             _determine_colour_string(rflyi, 1), _itosym1(rflyi));
    cols.add_formatted(1, buf, false);

    _print_overview_screen_equip(cols, equip_chars);

    return cols.formatted_lines();
}

// New scrollable status overview screen, including stats, mutations etc.
static char _get_overview_screen_results()
{
    bool calc_unid = false;
    formatted_scroller overview;
    overview.set_flags(MF_SINGLESELECT | MF_ALWAYS_SHOW_MORE | MF_NOWRAP);
    overview.set_more(formatted_string::parse_string(
#ifdef USE_TILE_LOCAL
                        "<cyan>[ +/L-click : Page down.   - : Page up."
                        "           Esc/R-click exits.]"));
#else
                        "<cyan>[ + : Page down.   - : Page up."
                        "                           Esc exits.]"));
#endif
    overview.set_tag("resists");

    overview.add_text(_overview_screen_title(get_number_of_cols()));

    {
        vector<formatted_string> blines = _get_overview_stats();
        for (unsigned int i = 0; i < blines.size(); ++i)
            overview.add_item_formatted_string(blines[i]);
        overview.add_text(" ");
    }


    {
        vector<char> equip_chars;
        vector<formatted_string> blines =
            _get_overview_resistances(equip_chars, calc_unid);

        for (unsigned int i = 0; i < blines.size(); ++i)
        {
            // Kind of a hack -- we don't really care what items these
            // hotkeys go to.  So just pick the first few.
            const char hotkey = (i < equip_chars.size()) ? equip_chars[i] : 0;
            overview.add_item_formatted_string(blines[i], hotkey);
        }
    }

    overview.add_text(" ");
    overview.add_text(_status_mut_abilities(get_number_of_cols()));

    vector<MenuEntry *> results = overview.show();
    return (!results.empty()) ? results[0]->hotkeys[0] : 0;
}

string dump_overview_screen(bool full_id)
{
    string text = formatted_string::parse_string(_overview_screen_title(80));
    text += "\n";

    vector<formatted_string> blines = _get_overview_stats();
    for (unsigned int i = 0; i < blines.size(); ++i)
    {
        text += blines[i];
        text += "\n";
    }
    text += "\n";

    vector<char> equip_chars;
    blines = _get_overview_resistances(equip_chars, full_id);
    for (unsigned int i = 0; i < blines.size(); ++i)
    {
        text += blines[i];
        text += "\n";
    }
    text += "\n";

    text += formatted_string::parse_string(_status_mut_abilities(80));
    text += "\n";

    return text;
}

void print_overview_screen()
{
    while (true)
    {
        char c = _get_overview_screen_results();
        if (!c)
        {
            redraw_screen();
            break;
        }

        item_def& item = you.inv[letter_to_index(c)];
        describe_item(item, true);
        // loop around for another go.
    }
}

string stealth_desc(int stealth)
{
    string prefix =
         (stealth <  10) ? "extremely un" :
         (stealth <  30) ? "very un" :
         (stealth <  60) ? "un" :
         (stealth <  90) ? "fairly " :
         (stealth < 120) ? "" :
         (stealth < 160) ? "quite " :
         (stealth < 220) ? "very " :
         (stealth < 300) ? "extremely " :
         (stealth < 400) ? "extraordinarily " :
         (stealth < 520) ? "incredibly "
                         : "uncannily ";
    return (prefix + "stealthy");
}

string magic_res_adjective(int mr)
{
    if (mr == MAG_IMMUNE)
        return "immune";

    string prefix =
            (mr <  10) ? "not" :
            (mr <  30) ? "slightly" :
            (mr <  60) ? "somewhat" :
            (mr <  90) ? "quite" :
            (mr < 120) ? "very" :
            (mr < 150) ? "extremely" :
            (mr < 190) ? "extraordinarily" :
            (mr < 240) ? "incredibly" :
            (mr < 300) ? "uncannily"
                       : "almost entirely";
    return prefix + " resistant";
}

static string _annotate_form_based(string desc, bool suppressed)
{
    if (suppressed)
        return ("<darkgrey>(" + desc + ")</darkgrey>");
    else
        return desc;
}

static string _dragon_abil(string desc)
{
    const bool supp = form_changed_physiology() && you.form != TRAN_DRAGON;
    return _annotate_form_based(desc, supp);
}

// Creates rows of short descriptions for current
// status, mutations and abilities.
static string _status_mut_abilities(int sw)
{
    //----------------------------
    // print status information
    //----------------------------
    string text = "<w>@:</w> ";
    vector<string> status;

    const int statuses[] = {
        DUR_TRANSFORMATION,
        DUR_PARALYSIS,
        DUR_PETRIFIED,
        DUR_SLEEP,
        DUR_PETRIFYING,
        STATUS_BURDEN,
        STATUS_STR_ZERO, STATUS_INT_ZERO, STATUS_DEX_ZERO,
        DUR_BREATH_WEAPON,
        STATUS_BEHELD,
        DUR_LIQUID_FLAMES,
        DUR_ICY_ARMOUR,
        STATUS_MISSILES,
        DUR_JELLY_PRAYER,
        STATUS_REGENERATION,
        DUR_DEATHS_DOOR,
        DUR_STONESKIN,
        DUR_TELEPORT,
        DUR_DISJUNCTION,
        DUR_DEATH_CHANNEL,
        DUR_PHASE_SHIFT,
        DUR_SILENCE,
        DUR_INVIS,
        DUR_CONF,
        DUR_EXHAUSTED,
        DUR_MIGHT,
        DUR_BRILLIANCE,
        DUR_AGILITY,
        DUR_DIVINE_VIGOUR,
        DUR_DIVINE_STAMINA,
        DUR_BERSERK,
        STATUS_AIRBORNE,
        DUR_BARGAIN,
        DUR_SLAYING,
        STATUS_MANUAL,
        STATUS_SAGE,
        DUR_MAGIC_SHIELD,
        DUR_FIRE_SHIELD,
        DUR_POISONING,
        STATUS_SICK,
        STATUS_CONTAMINATION,
        STATUS_ROT,
        DUR_CONFUSING_TOUCH,
        DUR_SLIMIFY,
        DUR_SURE_BLADE,
        STATUS_NET,
        STATUS_SPEED,
        DUR_AFRAID,
        DUR_MIRROR_DAMAGE,
        DUR_SCRYING,
        DUR_TORNADO,
        DUR_HEROISM,
        DUR_FINESSE,
        DUR_LIFESAVING,
        DUR_DARKNESS,
        STATUS_FIREBALL,
        DUR_SHROUD_OF_GOLUBRIA,
        DUR_TORNADO_COOLDOWN,
        STATUS_BACKLIT,
        STATUS_UMBRA,
        STATUS_CONSTRICTED,
        STATUS_AUGMENTED,
        STATUS_SUPPRESSED,
        STATUS_RECALL,
        STATUS_LIQUEFIED,
        DUR_FLAYED,
        DUR_RETCHING,
        DUR_WEAK,
        DUR_DIMENSION_ANCHOR,
    };

    status_info inf;
    for (unsigned i = 0; i < ARRAYSZ(statuses); ++i)
    {
        fill_status_info(statuses[i], &inf);
        if (!inf.short_text.empty())
            status.push_back(inf.short_text);
    }

    int move_cost = (player_speed() * player_movement_speed()) / 10;
    if (move_cost != 10)
    {
        string help = (move_cost <   8) ? "very quick" :
                      (move_cost <  10) ? "quick" :
                      (move_cost <  13) ? "slow"
                                        : "very slow";

        status.push_back(help);
    }

    status.push_back(magic_res_adjective(player_res_magic(false))
                     + " to hostile enchantments");

    // character evaluates their ability to sneak around:
    status.push_back(stealth_desc(check_stealth()));

    text += comma_separated_line(status.begin(), status.end(), ", ", ", ");
    text += "\n";

    //----------------------------
    // print mutation information
    //----------------------------
    text += "<w>A:</w> ";

    int AC_change  = 0;
    int EV_change  = 0;
    int SH_change  = 0;
    int Str_change = 0;
    int Int_change = 0;
    int Dex_change = 0;

    vector<string> mutations;

    switch (you.species)   //mv: following code shows innate abilities - if any
    {
    case SP_MERFOLK:
        mutations.push_back(_annotate_form_based("change form in water",
                                                 form_changed_physiology()));
        mutations.push_back(_annotate_form_based("swift swim",
                                                 form_changed_physiology()));
        break;

    case SP_MINOTAUR:
        mutations.push_back(_annotate_form_based("retaliatory headbutt",
                                                 !form_keeps_mutations()));
        break;

    case SP_NAGA:
        // breathe poison replaces spit poison:
        if (!player_mutation_level(MUT_BREATHE_POISON))
            mutations.push_back("spit poison");
        else
            mutations.push_back("breathe poison");

        if (you.experience_level > 12)
        {
            mutations.push_back(_annotate_form_based("constrict 1",
                                                     !form_keeps_mutations()));
        }
        AC_change += you.experience_level / 3;
        break;

    case SP_GHOUL:
        mutations.push_back("rotting body");
        break;

    case SP_TENGU:
        if (you.experience_level > 4)
        {
            string help = "able to fly";
            if (you.experience_level > 14)
                help += " continuously";
            mutations.push_back(help);
        }
        break;

    case SP_MUMMY:
        mutations.push_back("no food or potions");
        mutations.push_back("fire vulnerability");
        if (you.experience_level > 12)
        {
            string help = "in touch with death";
            if (you.experience_level > 25)
                help = "strongly " + help;
            mutations.push_back(help);
        }
        mutations.push_back("restore body");
        break;

    case SP_KOBOLD:
        mutations.push_back("disease resistance");
        break;

    case SP_VAMPIRE:
        if (you.experience_level >= 6)
            mutations.push_back("bottle blood");
        break;

    case SP_DEEP_DWARF:
        mutations.push_back("damage resistance");
        mutations.push_back("recharge devices");
        break;

    case SP_FELID:
        mutations.push_back("paw claws");
        break;

    case SP_RED_DRACONIAN:
        mutations.push_back(_dragon_abil("breathe fire"));
        break;

    case SP_WHITE_DRACONIAN:
        mutations.push_back(_dragon_abil("breathe frost"));
        break;

    case SP_GREEN_DRACONIAN:
        mutations.push_back(_dragon_abil("breathe noxious fumes"));
        break;

    case SP_YELLOW_DRACONIAN:
        mutations.push_back(_dragon_abil("spit acid"));
        mutations.push_back(_annotate_form_based("acid resistance",
                                                 !form_keeps_mutations()
                                                  && you.form != TRAN_DRAGON));
        break;

    case SP_GREY_DRACONIAN:
        mutations.push_back("walk through water");
        AC_change += 5;
        break;

    case SP_BLACK_DRACONIAN:
        mutations.push_back(_dragon_abil("breathe lightning"));
        if (you.experience_level >= 14)
            mutations.push_back("able to fly continuously");
        break;

    case SP_PURPLE_DRACONIAN:
        mutations.push_back(_dragon_abil("breathe power"));
        break;

    case SP_MOTTLED_DRACONIAN:
        mutations.push_back(_dragon_abil("breathe sticky flames"));
        break;

    case SP_PALE_DRACONIAN:
        mutations.push_back(_dragon_abil("breathe steam"));
        break;

    default:
        break;
    }                           //end switch - innate abilities

    // a bit more stuff
    if (you.species == SP_OGRE || you.species == SP_TROLL
        || player_genus(GENPC_DRACONIAN) || you.species == SP_SPRIGGAN)
    {
        mutations.push_back("unfitting armour");
    }

    if (player_genus(GENPC_DRACONIAN))
    {
        // The five extra points for grey draconians were handled above.
        AC_change += 4 + you.experience_level / 3;
    }

    if (you.species == SP_FELID)
    {
        mutations.push_back("no armour");
        mutations.push_back("no advanced items");
    }

    if (you.species == SP_OCTOPODE)
    {
        mutations.push_back("almost no armour");
        mutations.push_back("amphibious");
        mutations.push_back(_annotate_form_based(
            "8 rings",
            !form_keeps_mutations() && you.form != TRAN_SPIDER));
        mutations.push_back(_annotate_form_based(
            make_stringf("constrict %d", you.has_tentacles(false)),
            !form_keeps_mutations()));
    }

    if (beogh_water_walk())
        mutations.push_back("walk on water");

    string current;
    for (unsigned i = 0; i < NUM_MUTATIONS; ++i)
    {
        if (!you.mutation[i])
            continue;

        int level = player_mutation_level((mutation_type) i);

        const bool lowered = (level < you.mutation[i]);
        const mutation_def& mdef = get_mutation_def((mutation_type) i);

        current = "";

        if (mdef.short_desc)
        {
            current += mdef.short_desc;

            if (mdef.levels > 1)
            {
                ostringstream ostr;
                ostr << ' ' << level;

                current += ostr.str();
            }
        }
        else if (level)
        {
            switch (i)
            {
            case MUT_TOUGH_SKIN:
                AC_change += level;
                break;
            case MUT_SHAGGY_FUR:
                AC_change += level;
                break;
            case MUT_STRONG:
                Str_change += level;
                break;
            case MUT_CLEVER:
                Int_change += level;
                break;
            case MUT_AGILE:
                Dex_change += level;
                break;
            case MUT_WEAK:
                Str_change -= level;
                break;
            case MUT_DOPEY:
                Int_change -= level;
                break;
            case MUT_CLUMSY:
                Dex_change -= level;
                break;
            case MUT_STRONG_STIFF:
                Str_change += level;
                Dex_change -= level;
                break;
            case MUT_FLEXIBLE_WEAK:
                Str_change -= level;
                Dex_change += level;
                break;
            case MUT_FRAIL:
                snprintf(info, INFO_SIZE, "-%d%% hp", level*10);
                current = info;
                break;
            case MUT_ROBUST:
                snprintf(info, INFO_SIZE, "+%d%% hp", level*10);
                current = info;
                break;
            case MUT_LOW_MAGIC:
                snprintf(info, INFO_SIZE, "-%d%% mp", level*10);
                current = info;
                break;
            case MUT_HIGH_MAGIC:
                snprintf(info, INFO_SIZE, "+%d%% mp", level*10);
                current = info;
                break;
            case MUT_ICEMAIL:
                AC_change += player_icemail_armour_class();
                break;
            case MUT_EYEBALLS:
                 snprintf(info, INFO_SIZE, "+%d accuracy", level*2+1);
                 current = info;
                 break;

            // scales -> calculate sum of AC bonus
            case MUT_DISTORTION_FIELD:
                EV_change += level + 1;
                if (level == 3)
                    current = "repel missiles";
                break;
            case MUT_ICY_BLUE_SCALES:
                AC_change += level + (level > 1 ? 1 : 0);
                EV_change -= level > 1 ? 1 : 0;
                break;
            case MUT_IRIDESCENT_SCALES:
                AC_change += 2*level+2;
                break;
            case MUT_LARGE_BONE_PLATES:
                AC_change += level + 1;
                SH_change += level * 2;
                break;
            case MUT_MOLTEN_SCALES:
                AC_change += level + (level > 1 ? 1 : 0);
                EV_change -= level > 1 ? 1 : 0;
                break;
            case MUT_ROUGH_BLACK_SCALES:
                AC_change  += 3*level+1;
                Dex_change -= level;
                break;
            case MUT_RUGGED_BROWN_SCALES:
                AC_change += level;
                break;
            case MUT_SLIMY_GREEN_SCALES:
                AC_change += level + 1;
                break;
            case MUT_THIN_METALLIC_SCALES:
                AC_change += level + 1;
                break;
            case MUT_THIN_SKELETAL_STRUCTURE:
                Dex_change += 2 * level;
                Str_change -= (level - 1);
                break;
            case MUT_YELLOW_SCALES:
                AC_change += level + 1;
                break;
            case MUT_GELATINOUS_BODY:
                AC_change += (level == 3) ? 2 : 1;
                EV_change += level - 1;
                break;
            default:
                die("mutation without a short desc: %d", i);
            }
        }

        if (!current.empty())
        {
            if (level == 0)
                current = "(" + current + ")";
            if (lowered)
                current = "<darkgrey>" + current + "</darkgrey>";
            mutations.push_back(current);
        }
    }

    // Statue form does not get AC benefits from scales etc.  It does
    // get changes to EV and SH.
    if (AC_change && you.form != TRAN_STATUE)
    {
        snprintf(info, INFO_SIZE, "AC %s%d", (AC_change > 0 ? "+" : ""), AC_change);
        mutations.push_back(info);
    }
    if (EV_change)
    {
        snprintf(info, INFO_SIZE, "EV %s%d", (EV_change > 0 ? "+" : ""), EV_change);
        mutations.push_back(info);
    }
    if (SH_change)
    {
        snprintf(info, INFO_SIZE, "SH %s%d", (SH_change > 0 ? "+" : ""), SH_change);
        mutations.push_back(info);
    }
    if (Str_change)
    {
        snprintf(info, INFO_SIZE, "Str %s%d", (Str_change > 0 ? "+" : ""), Str_change);
        mutations.push_back(info);
    }
    if (Int_change)
    {
        snprintf(info, INFO_SIZE, "Int %s%d", (Int_change > 0 ? "+" : ""), Int_change);
        mutations.push_back(info);
    }
    if (Dex_change)
    {
        snprintf(info, INFO_SIZE, "Dex %s%d", (Dex_change > 0 ? "+" : ""), Dex_change);
        mutations.push_back(info);
    }

    if (mutations.empty())
        text +=  "no striking features";
    else
    {
        text += comma_separated_line(mutations.begin(), mutations.end(),
                                     ", ", ", ");
    }

    //----------------------------
    // print ability information
    //----------------------------

    text += print_abilities();

    //--------------
    // print runes
    //--------------
    vector<string> runes;
    for (int i = 0; i < NUM_RUNE_TYPES; i++)
        if (you.runes[i])
            runes.push_back(rune_type_name(i));
    if (!runes.empty())
    {
        text += make_stringf("\n<w>%s:</w> %d/%d rune%s: %s",
                    stringize_glyph(get_item_symbol(SHOW_ITEM_MISCELLANY)).c_str(),
                    (int)runes.size(), you.obtainable_runes,
                    you.obtainable_runes == 1 ? "" : "s",
                    comma_separated_line(runes.begin(), runes.end(),
                                         ", ", ", ").c_str());
    }

    linebreak_string(text, sw);

    return text;
}<|MERGE_RESOLUTION|>--- conflicted
+++ resolved
@@ -332,14 +332,8 @@
             return;
         }
 
-<<<<<<< HEAD
-        int temp_colour;
-        temp_colour = temperature_colour(temperature());
-
-        const int width = crawl_view.hudsz.x - (ox-1);
-=======
+        const colour_t temp_colour = temperature_colour(temperature());
         const int width = crawl_view.hudsz.x - (ox - 1);
->>>>>>> 1ef5305b
         const int disp  = width * val / max_val;
         const int old_disp = (m_old_disp < 0) ? disp : m_old_disp;
         m_old_disp = disp;
@@ -1190,11 +1184,7 @@
 
     if (you.redraw_experience)
     {
-<<<<<<< HEAD
-        cgotoxy(1, 8 + temp, GOTO_STAT);
-=======
-        CGOTOXY(1,8, GOTO_STAT);
->>>>>>> 1ef5305b
+        CGOTOXY(1, 8 + temp, GOTO_STAT);
         textcolor(Options.status_caption_colour);
         CPRINTF("XL: ");
         textcolor(HUD_VALUE_COLOUR);
@@ -1295,14 +1285,10 @@
 
 void print_stats_level()
 {
-<<<<<<< HEAD
     int ypos = 8;
     if (you.species == SP_LAVA_ORC)
         ypos++;
     cgotoxy(19, ypos, GOTO_STAT);
-=======
-    CGOTOXY(19, 8, GOTO_STAT);
->>>>>>> 1ef5305b
     textcolor(HUD_CAPTION_COLOUR);
     CPRINTF("Place: ");
 
@@ -1321,7 +1307,6 @@
 
     textcolor(Options.status_caption_colour);
 
-<<<<<<< HEAD
     int temp = (you.species == SP_LAVA_ORC) ? 1 : 0;
 //    int hp_pos = 3;
     int mp_pos = 4;
@@ -1332,40 +1317,22 @@
     int int_pos = ev_pos;
     int dex_pos = sh_pos;
 
-    //cgotoxy(1, 3, GOTO_STAT); cprintf("Hp:");
-    cgotoxy(1, mp_pos, GOTO_STAT); cprintf("Magic:");
-    cgotoxy(1, ac_pos, GOTO_STAT); cprintf("AC:");
-    cgotoxy(1, ev_pos, GOTO_STAT); cprintf("EV:");
-    cgotoxy(1, sh_pos, GOTO_STAT); cprintf("SH:");
-
-    cgotoxy(19, str_pos, GOTO_STAT); cprintf("Str:");
-    cgotoxy(19, int_pos, GOTO_STAT); cprintf("Int:");
-    cgotoxy(19, dex_pos, GOTO_STAT); cprintf("Dex:");
+    //CGOTOXY(1, 3, GOTO_STAT); CPRINTF("Hp:");
+    CGOTOXY(1, mp_pos, GOTO_STAT); CPRINTF("Magic:");
+    CGOTOXY(1, ac_pos, GOTO_STAT); CPRINTF("AC:");
+    CGOTOXY(1, ev_pos, GOTO_STAT); CPRINTF("EV:");
+    CGOTOXY(1, sh_pos, GOTO_STAT); CPRINTF("SH:");
+
+    CGOTOXY(19, str_pos, GOTO_STAT); CPRINTF("Str:");
+    CGOTOXY(19, int_pos, GOTO_STAT); CPRINTF("Int:");
+    CGOTOXY(19, dex_pos, GOTO_STAT); CPRINTF("Dex:");
 
     if (Options.show_gold_turns)
     {
         int yhack = crawl_state.game_is_zotdef() + temp;
-        cgotoxy(1, 9 + yhack, GOTO_STAT); cprintf("Gold:");
-        cgotoxy(19, 9 + yhack, GOTO_STAT);
-        cprintf(Options.show_game_turns ? "Time:" : "Turn:");
-=======
-    //CGOTOXY(1, 3, GOTO_STAT); CPRINTF("Hp:");
-    CGOTOXY(1, 4, GOTO_STAT); CPRINTF("Magic:");
-    CGOTOXY(1, 5, GOTO_STAT); CPRINTF("AC:");
-    CGOTOXY(1, 6, GOTO_STAT); CPRINTF("EV:");
-    CGOTOXY(1, 7, GOTO_STAT); CPRINTF("SH:");
-
-    CGOTOXY(19, 5, GOTO_STAT); CPRINTF("Str:");
-    CGOTOXY(19, 6, GOTO_STAT); CPRINTF("Int:");
-    CGOTOXY(19, 7, GOTO_STAT); CPRINTF("Dex:");
-
-    if (Options.show_gold_turns)
-    {
-        int yhack = crawl_state.game_is_zotdef();
         CGOTOXY(1, 9 + yhack, GOTO_STAT); CPRINTF("Gold:");
         CGOTOXY(19, 9 + yhack, GOTO_STAT);
         CPRINTF(Options.show_game_turns ? "Time:" : "Turn:");
->>>>>>> 1ef5305b
     }
     // Line 8 is exp pool, Level
 }
