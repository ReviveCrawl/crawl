--- conflicted
+++ resolved
@@ -3952,16 +3952,11 @@
         temp_attk++;
     }
 
-<<<<<<< HEAD
+    ghost.att_type = static_cast<attack_type>(temp_attk);
+#else
     ghost.att_type = static_cast<attack_type>(unmarshallShort(th));
+#endif
     ghost.att_flav = static_cast<attack_flavour>(unmarshallShort(th));
-=======
-    ghost.att_type = static_cast<mon_attack_type>(temp_attk);
-#else
-    ghost.att_type = static_cast<mon_attack_type>(unmarshallShort(th));
-#endif
-    ghost.att_flav = static_cast<mon_attack_flavour>(unmarshallShort(th));
->>>>>>> 5efc2ebb
 
     unmarshallResists(th, ghost.resists);
 
