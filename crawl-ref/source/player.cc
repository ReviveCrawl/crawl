--- conflicted
+++ resolved
@@ -706,15 +706,11 @@
 
 bool player_has_feet()
 {
-<<<<<<< HEAD
-    if (you.species == SP_NAGA || you.species == SP_FELID || you.fishtail)
-=======
     if (you.species == SP_NAGA
-        || you.species == SP_CAT
+        || you.species == SP_FELID
         || you.species == SP_OCTOPUS
         || you.fishtail)
     {
->>>>>>> 6ae1cd1c
         return (false);
     }
 
@@ -3206,10 +3202,6 @@
                 break;
 
             case SP_OCTOPUS:
-
-                if (you.experience_level % 2)
-                    hp_adjust--;
-
                 if (!(you.experience_level % 5))
                     modify_stat(STAT_RANDOM, 1, false, "level gain");
 
@@ -3423,12 +3415,8 @@
         case SP_SPRIGGAN:
         case SP_GREY_DRACONIAN:
         case SP_NAGA:       // not small but very good at stealth
-<<<<<<< HEAD
         case SP_FELID:
-=======
-        case SP_CAT:
         case SP_OCTOPUS:
->>>>>>> 6ae1cd1c
             race_mod = 18;
             break;
         default:
