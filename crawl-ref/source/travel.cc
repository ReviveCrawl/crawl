/**
 * @file
 * @brief Travel stuff
**/
/* Known issues:
 *   Hardcoded dungeon features all over the place - this thing is a devil to
 *   refactor.
 */
#include "AppHdr.h"

#include "artefact.h"
#include "coord.h"
#include "coordit.h"
#include "files.h"
#include "fixedarray.h"
#include "food.h"
#include "branch.h"
#include "command.h"
#include "cio.h"
#include "cloud.h"
#include "clua.h"
#include "delay.h"
#include "describe.h"
#include "dactions.h"
#include "dgn-overview.h"
#include "dgnevent.h"
#include "directn.h"
#include "exclude.h"
#include "fight.h"
#include "godabil.h"
#include "godpassive.h"
#include "itemname.h"
#include "itemprop.h"
#include "items.h"
#include "libutil.h"
#include "macro.h"
#include "map_knowledge.h"
#include "message.h"
#include "misc.h"
#include "mon-util.h"
#include "mon-stuff.h"
#include "options.h"
#include "place.h"
#include "player.h"
#include "stash.h"
#include "stuff.h"
#include "env.h"
#include "tags.h"
#include "terrain.h"
#include "traps.h"
#include "travel.h"
#include "hints.h"
#include "view.h"

#include <algorithm>
#include <set>
#include <cstdarg>
#include <cctype>
#include <cstdio>
#include <memory>
#include <sstream>

enum IntertravelDestination
{
    // Go down a level
    ID_DOWN     = -100,

    // Go up a level
    ID_UP       = -99,

    // Repeat last travel
    ID_REPEAT   = -101,

    // Cancel interlevel travel
    ID_CANCEL   = -1000,
};

TravelCache travel_cache;

// Tracks the distance between the target location on the target level and the
// stairs on the level.
static std::vector<stair_info> curr_stairs;

// Squares that are not safe to travel to on the current level.
exclude_set curr_excludes;

// This is where we last tried to take a stair during interlevel travel.
// Note that last_stair.depth should be set to -1 before initiating interlevel
// travel.
static level_id last_stair;

// Where travel wants to get to.
static travel_target level_target;

// How many stairs there are between the source and destination of
// interlevel travel, as estimated by level_distance.
static int _Src_Dest_Level_Delta = -1;

// Source level where interlevel travel was last activated.
static level_id _Src_Level;

// Remember the last place explore stopped because autopickup failed.
static coord_def explore_stopped_pos;

// The place in the Vestibule of Hell where all portals to Hell land.
static level_pos travel_hell_entry;

static std::string trans_travel_dest;

// Array of points on the map, each value being the distance the character
// would have to travel to get there. Negative distances imply that the point
// is a) a trap or hostile terrain or b) only reachable by crossing a trap or
// hostile terrain.
travel_distance_grid_t travel_point_distance;

// Apply slime wall checks when checking if squares are travelsafe.
bool g_Slime_Wall_Check = true;

static uint8_t curr_waypoints[GXM][GYM];

// If true, feat_is_traversable_now() returns the same as feat_is_traversable().
// FIXME: eliminate this.  It's needed for RMODE_CONNECTIVITY.
static bool ignore_player_traversability = false;

// Map of terrain types that are forbidden.
static FixedVector<int8_t,NUM_FEATURES> forbidden_terrain;

/*
 * Warn if interlevel travel is going to take you outside levels in
 * the range [src,dest].
 */
class deviant_route_warning
{
private:
    travel_target target;
    bool warned;

public:
    deviant_route_warning(): target(), warned(false)
    {
    }

    void new_dest(const travel_target &dest);
    bool warn_continue_travel(const travel_target &des,
                              const level_id &deviant);
};

void deviant_route_warning::new_dest(const travel_target &dest)
{
    if (target != dest)
    {
        warned = false;
        target = dest;
    }
}

// Returns true if the player wants to continue travelling after the warning.
bool deviant_route_warning::warn_continue_travel(
    const travel_target &dest, const level_id &deviant)
{
    // We've already prompted, don't ask again, on the player's head be it.
    if (target == dest && warned)
        return (true);

    target = dest;
    const std::string prompt =
        make_stringf("Have to go through %s. Continue?",
                     deviant.describe().c_str());
    // If the user says "Yes, shut up and take me there", we won't ask
    // again for that destination. If the user says "No", we will
    // prompt again.
    return ((warned = yesno(prompt.c_str(), true, 'n', true, false)));
}

static deviant_route_warning _Route_Warning;

static command_type _trans_negotiate_stairs();
static bool _find_transtravel_square(const level_pos &pos,
                                     bool verbose = true);

static bool _loadlev_populate_stair_distances(const level_pos &target);
static void _populate_stair_distances(const level_pos &target);
static bool _is_greed_inducing_square(const LevelStashes *ls,
                                      const coord_def &c);
static bool _is_travelsafe_square(const coord_def& c,
                                  bool ignore_hostile = false,
                                  bool ignore_danger = false);

// Returns true if there is a known trap at (x,y). Returns false for non-trap
// squares as also for undiscovered traps.
//
static inline bool is_trap(const coord_def& c)
{
    return feat_is_trap(env.map_knowledge(c).feat());
}

static inline bool _is_safe_cloud(const coord_def& c)
{
    const int cloud = env.cgrid(c);
    if (cloud == EMPTY_CLOUD)
        return (true);

    // We can also safely run through smoke.
    const cloud_type ctype = env.cloud[cloud].type;
    return (!is_damaging_cloud(ctype, true));
}

// Returns an estimate for the time needed to cross this feature.
// This is done, so traps etc. will usually be circumvented where possible.
static inline int _feature_traverse_cost(dungeon_feature_type feature)
{
    if (feature == DNGN_SHALLOW_WATER || feat_is_closed_door(feature))
        return 2;
    else if (feat_is_trap(feature))
        return 3;

    return 1;
}

bool is_altar(const coord_def &c)
{
    return feat_is_altar(env.map_knowledge(c).feat());
}

inline bool is_player_altar(const coord_def &c)
{
    return feat_is_player_altar(env.map_knowledge(c).feat());
}

bool is_unknown_stair(const coord_def &p)
{
    dungeon_feature_type feat = env.map_knowledge(p).feat();

    // While the stairs out of the dungeon are not precisely known
    // to the travel cache, the player does know where they lead.
    if (you.depth == 1 && feat_stair_direction(feat) == CMD_GO_UPSTAIRS)
        return (false);

    return (feat_is_travelable_stair(feat) && !travel_cache.know_stair(p));
}

// Returns true if the character can cross this dungeon feature, and
// the player hasn't requested that travel avoid the feature.
bool feat_is_traversable_now(dungeon_feature_type grid)
{
    if (!ignore_player_traversability)
    {
        // If the feature is in travel_avoid_terrain, respect that.
        if (forbidden_terrain[grid])
            return (false);

        // Swimmers get deep water.
        if (grid == DNGN_DEEP_WATER && player_likes_water(true))
            return (true);

        // Permanently levitating players can cross most hostile terrain.
        if (grid == DNGN_DEEP_WATER || grid == DNGN_LAVA
            || grid == DNGN_TRAP_MECHANICAL || grid == DNGN_TRAP_NATURAL)
        {
            return (you.permanent_levitation() || you.permanent_flight());
        }

        // You can't open doors in bat form.
        if (grid == DNGN_CLOSED_DOOR || grid == DNGN_DETECTED_SECRET_DOOR)
            return player_can_open_doors();
    }

    return feat_is_traversable(grid);
}

// Returns true if a generic character can cross this dungeon feature.
// Ignores swimming, flying, and travel_avoid_terrain.
bool feat_is_traversable(dungeon_feature_type feat)
{
#if TAG_MAJOR_VERSION == 32
    if ((feat >= DNGN_TRAP_MECHANICAL && feat <= DNGN_TRAP_NATURAL)
        || feat == DNGN_TRAP_WEB)
#else
    if (feat >= DNGN_TRAP_MECHANICAL && feat <= DNGN_TRAP_WEB)
#endif
        return false;
    else if (feat >= DNGN_FLOOR_MIN || feat == DNGN_DETECTED_SECRET_DOOR
             || feat == DNGN_CLOSED_DOOR || feat == DNGN_SHALLOW_WATER)
    {
        return true;
    }
    else
        return false;
}

static const char *_run_mode_name(int runmode)
{
    return (runmode == RMODE_TRAVEL         ? "travel" :
            runmode == RMODE_INTERLEVEL     ? "intertravel" :
            runmode == RMODE_EXPLORE        ? "explore" :
            runmode == RMODE_EXPLORE_GREEDY ? "explore_greedy" :
            runmode > 0                     ? "run"
                                            : "");
}

uint8_t is_waypoint(const coord_def &p)
{
    if (!can_travel_interlevel())
        return 0;
    return curr_waypoints[p.x][p.y];
}

inline bool is_stash(const LevelStashes *ls, const coord_def& p)
{
    if (!ls)
        return (false);

    const Stash *s = ls->find_stash(p);
    return s && s->enabled;
}

static bool _monster_blocks_travel(const monster_info *mons)
{
    // [ds] No need to check if the monster is a known mimic, since it
    // won't even be a monster_info if it's an unknown mimic.
    return (mons
            && mons_class_is_stationary(mons->type)
            && !fedhas_passthrough(mons)
            && !travel_kill_monster(mons->type));
}

/*
 * Returns true if the square at (x,y) is a dungeon feature the character
 * can't (under normal circumstances) safely cross.
 *
 * Note: is_reseedable can return true for dungeon features that is_traversable
 *       also returns true for. This is okay, because is_traversable always
 *       takes precedence over is_reseedable. is_reseedable is used only to
 *       decide which squares to reseed from when flood-filling outwards to
 *       colour the level map. It does not affect pathing of actual
 *       travel/explore.
 */
static bool _is_reseedable(const coord_def& c, bool ignore_danger = false)
{
    if (!ignore_danger && is_excluded(c))
        return (true);

    map_cell &cell(env.map_knowledge(c));
    const dungeon_feature_type grid = cell.feat();

    if (feat_is_wall(grid))
        return false;

    return (feat_is_water(grid)
            || grid == DNGN_LAVA
            || is_trap(c)
            || !ignore_danger && _monster_blocks_travel(cell.monsterinfo())
            || g_Slime_Wall_Check && slime_wall_neighbour(c)
            || !_is_safe_cloud(c));
}

struct cell_travel_safety
{
    bool safe;
    bool safe_if_ignoring_hostile_terrain;

    cell_travel_safety() : safe(false), safe_if_ignoring_hostile_terrain(false)
    {
    }
};

typedef FixedArray<cell_travel_safety, GXM, GYM> travel_safe_grid;
static std::auto_ptr<travel_safe_grid> _travel_safe_grid;

class precompute_travel_safety_grid
{
private:
    bool did_compute;

public:
    precompute_travel_safety_grid() : did_compute(false)
    {
        if (!_travel_safe_grid.get())
        {
            did_compute = true;
            std::auto_ptr<travel_safe_grid> tsgrid(new travel_safe_grid);
            travel_safe_grid &safegrid(*tsgrid);
            for (rectangle_iterator ri(1); ri; ++ri)
            {
                const coord_def p(*ri);
                cell_travel_safety &ts(safegrid(p));
                ts.safe = _is_travelsafe_square(p, false);
                ts.safe_if_ignoring_hostile_terrain =
                    _is_travelsafe_square(p, true);
            }
            _travel_safe_grid = tsgrid;
        }
    }
    ~precompute_travel_safety_grid()
    {
        if (did_compute)
            _travel_safe_grid.reset(NULL);
    }
};

bool is_stair_exclusion(const coord_def &p)
{
    if (feat_stair_direction(env.map_knowledge(p).feat()) == CMD_NO_CMD)
        return (false);

    return (get_exclusion_radius(p) == 1);
}

// Returns true if the square at (x,y) is okay to travel over. If ignore_hostile
// is true, returns true even for dungeon features the character can normally
// not cross safely (deep water, lava, traps).
static bool _is_travelsafe_square(const coord_def& c, bool ignore_hostile,
                                  bool ignore_danger)
{
    if (!in_bounds(c))
        return (false);

    if (_travel_safe_grid.get())
    {
        const cell_travel_safety &cell((*_travel_safe_grid)(c));
        return (ignore_hostile? cell.safe_if_ignoring_hostile_terrain
                : cell.safe);
    }

    if (!env.map_knowledge(c).known())
        return (false);

    const dungeon_feature_type grid = env.map_knowledge(c).feat();

    // Also make note of what's displayed on the level map for
    // plant/fungus checks.
    const map_cell& levelmap_cell = env.map_knowledge(c);

    // Travel will not voluntarily cross squares blocked by immobile
    // monsters.
    if (!ignore_danger && !ignore_hostile)
    {
        const monster_info *minfo = levelmap_cell.monsterinfo();
        if (minfo && _monster_blocks_travel(minfo))
            return (false);
    }

    // If 'ignore_hostile' is true, we're ignoring hazards that can be
    // navigated over if the player is willing to take damage, or levitate.
    if (ignore_hostile && _is_reseedable(c, true))
        return (true);

    // Excluded squares are only safe if marking stairs, i.e. another level.
    if (!ignore_danger && is_excluded(c) && !is_stair_exclusion(c))
        return (false);

    if (g_Slime_Wall_Check && slime_wall_neighbour(c))
        return (false);

    if (!_is_safe_cloud(c))
        return (false);

    if (is_trap(c))
    {
        trap_def trap;
        trap.pos = c;
        trap.type = env.map_knowledge(c).trap();
        trap.ammo_qty = 1;
        if (trap.is_safe())
            return true;
    }

    return (feat_is_traversable_now(grid));
}

// Returns true if the location at (x,y) is monster-free and contains
// no clouds. Travel uses this to check if the square the player is
// about to move to is safe.
static bool _is_safe_move(const coord_def& c)
{
    if (const monster* mon = monster_at(c))
    {
        // Stop before wasting energy on plants and fungi,
        // unless worshipping Fedhas.
        if (you.can_see(mon)
            && mons_class_flag(mon->type, M_NO_EXP_GAIN)
            && mons_is_stationary(mon)
            && !fedhas_passthrough(mon)
            && !travel_kill_monster(mon->type))
        {
            return (false);
        }

        // If this is any *other* monster, it'll be visible and
        // a) Friendly, in which case we'll displace it, no problem.
        // b) Unfriendly, in which case we're in deep trouble, since travel
        //    should have been aborted already by the checks in view.cc.
    }

    if (is_trap(c) && !find_trap(c)->is_safe())
        return false;

    return _is_safe_cloud(c);
}

void travel_init_load_level()
{
    curr_excludes.clear();
    travel_cache.set_level_excludes();
    travel_cache.update_waypoints();
}

// This is called after the player changes level.
void travel_init_new_level()
{
    // Clear run details, but preserve the runmode, because we might be in
    // the middle of interlevel travel.
    int runmode = you.running;
    you.running.clear();
    you.running = runmode;

    travel_init_load_level();

    explore_stopped_pos.reset();
}

// Given a dungeon feature description, returns the feature number. This is a
// crude hack and currently recognises only (deep/shallow) water. (XXX)
//
// Returns -1 if the feature named is not recognised, else returns the feature
// number (guaranteed to be 0-255).
static int _get_feature_type(const std::string &feature)
{
    if (feature.find("deep water") != std::string::npos)
        return (DNGN_DEEP_WATER);
    if (feature.find("shallow water") != std::string::npos)
        return (DNGN_SHALLOW_WATER);
    return -1;
}

// Given a feature description, prevents travel to locations of that feature
// type.
void prevent_travel_to(const std::string &feature)
{
    int feature_type = _get_feature_type(feature);
    if (feature_type != -1)
        forbidden_terrain[feature_type] = 1;
}

bool is_branch_stair(const coord_def& pos)
{
    const level_id curr = level_id::current();
    const level_id next = level_id::get_next_level_id(pos);

    return (next.branch != curr.branch);
}

// Prompts the user to stop explore if necessary for the given
// explore-stop condition, returns true if explore should be stopped.
static bool _prompt_stop_explore(int es_why)
{
    return (!(Options.explore_stop_prompt & es_why)
            || yesno("Stop exploring?", true, 'y', true, false));
}

#define ES_item   (Options.explore_stop & ES_ITEM)
#define ES_greedy (Options.explore_stop & ES_GREEDY_ITEM)
#define ES_glow   (Options.explore_stop & ES_GLOWING_ITEM)
#define ES_art    (Options.explore_stop & ES_ARTEFACT)
#define ES_rune   (Options.explore_stop & ES_RUNE)
#define ES_shop   (Options.explore_stop & ES_SHOP)
#define ES_stair  (Options.explore_stop & ES_STAIR)
#define ES_altar  (Options.explore_stop & ES_ALTAR)
#define ES_portal (Options.explore_stop & ES_PORTAL)

// Adds interesting stuff on the point p to explore_discoveries.
inline static void _check_interesting_square(const coord_def pos,
                                             explore_discoveries &ed)
{
    if ((ES_item || ES_greedy || ES_glow || ES_art || ES_rune)
        && you.visible_igrd(pos) != NON_ITEM)
    {
        ed.found_item(pos, mitm[ you.visible_igrd(pos) ]);
    }

    ed.found_feature(pos, grd(pos));
}

static void _userdef_run_stoprunning_hook(void)
{
#ifdef CLUA_BINDINGS
    if (you.running)
        clua.callfn("ch_stop_running", "s", _run_mode_name(you.running));
#endif
}

static void _userdef_run_startrunning_hook(void)
{
#ifdef CLUA_BINDINGS
    if (you.running)
        clua.callfn("ch_start_running", "s", _run_mode_name(you.running));
#endif
}

bool is_resting()
{
    return you.running.is_rest();
}

static void _start_running()
{
    _userdef_run_startrunning_hook();

    if (you.running < 0)
        start_delay(DELAY_TRAVEL, 1);
}

// Stops shift+running and all forms of travel.
void stop_running()
{
    you.running.stop();
}

static bool _is_valid_explore_target(const coord_def& where)
{
    // If a square in LOS is unmapped, it's valid.
    los_def los(where);
    los.update();
    for (radius_iterator ri(&los, true); ri; ++ri)
        if (!env.map_knowledge(*ri).seen())
            return (true);

    if (you.running == RMODE_EXPLORE_GREEDY)
    {
        LevelStashes *lev = StashTrack.find_current_level();
        return (lev && lev->needs_visit(where));
    }

    return (false);
}

enum explore_status_type
{
    EST_FULLY_EXPLORED    = 0,

    // Could not explore because of hostile terrain
    EST_PARTLY_EXPLORED   = 1,

    // Could not pick up interesting items because of hostile terrain. Note
    // that this and EST_PARTLY_EXPLORED are not mutually exclusive.
    EST_GREED_UNFULFILLED = 2,
};

// Determines if the level is fully explored.
static int _find_explore_status(const travel_pathfind &tp)
{
    int explore_status = 0;

    const coord_def greed = tp.greedy_square();
    if (greed.x || greed.y)
        explore_status |= EST_GREED_UNFULFILLED;

    const coord_def unexplored = tp.unexplored_square();
    if (unexplored.x || unexplored.y || !tp.get_unreachables().empty())
        explore_status |= EST_PARTLY_EXPLORED;

    return (explore_status);
}

static int prev_travel_moves[2] = {-1, -1};
static int prev_travel_index    = 0;

static int anti_zigzag_dir = -1;

static void _reset_zigzag_info()
{
    prev_travel_moves[0] = -1;
    prev_travel_moves[1] = -1;
    prev_travel_index    =  0;
    anti_zigzag_dir      = -1;
}

static void _set_target_square(const coord_def &target)
{
    you.running.pos = target;
}

static void _explore_find_target_square()
{
    travel_pathfind tp;
    tp.set_floodseed(you.pos(), true);

    coord_def whereto =
        tp.pathfind(static_cast<run_mode_type>(you.running.runmode));

    if (whereto.x || whereto.y)
    {
        // Make sure this is a square that is reachable, since we asked
        // travel_pathfind to give us even unreachable squares.
        if (travel_point_distance[whereto.x][whereto.y] <= 0)
            whereto.reset();
    }

    if (whereto.x || whereto.y)
    {
        // Anti-zigzag turned off, or found a greedy target so we
        // don't need anti-zigzaging.
        if (!Options.explore_improved || whereto != tp.unexplored_square())
        {
            _set_target_square(whereto);
            _reset_zigzag_info();
            return;
        }

        // If the two previous travel moves are perpendicular to each
        // other...
        if (prev_travel_moves[0] != -1
            && prev_travel_moves[1] != -1
            && (abs(prev_travel_moves[1] - prev_travel_moves[0]) % 4) == 2)
        {
            ASSERT(anti_zigzag_dir == -1);

            // Try moving along the line that bisects the right angle.
            if ((abs(prev_travel_moves[0] - prev_travel_moves[1]) == 6)
                && (prev_travel_moves[0] + prev_travel_moves[1] == 8))
            {
                anti_zigzag_dir = 0;
            }
            else
            {
                anti_zigzag_dir = std::min(prev_travel_moves[0],
                                           prev_travel_moves[1]) + 1;
            }
        }

        // anti_zigzag_dir might have just been set, or might have
        // persisted from the previous call to
        // _explore_find_target_square().
        if (anti_zigzag_dir != -1)
        {
            coord_def target = you.pos();
            coord_def delta  = Compass[anti_zigzag_dir];

            dungeon_feature_type feature;
            do
            {
                target += delta;
                feature = grd(target);
            }
            while (_is_travelsafe_square(target)
                   && feat_is_traversable_now(feature)
                   && _feature_traverse_cost(feature) == 1);

            target -= delta;

            // Has moving along the straight line found an unexplored
            // square?
            if (!env.map_knowledge(target + delta).seen() && target != you.pos()
                && target != whereto)
            {
                // Auto-explore is only zigzagging if the preferred
                // target (whereto) and the anti-zigzag target are
                // close together.
                if (grid_distance(target, whereto) <= 5
                    && distance(target, whereto) <= 34)
                {
                    _set_target_square(target);
                    return;
                }
            }
            anti_zigzag_dir = -1;
        }

        _set_target_square(whereto);
    }
    else
    {
        // No place to go? Report to the player.
        const int estatus = _find_explore_status(tp);

        if (!estatus)
        {
            mpr("Done exploring.");
            learned_something_new(HINT_DONE_EXPLORE);
        }
        else
        {
            std::vector<std::string> inacc;
            if (estatus & EST_GREED_UNFULFILLED)
                inacc.push_back("items");
            if (estatus & EST_PARTLY_EXPLORED)
                inacc.push_back("places");

            mprf("Partly explored, can't reach some %s.",
                 comma_separated_line(inacc.begin(),
                                      inacc.end()).c_str());
        }
        stop_running();
    }
}

void explore_pickup_event(int did_pickup, int tried_pickup)
{
    if (!did_pickup && !tried_pickup)
        return;

    if (!you.running.is_explore())
        return;

    if (did_pickup)
    {
        const int estop =
            (you.running == RMODE_EXPLORE_GREEDY) ? ES_GREEDY_PICKUP_MASK
                                                  : ES_NONE;

        if ((Options.explore_stop & estop) && _prompt_stop_explore(estop))
        {
            stop_delay();
            _reset_zigzag_info();
        }
    }

    // Greedy explore has no good way to deal with an item that we can't
    // pick up, so the only thing to do is to stop.
    if (tried_pickup && you.running == RMODE_EXPLORE_GREEDY)
    {
        if (explore_stopped_pos == you.pos())
        {
            const std::string prompt =
                make_stringf(
                    "Could not pick up %s here; shall I ignore %s?",
                    tried_pickup == 1? "an item" : "some items",
                    tried_pickup == 1? "it" : "them");

            // Make Escape => 'n' and stop run.
            explicit_keymap map;
            map[ESCAPE] = 'n';
            map[CONTROL('G')] = 'n';
            if (yesno(prompt.c_str(), true, 'y', true, false, false, &map))
            {
                mark_items_non_pickup_at(you.pos());
                // Don't stop explore.
                return;
            }
        }
        explore_stopped_pos = you.pos();
        stop_delay();
        _reset_zigzag_info();
    }
}

// Top-level travel control (called from input() in main.cc).
//
// travel() is responsible for making the individual moves that constitute
// (interlevel) travel and explore and deciding when travel and explore
// end.
//
// Don't call travel() if you.running >= 0.
command_type travel()
{
    int holdx, holdy;
    int *move_x = &holdx;
    int *move_y = &holdy;
    holdx = holdy = 0;

    command_type result = CMD_NO_CMD;

    if (Options.travel_key_stop && kbhit())
    {
        mprf("Key pressed, stopping %s.", you.running.runmode_name().c_str());
        stop_running();
        return CMD_NO_CMD;
    }

    if (you.confused())
    {
        mprf("You're confused, stopping %s.",
             you.running.runmode_name().c_str());
        stop_running();
        return CMD_NO_CMD;
    }

    // Excluded squares are only safe if marking stairs, i.e. another level.
    if (is_excluded(you.pos()) && !is_stair_exclusion(you.pos()))
    {
        mprf("You're in a travel-excluded area, stopping %s.",
             you.running.runmode_name().c_str());
        stop_running();
        return CMD_NO_CMD;
    }

    if (you.running.is_explore())
    {
        // Exploring.
        if (grd(you.pos()) == DNGN_ENTER_SHOP
            && you.running == RMODE_EXPLORE_GREEDY)
        {
            LevelStashes *lev = StashTrack.find_current_level();
            if (lev && lev->shop_needs_visit(you.pos()))
            {
                you.running = 0;
                return (CMD_GO_UPSTAIRS);
            }
        }

        // Speed up explore by not doing a double-floodfill if we have
        // a valid target.
        if (!you.running.pos.x
            || you.running.pos == you.pos()
            || !_is_valid_explore_target(you.running.pos))
        {
            _explore_find_target_square();
        }
    }

    if (you.running == RMODE_INTERLEVEL && !you.running.pos.x)
    {
        // Interlevel travel. Since you.running.x is zero, we've either just
        // initiated travel, or we've just climbed or descended a staircase,
        // and we need to figure out where to travel to next.
        if (!_find_transtravel_square(level_target.p) || !you.running.pos.x)
            stop_running();
    }

    if (you.running < 0)
    {
        // Remember what run-mode we were in so that we can resume
        // explore/interlevel travel correctly.
        int runmode = you.running;

        // Get the next step to make. If the travel command can't find a route,
        // we turn off travel (find_travel_pos does that automatically).
        find_travel_pos(you.pos(), move_x, move_y);

        if (you.running < 0 && (*move_x || *move_y))
        {
            const int delta_to_dir[9] = {
                7,  0, 1,
                6, -1, 2,
                5,  4, 3
            };
            prev_travel_moves[prev_travel_index] =
                delta_to_dir[(*move_x + 1) + 3 * (*move_y + 1)];
            prev_travel_index = !prev_travel_index;
        }

        // Stop greedy explore when visiting an unverified stash.
        if ((*move_x || *move_y)
            && you.running == RMODE_EXPLORE_GREEDY
            && (Options.explore_stop & ES_GREEDY_VISITED_ITEM_STACK))
        {
            const coord_def newpos = you.pos() + coord_def(*move_x, *move_y);
            if (newpos == you.running.pos)
            {
                const LevelStashes *lev = StashTrack.find_current_level();
                if (lev && lev->unverified_stash(newpos))
                {
                    if (_prompt_stop_explore(ES_GREEDY_VISITED_ITEM_STACK))
                    {
                        explore_stopped_pos = newpos;
                        stop_running();
                    }
                    return direction_to_command(*move_x, *move_y);
                }
            }
        }

        if (!*move_x && !*move_y)
        {
            // If we've reached the square we were traveling towards, travel
            // should stop if this is simple travel. If we're exploring, we
            // should continue doing so (explore has its own end condition
            // upstairs); if we're traveling between levels and we've reached
            // our travel target, we're on a staircase and should take it.
            if (you.pos() == you.running.pos)
            {
                if (runmode == RMODE_EXPLORE || runmode == RMODE_EXPLORE_GREEDY)
                    you.running = runmode;       // Turn explore back on

                // For interlevel travel, we'll want to take the stairs unless
                // the interlevel travel specified a destination square and
                // we've reached that destination square.
                else if (runmode == RMODE_INTERLEVEL
                         && (level_target.p.pos != you.pos()
                             || level_target.p.id != level_id::current()))
                {
                    if (last_stair.depth != -1
                        && last_stair == level_id::current())
                    {
                        // We're trying to take the same stairs again. Baaad.

                        // We don't directly call stop_running() because
                        // you.running is probably 0, and stop_running() won't
                        // notify Lua hooks if you.running == 0.
                        you.running = runmode;
                        stop_running();
                        return (CMD_NO_CMD);
                    }

                    // Check for entrance-only thang. If we've reached the
                    // entrance, kill travel.
                    if (level_target.entrance_only)
                    {
                        LevelInfo &li =
                            travel_cache.get_level_info(level_id::current());

                        const stair_info *si = li.get_stair(you.pos());
                        if (si && si->destination.id == level_target.p.id)
                        {
                            you.running = runmode;
                            stop_running();
                            return (CMD_NO_CMD);
                        }
                    }

                    you.running = RMODE_INTERLEVEL;
                    result = _trans_negotiate_stairs();

                    // If, for some reason, we fail to use the stairs, we
                    // need to make sure we don't go into an infinite loop
                    // trying to take it again and again. We'll check
                    // last_stair before attempting to take stairs again.
                    last_stair = level_id::current();

                    // This is important, else we'll probably stop traveling
                    // the moment we clear the stairs. That's because the
                    // (running.x, running.y) destination will no longer be
                    // valid on the new level. Setting running.x to zero forces
                    // us to recalculate our travel target next turn (see
                    // previous if block).
                    you.running.pos.reset();
                }
                else
                {
                    you.running = runmode;
                    stop_running();
                }
            }
            else
            {
                you.running = runmode;
                stop_running();
            }
        }
        else if (you.running.is_explore() && Options.explore_delay > -1)
            delay(Options.explore_delay);
        else if (Options.travel_delay > 0)
            delay(Options.travel_delay);
    }

    if (!you.running)
        return CMD_NO_CMD;

    if (result != CMD_NO_CMD)
        return result;

    return direction_to_command(*move_x, *move_y);
}

command_type direction_to_command(int x, int y)
{
    if (x == -1 && y == -1) return CMD_MOVE_UP_LEFT;
    if (x == -1 && y ==  0) return CMD_MOVE_LEFT;
    if (x == -1 && y ==  1) return CMD_MOVE_DOWN_LEFT;
    if (x ==  0 && y == -1) return CMD_MOVE_UP;
    if (x ==  0 && y ==  0)
        return (you.running == RMODE_EXPLORE_GREEDY ? CMD_INSPECT_FLOOR
                                                    : CMD_NO_CMD);
    if (x ==  0 && y ==  1) return CMD_MOVE_DOWN;
    if (x ==  1 && y == -1) return CMD_MOVE_UP_RIGHT;
    if (x ==  1 && y ==  0) return CMD_MOVE_RIGHT;
    if (x ==  1 && y ==  1) return CMD_MOVE_DOWN_RIGHT;

    ASSERT(0);
    return CMD_NO_CMD;
}

static void _fill_exclude_radius(const travel_exclude &exc)
{
    const int radius = exc.radius;
    const coord_def &c = exc.pos;
    for (int y = c.y - radius; y <= c.y + radius; ++y)
        for (int x = c.x - radius; x <= c.x + radius; ++x)
        {
            const coord_def p(x, y);
            if (!map_bounds(x, y) || !env.map_knowledge(p).known()
                || travel_point_distance[x][y])
            {
                continue;
            }

            if (is_exclude_root(p))
                travel_point_distance[x][y] = PD_EXCLUDED;
            else if (is_excluded(p))
                travel_point_distance[x][y] = PD_EXCLUDED_RADIUS;
        }
}

/////////////////////////////////////////////////////////////////////////////
// travel_pathfind

FixedVector<coord_def, GXM * GYM> travel_pathfind::circumference[2];

// already defined in header
// const int travel_pathfind::UNFOUND_DIST;
// const int travel_pathfind::INFINITE_DIST;

travel_pathfind::travel_pathfind()
    : runmode(RMODE_NOT_RUNNING), start(), dest(), next_travel_move(),
      floodout(false), double_flood(false), ignore_hostile(false),
      ignore_danger(false), annotate_map(false), ls(NULL),
      need_for_greed(false), unexplored_place(), greedy_place(),
      unexplored_dist(0), greedy_dist(0), refdist(NULL), reseed_points(),
      features(NULL), unreachables(), point_distance(travel_point_distance),
      points(0), next_iter_points(0), traveled_distance(0),
      circ_index(0)
{
}

travel_pathfind::~travel_pathfind()
{
}

static bool _is_greed_inducing_square(const LevelStashes *ls,
                                      const coord_def &c)
{
    return (ls && ls->needs_visit(c));
}

bool travel_pathfind::is_greed_inducing_square(const coord_def &c) const
{
    return _is_greed_inducing_square(ls, c);
}

void travel_pathfind::set_src_dst(const coord_def &src, const coord_def &dst)
{
    // Yes, this is backwards - for travel, we always start from the destination
    // and search outwards for the starting position.
    start = dst;
    dest  = src;

    floodout = double_flood = false;
}

void travel_pathfind::set_floodseed(const coord_def &seed, bool dblflood)
{
    start = seed;
    dest.reset();

    floodout = true;
    double_flood = dblflood;
}

void travel_pathfind::set_annotate_map(bool annotate)
{
    annotate_map = annotate;
}

void travel_pathfind::set_distance_grid(travel_distance_grid_t grid)
{
    point_distance = grid;
}

void travel_pathfind::set_feature_vector(std::vector<coord_def> *feats)
{
    features = feats;

    if (features)
    {
        double_flood = true;
        annotate_map = true;
    }
}

const coord_def travel_pathfind::travel_move() const
{
    return (next_travel_move);
}

const coord_def travel_pathfind::explore_target() const
{
    if (unexplored_dist != UNFOUND_DIST && greedy_dist != UNFOUND_DIST)
    {
        return (unexplored_dist < greedy_dist ? unexplored_place
                                              : greedy_place);
    }
    else if (unexplored_dist != UNFOUND_DIST)
        return (unexplored_place);
    else if (greedy_dist != UNFOUND_DIST)
        return (greedy_place);

    return coord_def(0, 0);
}

const coord_def travel_pathfind::greedy_square() const
{
    return (greedy_place);
}

const coord_def travel_pathfind::unexplored_square() const
{
    return (unexplored_place);
}

// The travel algorithm is based on the NetHack travel code written by Warwick
// Allison - used with his permission.
coord_def travel_pathfind::pathfind(run_mode_type rmode)
{
    unwind_bool saved_ipt(ignore_player_traversability);

    if (rmode == RMODE_INTERLEVEL)
        rmode = RMODE_TRAVEL;

    runmode = rmode;

    if (runmode == RMODE_CONNECTIVITY)
        ignore_player_traversability = true;

    need_for_greed = (runmode == RMODE_EXPLORE_GREEDY && can_autopickup());

    if (!ls && (annotate_map || need_for_greed))
        ls = StashTrack.find_current_level();

    next_travel_move.reset();

    // For greedy explore, keep track of the closest unexplored territory and
    // the closest greedy square. Exploring to the nearest (unexplored / greedy)
    // square is easier, but it produces unintuitive explore behaviour where
    // grabbing items is not favoured over simple exploring.
    //
    // Greedy explore instead uses the explore_item_greed option to weight
    // greedy explore towards grabbing items over exploring. An
    // explore_item_greed set to 10, for instance, forces explore to prefer
    // items that are less than 10 squares farther away from the player than the
    // nearest unmapped square. Negative explore_item_greed values force greedy
    // explore to favour unexplored territory over picking up items. For the
    // most natural greedy explore behaviour, explore_item_greed should be set
    // to 10 or more.
    //
    unexplored_place = greedy_place = coord_def(0, 0);
    unexplored_dist  = greedy_dist  = UNFOUND_DIST;

    refdist = (Options.explore_item_greed > 0) ? &unexplored_dist
                                               : &greedy_dist;

    // Zap out previous distances array: this must happen before the
    // early exit checks below, since callers may want to inspect
    // point_distance after this call returns.
    //
    // point_distance will hold the distance of all points from the starting
    // point, i.e. the distance travelled to get there.
    memset(point_distance, 0, sizeof(travel_distance_grid_t));

    if (!in_bounds(start))
        return coord_def();

    // Abort run if we're trying to go someplace evil. Travel to traps is
    // specifically allowed here if the player insists on it.
    if (!floodout
        && !_is_travelsafe_square(start, false, ignore_danger)
        && !is_trap(start))          // player likes pain
    {
        return coord_def();
    }

    // Nothing to do?
    if (!floodout && start == dest)
        return (start);

    unwind_bool slime_wall_check(g_Slime_Wall_Check,
                                 !actor_slime_wall_immune(&you));
    unwind_slime_wall_precomputer slime_neighbours(g_Slime_Wall_Check);

    // How many points are we currently considering? We start off with just one
    // point, and spread outwards like a flood-filler.
    points = 1;

    // How many points we'll consider next iteration.
    next_iter_points = 0;

    // How far we've traveled from (start_x, start_y), in moves (a diagonal move
    // is no longer than an orthogonal move).
    traveled_distance = 1;

    // Which index of the circumference array are we currently looking at?
    circ_index = 0;

    ignore_hostile = false;

    // For each round, circumference will store all points that were discovered
    // in the previous round of a given distance. Because we check all grids of
    // a certain distance from the starting point in one round, and move
    // outwards in concentric circles, this is an implementation of Dijkstra.
    // We use an array of size 2, so we can comfortably switch between the list
    // of points to be investigated this round and the slowly growing list of
    // points to be inspected next round. Once we've finished with the current
    // round, i.e. there are no more points to be looked at in the current
    // array, we switch circ_index over to !circ_index (between 0 and 1), so
    // the "next round" becomes the current one, and the old points can be
    // overwritten with newer ones. Since we count the number of points for
    // next round in next_iter_points, we don't even need to reset the array.
    circumference[circ_index][0] = start;

    bool found_target = false;

    for (; points > 0; ++traveled_distance, circ_index = !circ_index,
                        points = next_iter_points, next_iter_points = 0)
    {
        for (int i = 0; i < points; ++i)
        {
            // Look at all neighbours of the current grid.
            // path_examine_point() returns true if the target is reached
            // and marked as such.
            if (path_examine_point(circumference[circ_index][i]))
            {
                if (runmode == RMODE_TRAVEL)
                    return travel_move();
                else if (!Options.explore_wall_bias)
                    return explore_target();
                else
                    found_target = true;
            }
        }

        // Handle exploration with wall bias
        if (next_iter_points == 0 && found_target)
            return explore_target();

        // If there are no more points to look at, we're done, but we did
        // not find a path to our target.
        if (next_iter_points == 0)
        {
            // Don't reseed unless we've found no target for explore, OR
            // we're doing map annotation or feature tracking.
            if ((runmode == RMODE_EXPLORE || runmode == RMODE_EXPLORE_GREEDY
                 || runmode == RMODE_CONNECTIVITY)
                && double_flood
                && !ignore_hostile
                && !features
                && !annotate_map
                && (unexplored_dist != UNFOUND_DIST
                    || greedy_dist != UNFOUND_DIST))
            {
                break;
            }

            if (double_flood
                && !ignore_hostile
                && !reseed_points.empty())
            {
                // Reseed here
                for (unsigned i = 0, size = reseed_points.size(); i < size; ++i)
                    circumference[!circ_index][i] = reseed_points[i];

                next_iter_points  = reseed_points.size();
                ignore_hostile    = true;
            }
        }
    } // for (; points > 0 ...

    if (features && floodout)
    {
        exclude_set::const_iterator it;
        for (it = curr_excludes.begin(); it != curr_excludes.end(); ++it)
        {
            const travel_exclude &exc = it->second;
            // An exclude - wherever it is - is always a feature.
            if (std::find(features->begin(), features->end(), exc.pos)
                    == features->end())
            {
                features->push_back(exc.pos);
            }

            _fill_exclude_radius(exc);
        }
    }

    return (runmode == RMODE_TRAVEL ? travel_move()
                                    : explore_target());
}

void travel_pathfind::get_features()
{
    ASSERT(features);

    if (!ls && (annotate_map || need_for_greed))
        ls = StashTrack.find_current_level();

    memset(point_distance, 0, sizeof(travel_distance_grid_t));

    coord_def dc;
    for (dc.x = X_BOUND_1; dc.x <= X_BOUND_2; ++dc.x)
        for (dc.y = Y_BOUND_1; dc.y <= Y_BOUND_2; ++dc.y)
        {
            const dungeon_feature_type feature = env.map_knowledge(dc).feat();

            if ((feature != DNGN_FLOOR
                    && !feat_is_water(feature)
                    && feature != DNGN_LAVA)
                || is_waypoint(dc)
                || is_stash(ls, dc)
                || is_trap(dc))
            {
                features->push_back(dc);
            }
        }

    exclude_set::const_iterator it;
    for (it = curr_excludes.begin(); it != curr_excludes.end(); ++it)
    {
        const travel_exclude &exc = it->second;

        // An exclude - wherever it is - is always a feature.
        if (std::find(features->begin(), features->end(), exc.pos)
                == features->end())
        {
            features->push_back(exc.pos);
        }

        _fill_exclude_radius(exc);
    }
}

const std::set<coord_def> travel_pathfind::get_unreachables() const
{
    return unreachables;
}

bool travel_pathfind::square_slows_movement(const coord_def &c)
{
    // c is a known (explored) location - we never put unknown points in the
    // circumference vector, so we don't need to examine the map array, just the
    // grid array.
    const dungeon_feature_type feature = env.map_knowledge(c).feat();

    // If this is a feature that'll take time to travel past, we simulate that
    // extra turn by taking this feature next turn, thereby artificially
    // increasing traveled_distance.
    //
    // Walking through shallow water and opening closed doors is considered to
    // have the cost of two normal moves for travel purposes.
    const int feat_cost = _feature_traverse_cost(feature);
    if (feat_cost > 1
        && point_distance[c.x][c.y] > traveled_distance - feat_cost)
    {
        circumference[!circ_index][next_iter_points++] = c;
        return (true);
    }

    return (false);
}

void travel_pathfind::check_square_greed(const coord_def &c)
{
    if (greedy_dist == UNFOUND_DIST
        && is_greed_inducing_square(c)
        && _is_travelsafe_square(c, ignore_hostile, ignore_danger))
    {
        int dist = traveled_distance;

        // Penalize distance for negative explore_item_greed
        if (Options.explore_item_greed < 0)
            dist -= Options.explore_item_greed;

        // The addition of explore_wall_bias makes items as interesting
        // as a room's perimeter (with one of four known adjacent walls).
        if (Options.explore_wall_bias)
            dist += Options.explore_wall_bias * 3;

        greedy_dist = dist;
        greedy_place = c;
    }
}

bool travel_pathfind::path_flood(const coord_def &c, const coord_def &dc)
{
    if (!in_bounds(dc) || unreachables.count(dc))
        return (false);

    if (floodout
        && (runmode == RMODE_EXPLORE || runmode == RMODE_EXPLORE_GREEDY))
    {
        if (!env.map_knowledge(dc).seen())
        {
            if (ignore_hostile)
            {
                // This point is unexplored but unreachable. Let's find a
                // place from where we can see it.
                los_def los(dc);
                los.update();
                for (radius_iterator ri(&los, true); ri; ++ri)
                {
                    const int dist = point_distance[ri->x][ri->y];
                    if (dist > 0
                        && (dist < unexplored_dist || unexplored_dist < 0))
                    {
                        unexplored_dist = dist;
                        unexplored_place = *ri;
                    }

                    // We can't do better than that.
                    if (unexplored_dist == 1)
                    {
                        _set_target_square(unexplored_place);
                        return (true);
                    }
                }

                // We can't even see the place.
                // Let's store it and look for another.
                if (unexplored_dist < 0)
                    unreachables.insert(dc);
                else
                    _set_target_square(unexplored_place);
            }
            else
            {
                // Found explore target!
                int dist = traveled_distance;

                if (need_for_greed && Options.explore_item_greed > 0)
                    // Penalize distance to favor item pickup
                    dist += Options.explore_item_greed;

                if (Options.explore_wall_bias)
                {
                    dist += Options.explore_wall_bias * 4;

                    // Favor squares directly adjacent to walls
                    for (int dir = 0; dir < 8; dir += 2)
                    {
                        const coord_def ddc = dc + Compass[dir];

                        if (feat_is_wall(env.map_knowledge(ddc).feat()))
                            dist -= Options.explore_wall_bias;
                    }
                }

                // Replace old target if nearer (or less penalized)
                if (dist < unexplored_dist || unexplored_dist < 0)
                {
                    unexplored_dist = dist;
                    unexplored_place = c;
                }
            }
        }

        // Short-circuit if we can. If traveled_distance (the current
        // distance from the center of the floodfill) is greater
        // than the adjusted distance to the nearest greedy explore
        // target, we have a target. Note the adjusted distance is
        // the distance with explore_item_greed applied (if
        // explore_item_greed > 0, it is added to the distance to
        // unexplored terrain, if explore_item_greed < 0, it is
        // added to the distance to interesting items.
        //
        // We never short-circuit if ignore_hostile is true. This is
        // important so we don't need to do multiple floods to work out
        // whether explore is complete.
        if (need_for_greed
            && !ignore_hostile
            && *refdist != UNFOUND_DIST
            && traveled_distance > *refdist)
        {
            if (Options.explore_item_greed > 0)
                greedy_dist = INFINITE_DIST;
            else
                unexplored_dist = INFINITE_DIST;
        }

        // greedy_dist is only ever set in greedy-explore so this check
        // implies greedy-explore.
        if (unexplored_dist != UNFOUND_DIST && greedy_dist != UNFOUND_DIST)
            return (true);
    }

    if (dc == dest)
    {
        // Hallelujah, we're home!
        if (_is_safe_move(c))
            next_travel_move = c;

        return (true);
    }
    else if (!_is_travelsafe_square(dc, ignore_hostile, ignore_danger))
    {
        // This point is not okay to travel on, but if this is a
        // trap, we'll want to put it on the feature vector anyway.
        if (_is_reseedable(dc, ignore_danger)
            && !point_distance[dc.x][dc.y]
            && dc != start)
        {
            if (features && (is_trap(dc) || is_exclude_root(dc)))
                features->push_back(dc);

            if (double_flood)
                reseed_points.push_back(dc);

            // Appropriate mystic number. Nobody else should check
            // this number, since this square is unsafe for travel.
            point_distance[dc.x][dc.y] =
                is_exclude_root(dc)   ? PD_EXCLUDED :
                is_excluded(dc)       ? PD_EXCLUDED_RADIUS :
                !_is_safe_cloud(dc)   ? PD_CLOUD
                                      : PD_TRAP;
        }
        return (false);
    }

    if (!point_distance[dc.x][dc.y])
    {
        // This point is going to be on the agenda for the next
        // iteration
        circumference[!circ_index][next_iter_points++] = dc;
        point_distance[dc.x][dc.y] = traveled_distance;

        // Negative distances here so that show_map can colour
        // the map differently for these squares.
        if (ignore_hostile)
        {
            point_distance[dc.x][dc.y] = -point_distance[dc.x][dc.y];
            if (is_exclude_root(dc))
                point_distance[dc.x][dc.y] = PD_EXCLUDED;
            else if (is_excluded(dc))
                point_distance[dc.x][dc.y] = PD_EXCLUDED_RADIUS;
        }

        if (features && !ignore_hostile)
        {
            dungeon_feature_type feature = env.map_knowledge(dc).feat();

            if (dc != start
                && (feature != DNGN_FLOOR
                       && !feat_is_water(feature)
                       && feature != DNGN_LAVA
                    || is_waypoint(dc)
                    || is_stash(ls, dc)))
            {
                features->push_back(dc);
            }
        }

        if (features && dc != start && is_exclude_root(dc))
            features->push_back(dc);
    }

    return (false);
}

void travel_pathfind::good_square(const coord_def &c)
{
    if (!point_distance[c.x][c.y])
    {
        // This point is going to be on the agenda for the next iteration.
        circumference[!circ_index][next_iter_points++] = c;
        point_distance[c.x][c.y] = traveled_distance;
    }
}

bool travel_pathfind::point_traverse_delay(const coord_def &c)
{
    if (square_slows_movement(c))
        return (true);

    // Greedy explore check should happen on (x,y), not (dx,dy) as for
    // regular explore.
    if (need_for_greed)
        check_square_greed(c);

    return (false);
}

// Checks all neighbours of c, adds them to next round's list of points
// - happens in path_flood() - and returns true if one of them turns out
// to be the target; otherwise, false.
bool travel_pathfind::path_examine_point(const coord_def &c)
{
    // If we've run off the map, or are pathfinding from nowhere in particular
    if (!in_bounds(c))
        return (false);

    if (point_traverse_delay(c))
        return (false);

    bool found_target = false;

    // For each point, we look at all surrounding points. Take them orthogonals
    // first so that the travel path doesn't zigzag all over the map. Note the
    // (dir = 1) is intentional assignment.
    for (int dir = 0; dir < 8; (dir += 2) == 8 && (dir = 1))
        if (path_flood(c, c + Compass[dir]))
            found_target = true;

    return (found_target);
}

/////////////////////////////////////////////////////////////////////////////

// Try to avoid to let travel (including autoexplore) move the player right
// next to a lurking (previously unseen) monster.
void find_travel_pos(const coord_def& youpos,
                     int *move_x, int *move_y,
                     std::vector<coord_def>* features)
{
    travel_pathfind tp;

    if (move_x && move_y)
        tp.set_src_dst(youpos, you.running.pos);
    else
        tp.set_floodseed(youpos);

    tp.set_feature_vector(features);

    run_mode_type rmode = (move_x && move_y) ? RMODE_TRAVEL
                                             : RMODE_NOT_RUNNING;

    const coord_def dest = tp.pathfind(rmode);
    coord_def new_dest = dest;

    // Check whether this step puts us adjacent to any grid we haven't ever
    // seen or any non-wall grid we cannot currently see.
    //
    // .tx      Moving onto t puts us adjacent to an unseen grid.
    // ?#@      --> Pick x instead.

    // Only applies to diagonal moves.
    if (rmode == RMODE_TRAVEL && *move_x != 0 && *move_y != 0)
    {
        coord_def unseen = coord_def();
        for (adjacent_iterator ai(dest); ai; ++ai)
            if (!you.see_cell(*ai)
                && (!env.map_knowledge(*ai).seen()
                    || !feat_is_wall(env.map_knowledge(*ai).feat())))
            {
                unseen = *ai;
                break;
            }

        if (unseen != coord_def())
        {
            // If so, try to use an orthogonally adjacent grid that is
            // safe to enter.
            if (youpos.x == unseen.x)
                new_dest.y = youpos.y;
            else if (youpos.y == unseen.y)
                new_dest.x = youpos.x;

            // If the new grid cannot be entered, reset to dest.
            // This means that autoexplore will still sometimes move you
            // next to a previously unseen monster but the same would
            // happen by manual movement, so I don't think we need to worry
            // about this. (jpeg)
            if (!_is_travelsafe_square(new_dest)
                || !feat_is_traversable_now(env.map_knowledge(new_dest).feat()))
            {
                new_dest = dest;
            }
#ifdef DEBUG_SAFE_EXPLORE
            mprf(MSGCH_DIAGNOSTICS, "youpos: (%d, %d), dest: (%d, %d), unseen: (%d, %d), "
                 "new_dest: (%d, %d)",
                 youpos.x, youpos.y, dest.x, dest.y, unseen.x, unseen.y,
                 new_dest.x, new_dest.y);
            more();
#endif
        }
    }

    if (new_dest.origin())
    {
        if (move_x && move_y)
            you.running = RMODE_NOT_RUNNING;
    }
    else if (move_x && move_y)
    {
        *move_x = new_dest.x - youpos.x;
        *move_y = new_dest.y - youpos.y;
    }
}

// Given a branch id, returns the parent branch. If the branch id is not found,
// returns BRANCH_MAIN_DUNGEON.
static branch_type _find_parent_branch(branch_type br)
{
    return branches[br].parent_branch;
}

extern std::map<branch_type, std::set<level_id> > stair_level;

static void _find_parent_branch(branch_type br, int depth,
                                branch_type *pb, int *pd)
{
    *pb = _find_parent_branch(br);   // Check depth before using *pb.
    if (stair_level.find(br) == stair_level.end())
        *pd = 0;
    else
        *pd = stair_level[br].begin()->depth;
}

// Appends the passed in branch/depth to the given vector, then attempts to
// repeat the operation with the parent branch of the given branch.
//
// As an example of what it does, assume this dungeon structure
//   Stairs to lair on D:11
//   Stairs to snake pit on lair:5
//
// If level 3 of the snake pit is the level we want to track back from,
// we'd call _trackback(vec, BRANCH_SNAKE_PIT, 3), and the resulting vector will
// look like:
// { BRANCH_SNAKE_PIT, 3 }, { BRANCH_LAIR, 5 }, { BRANCH_MAIN_DUNGEON, 11 }
// (Assuming, of course, that the vector started out empty.)
//
static void _trackback(std::vector<level_id> &vec,
                       branch_type branch, int subdepth)
{
    if (subdepth < 1)
        return;
    ASSERT(subdepth <= 27);

    level_id lid(branch, subdepth);
    vec.push_back(lid);

    if (branch != BRANCH_MAIN_DUNGEON)
    {
        branch_type pb;
        int pd;
        _find_parent_branch(branch, subdepth, &pb, &pd);
        if (pd)
            _trackback(vec, pb, pd);
    }
}

static void _track_intersect(std::vector<level_id> &cur,
                             std::vector<level_id> &targ,
                             level_id *cx)
{
    cx->branch = BRANCH_MAIN_DUNGEON;
    cx->depth  = -1;

    int us = int(cur.size()) - 1, them = int(targ.size()) - 1;

    for (; us >= 0 && them >= 0; us--, them--)
        if (cur[us].branch != targ[them].branch)
            break;

    us++, them++;

    if (us < (int) cur.size() && them < (int) targ.size() && us >= 0
        && them >= 0)
    {
        *cx = targ[them];
    }
}

// Returns the number of stairs the player would need to take to go from
// the 'first' level to the 'second' level. If there's no obvious route between
// 'first' and 'second', returns -1. If first == second, returns 0.
int level_distance(level_id first, level_id second)
{
    if (first == second)
        return 0;

    std::vector<level_id> fv, sv;

    // If in the same branch, easy.
    if (first.branch == second.branch)
        return abs(first.depth - second.depth);

    // Figure out the dungeon structure between the two levels.
    _trackback(fv, first.branch, first.depth);
    _trackback(sv, second.branch, second.depth);

    level_id intersect;
    _track_intersect(fv, sv, &intersect);

    if (intersect.depth == -1)          // No common ground?
        return -1;

    int distance = 0;
    // If the common branch is not the same as the current branch, we'll
    // have to walk up the branch tree until we get to the common branch.
    while (first.branch != intersect.branch)
    {
        distance += first.depth;

        _find_parent_branch(first.branch, first.depth,
                            &first.branch, &first.depth);
        if (!first.depth)
            return -1;
    }

    // Now first.branch == intersect.branch
    distance += abs(first.depth - intersect.depth);

    bool ignore_end = true;
    for (int i = sv.size() - 1; i >= 0; --i)
    {
        if (ignore_end)
        {
            if (sv[i].branch == intersect.branch)
                ignore_end = false;
            continue;
        }
        distance += sv[i].depth;
    }

    return distance;
}

static std::string _get_trans_travel_dest(const travel_target &target,
                                          bool skip_branch = false,
                                          bool skip_coord = false)
{
    const int branch_id = target.p.id.branch;
    const char *branch = branches[branch_id].abbrevname;

    if (!branch)
        return ("");

    std::ostringstream dest;

    if (!skip_branch)
        dest << branch;
    if (brdepth[branch_id] != 1)
    {
        if (!skip_branch)
            dest << ":";
        dest << target.p.id.depth;
    }
    if (target.p.pos.x != -1 && !skip_coord)
        dest << " @ (x,y)";
    else if (target.entrance_only)
        dest << " (entrance)";

    return (dest.str());
}

// Returns the level on the given branch that's closest to the player's
// current location.
static int _get_nearest_level_depth(uint8_t branch)
{
    int depth = 1;

    // Hell needs special treatment, because we can't walk up
    // Hell and its branches to the main dungeon.
    if (branch == BRANCH_MAIN_DUNGEON
        && (player_in_branch(BRANCH_VESTIBULE_OF_HELL)
            || player_in_branch(BRANCH_COCYTUS)
            || player_in_branch(BRANCH_TARTARUS)
            || player_in_branch(BRANCH_DIS)
            || player_in_branch(BRANCH_GEHENNA)))
    {
        // BUG: hell gates in the Lair
        return you.hell_exit;
    }

    level_id id = level_id::current();
    do
    {
        _find_parent_branch(id.branch, id.depth,
                            &id.branch, &id.depth);
        if (id.depth && id.branch == branch)
        {
            depth = id.depth;
            break;
        }
    }
    while (id.depth);

    return depth;
}

// Returns true if the player character knows of the existence of the given
// branch (which would make the branch a valid target for interlevel travel).
static bool _is_known_branch_id(int branch)
{
    // The main dungeon is always known.
    if (branch == BRANCH_MAIN_DUNGEON)
        return (true);

    // If we're in the branch, it darn well is known.
    if (you.where_are_you == branch)
        return (true);

    // The Vestibule is special: there are no stairs to it, just a
    // portal.
    if (branch == BRANCH_VESTIBULE_OF_HELL)
        return overview_knows_portal(DNGN_ENTER_HELL);

    // If the overview knows the stairs to this branch, we know the branch.
    return (stair_level.find(static_cast<branch_type>(branch))
            != stair_level.end());
}

static bool _is_known_branch(const Branch &br)
{
    return (_is_known_branch_id(br.id));
}

// Returns a list of the branches that the player knows the location of the
// stairs to, in the same order as dgn-overview.cc lists them.
static std::vector<branch_type> _get_branches(bool (*selector)(const Branch &))
{
    std::vector<branch_type> result;

    for (int i = 0; i < NUM_BRANCHES; ++i)
        if (selector(branches[i]))
            result.push_back(branches[i].id);

    return result;
}

static bool _is_valid_branch(const Branch &br)
{
    return (br.shortname != NULL && brdepth[br.id] != -1);
}

static bool _is_disconnected_branch(const Branch &br)
{
    return !is_connected_branch(br.id);
}

static int _prompt_travel_branch(int prompt_flags, bool* to_entrance)
{
    int branch = BRANCH_MAIN_DUNGEON;     // Default
    std::vector<branch_type> br =
        _get_branches(
            (prompt_flags & TPF_SHOW_ALL_BRANCHES) ? _is_valid_branch :
            (prompt_flags & TPF_SHOW_PORTALS_ONLY) ? _is_disconnected_branch
                                                   : _is_known_branch);

    // Don't kill the prompt even if the only branch we know is the main dungeon
    // This keeps things consistent for the player.
    if (br.size() < 1)
        return branch;

    const bool allow_waypoints = (prompt_flags & TPF_ALLOW_WAYPOINTS);
    const bool allow_updown    = (prompt_flags & TPF_ALLOW_UPDOWN);
    const bool remember_targ   = (prompt_flags & TPF_REMEMBER_TARGET);

    bool waypoint_list = false;
    const int waycount = allow_waypoints? travel_cache.get_waypoint_count() : 0;

    level_id curr = level_id::current();
    while (true)
    {
        mesclr();

        if (waypoint_list)
            travel_cache.list_waypoints();
        else
        {
            int linec = 0;
            std::string line;
            for (int i = 0, count = br.size(); i < count; ++i, ++linec)
            {
                if (linec == 4)
                {
                    linec = 0;
                    mpr(line.c_str());
                    line = "";
                }
                line += make_stringf("(%c) %-14s ",
                                     branches[br[i]].travel_shortcut,
                                     branches[br[i]].shortname);
            }
            if (!line.empty())
                mpr(line.c_str());
        }

        std::string shortcuts = "(";
        {
            std::vector<std::string> segs;
            if (allow_waypoints)
            {
                if (waypoint_list)
                    segs.push_back("* - list branches");
                else if (waycount)
                    segs.push_back("* - list waypoints");
            }

            if (!trans_travel_dest.empty() && remember_targ)
            {
                segs.push_back(
                    make_stringf("Enter - %s", trans_travel_dest.c_str()));
            }

            segs.push_back("? - help");

            shortcuts += comma_separated_line(segs.begin(), segs.end(),
                                              ", ", ", ");
            shortcuts += ") ";
        }
        mprf(MSGCH_PROMPT, "%s? %s",
             *to_entrance ? "Entrance to where" : "Where to",
             shortcuts.c_str());

        int keyin = get_ch();
        switch (keyin)
        {
        CASE_ESCAPE
            return (ID_CANCEL);
        case '?':
            show_interlevel_travel_branch_help();
            redraw_screen();
            break;
        case '\n': case '\r':
            return (ID_REPEAT);
        case '<':
            return (allow_updown? ID_UP : ID_CANCEL);
        case '>':
            return (allow_updown? ID_DOWN : ID_CANCEL);
        case CONTROL('P'):
            return _find_parent_branch(curr.branch);
        case '.':
            return (curr.branch);
        case '*':
            if (waypoint_list || waycount)
                waypoint_list = !waypoint_list;
            break;
        case '^':
            if (*to_entrance)
                return (ID_CANCEL);
            else
            {
                *to_entrance = true;
                return _prompt_travel_branch(prompt_flags, to_entrance);
            }
        default:
            // Is this a branch hotkey?
            for (int i = 0, count = br.size(); i < count; ++i)
            {
                if (toupper(keyin) == branches[br[i]].travel_shortcut)
                {
#ifdef WIZARD
                    const Branch &target = branches[br[i]];
                    std::string msg;

<<<<<<< HEAD
                    if (startdepth[br[i]] == -1
                        && (i == BRANCH_SWAMP
                            || i == BRANCH_SHOALS
                            || i == BRANCH_SNAKE_PIT))
=======
                    if (target.startdepth == -1
                        && is_random_lair_subbranch((branch_type)i)
                        && you.wizard) // don't leak mimics
>>>>>>> 9d196e98
                    {
                        msg += "Branch not generated this game. ";
                    }

                    if (target.entry_stairs == NUM_FEATURES
                        && br[i] != BRANCH_MAIN_DUNGEON)
                    {
                        msg += "Branch has no entry stairs. ";
                    }

                    if (!msg.empty())
                    {
                        msg += "Go there anyway?";
                        if (!yesno(msg.c_str(), true))
                            return (ID_CANCEL);
                    }
#endif
                    return (br[i]);
                }
            }

            // Possibly a waypoint number?
            if (allow_waypoints && keyin >= '0' && keyin <= '9')
                return (-1 - (keyin - '0'));

            return (ID_CANCEL);
        }
    }
}

static bool _is_easy_exiting_branch(int branch)
{
    return branches[branch].any_upstair_exits;
}

level_id find_up_level(level_id curr, bool up_branch)
{
    --curr.depth;

    if (up_branch || _is_easy_exiting_branch(curr.branch))
        curr.depth = 0;

    if (curr.depth < 1)
    {
        if (curr.branch != BRANCH_MAIN_DUNGEON)
        {
            level_id parent;
            _find_parent_branch(curr.branch, curr.depth,
                                &parent.branch, &parent.depth);
            if (parent.depth > 0)
                return (parent);
            else if (curr.branch == BRANCH_VESTIBULE_OF_HELL)
            {
                parent = branch_entry_level(curr.branch);
                return (parent);
            }
        }
        return level_id();
    }

    return (curr);
}

static level_id _find_up_level()
{
    return (find_up_level(level_id::current()));
}

level_id find_down_level(level_id curr)
{
    if (curr.depth < brdepth[curr.branch])
        ++curr.depth;
    return (curr);
}

level_id find_deepest_explored(level_id curr)
{
    ASSERT(curr.branch != NUM_BRANCHES);

    for (int i = brdepth[curr.branch]; i > 0; --i)
    {
        const level_id lid(curr.branch, i);
        LevelInfo *linf = travel_cache.find_level_info(lid);
        if (linf && !linf->empty())
            return (lid);
    }

    // If the player's currently in the same place, report their current
    // level_id if the travel cache hasn't been updated.
    const level_id player_level = level_id::current();
    if (player_level == curr.branch)
        return (player_level);

    return (curr);
}

bool branch_entered(branch_type branch)
{
    const level_id lid(branch, 1);
    LevelInfo *linf = travel_cache.find_level_info(lid);
    return linf && !linf->empty();
}

static level_id _find_down_level()
{
    return (find_down_level(level_id::current()));
}

static int _travel_depth_keyfilter(int &c)
{
    switch (c)
    {
    case '<': case '>': case '?': case '$': case '^':
        return (-1);
    case '-':
    case CONTROL('P'): case 'p':
        c = '-';  // Make uniform.
        return (-1);
    default:
        return (1);
    }
}

static travel_target _parse_travel_target(std::string s, travel_target &targ)
{
    trim_string(s);

    const std::string ekey("(entrance)");
    std::string::size_type epos = s.find(ekey);

    if (!s.empty())
        targ.entrance_only = (epos != std::string::npos);

    if (targ.entrance_only && !s.empty())
        s = trimmed_string(s.substr(0, epos) + s.substr(epos + ekey.length()));

    if (!s.empty())
        targ.p.id.depth = atoi(s.c_str());

    if (!targ.p.id.depth && !s.empty() && s[0] == '0')
    {
        targ.p.id.depth = 1;
        targ.entrance_only = true;
    }

    return (targ);
}

static void _travel_depth_munge(int munge_method, const std::string &s,
                                travel_target &targ)
{
    _parse_travel_target(s, targ);
    level_id lid(targ.p.id);
    switch (munge_method)
    {
    case '?':
        show_interlevel_travel_depth_help();
        redraw_screen();
        return;
    case '<':
        lid = find_up_level(lid);
        break;
    case '>':
        lid = find_down_level(lid);
        break;
    case '-':
        lid = find_up_level(lid, true);
        break;
    case '$':
        lid = find_deepest_explored(lid);
        break;
    case '^':
        targ.entrance_only = !targ.entrance_only;
        break;
    }
    targ.p.id = lid;
    if (targ.p.id.depth < 1)
        targ.p.id.depth = 1;
}

static travel_target _prompt_travel_depth(const level_id &id,
                                          bool already_entrance)
{
    travel_target target = travel_target(level_pos(id), already_entrance);

    // Handle one-level branches by not prompting.
    if (single_level_branch(target.p.id.branch))
        return travel_target(level_id(target.p.id.branch, 1), already_entrance);

    target.p.id.depth = _get_nearest_level_depth(target.p.id.branch);
    while (true)
    {
        mesclr();
        mprf(MSGCH_PROMPT, "What level of %s? "
             "(default %s, ? - help) ",
             branches[target.p.id.branch].longname,
             _get_trans_travel_dest(target, true).c_str());

        char buf[100];
        const int response =
            cancelable_get_line(buf, sizeof buf, NULL, _travel_depth_keyfilter);

        if (!response)
            return _parse_travel_target(buf, target);

        if (key_is_escape(response))
            return travel_target(level_id(BRANCH_MAIN_DUNGEON, 0));

        _travel_depth_munge(response, buf, target);
    }
}

bool travel_kill_monster(monster_type mons)
{
    if (mons != MONS_TOADSTOOL)
        return (false);

    if (!wielded_weapon_check(you.weapon(), true))
        return (false);

    // Don't auto-kill things with berserkitis or *rage.
    if ((player_mutation_level(MUT_BERSERK) || scan_artefacts(ARTP_ANGRY)
         || player_equip_unrand(UNRAND_TROG))
        && !wearing_amulet(AMU_STASIS, false)
        && !player_mental_clarity(false)
        && you.is_undead != US_UNDEAD
        && you.is_undead != US_HUNGRY_DEAD)
    {
        return (false);
    }

    return (true);
}

travel_target prompt_translevel_target(int prompt_flags,
        std::string& dest_name)
{
    travel_target target;
    bool to_entrance = false;
    int branch = _prompt_travel_branch(prompt_flags, &to_entrance);
    const bool remember_targ = (prompt_flags & TPF_REMEMBER_TARGET);

    if (branch == ID_CANCEL)
        return (target);

    // If user chose to repeat last travel, return that.
    if (branch == ID_REPEAT)
        return (level_target);

    if (branch == ID_UP)
    {
        target.p = _find_up_level();
        if (target.p.id.depth > 0 && remember_targ)
            dest_name = _get_trans_travel_dest(target);
        return (target);
    }

    if (branch == ID_DOWN)
    {
        target.p = _find_down_level();
        if (target.p.id.depth > 0 && remember_targ)
            dest_name = _get_trans_travel_dest(target);
        return (target);
    }

    if (branch < 0)
    {
        target = travel_cache.get_waypoint(-branch - 1);
        if (target.p.id.depth > 0 && remember_targ)
            dest_name = _get_trans_travel_dest(target);
        return (target);
    }

    target.p.id.branch = static_cast<branch_type>(branch);

    // User's chosen a branch, so now we ask for a level.
    target = _prompt_travel_depth(target.p.id, to_entrance);

    if (target.p.id.depth < 1
        || target.p.id.depth > brdepth[target.p.id.branch])
    {
        target.p.id.depth = -1;
    }

    if (target.p.id.depth > -1 && remember_targ)
        dest_name = _get_trans_travel_dest(target);

    return target;
}

static void _start_translevel_travel()
{
    // Update information for this level.
    travel_cache.get_level_info(level_id::current()).update();

    if (level_id::current() == level_target.p.id
        && (level_target.p.pos.x == -1 || level_target.p.pos == you.pos()))
    {
        mpr("You're already here!");
        return ;
    }

    if (level_target.p.id.depth > 0)
    {
        // Forget interrupted butchering.
        maybe_clear_weapon_swap();

        you.running = RMODE_INTERLEVEL;
        you.running.pos.reset();
        last_stair.depth = -1;

        _Route_Warning.new_dest(level_target);

        _Src_Level = level_id::current();
        _Src_Dest_Level_Delta = level_distance(_Src_Level,
                                               level_target.p.id);

        _start_running();
    }
}

void start_translevel_travel(const travel_target &pos)
{
    if (!i_feel_safe(true, true))
        return;

    if (!can_travel_to(pos.p.id))
    {
        if (!can_travel_interlevel())
            mpr("Sorry, you can't auto-travel out of here.");
        else
            mpr("Sorry, I don't know how to get there.");
        return;
    }

    if (pos.p.is_valid() && !in_bounds(pos.p.pos))
    {
        mpr("Sorry, I don't know how to get there.");
        return;
    }

    // Remember where we're going so we can easily go back if interrupted.
    you.travel_x = pos.p.pos.x;
    you.travel_y = pos.p.pos.y;
    you.travel_z = pos.p.id;

    if (!can_travel_interlevel())
    {
        start_travel(pos.p.pos);
        return;
    }

    level_target = pos;

    // Check that it's level + position, not just level.
    if (pos.p.is_valid())
    {
        if (pos.p.id != level_id::current())
        {
            if (!_loadlev_populate_stair_distances(pos.p))
            {
                mpr("Level memory is imperfect, aborting.");
                return ;
            }
        }
        else
            _populate_stair_distances(pos.p);
    }

    trans_travel_dest = _get_trans_travel_dest(level_target);
    _start_translevel_travel();
}

static void _start_translevel_travel_prompt()
{
    if (!i_feel_safe(true, true))
        return;

    // Update information for this level. We need it even for the prompts, so
    // we can't wait to confirm that the user chose to initiate travel.
    travel_cache.get_level_info(level_id::current()).update();

    travel_target target = prompt_translevel_target(TPF_DEFAULT_OPTIONS,
            trans_travel_dest);
    if (target.p.id.depth <= 0)
    {
        canned_msg(MSG_OK);
        return;
    }

    start_translevel_travel(target);
}

static command_type _trans_negotiate_stairs()
{
    return feat_stair_direction(grd(you.pos()));
}

static int _target_distance_from(const coord_def &pos)
{
    for (int i = 0, count = curr_stairs.size(); i < count; ++i)
        if (curr_stairs[i].position == pos)
            return curr_stairs[i].distance;

    return -1;
}

/*
 * Sets best_stair to the coordinates of the best stair on the player's current
 * level to take to get to the 'target' level. Should be called with 'distance'
 * set to 0, 'stair' set to (you.x_pos, you.y_pos) and 'best_distance' set to
 * -1. 'cur' should be the player's current level.
 *
 * If best_stair remains unchanged when this function returns, there is no
 * travel-safe path between the player's current level and the target level OR
 * the player's current level *is* the target level.
 *
 * This function relies on the travel_point_distance array being correctly
 * populated with a floodout call to find_travel_pos starting from the player's
 * location.
 */
static int _find_transtravel_stair(const level_id &cur,
                                    const level_pos &target,
                                    int distance,
                                    // This is actually the current position
                                    // on cur, not necessarily a stair.
                                    const coord_def &stair,
                                    level_id &closest_level,
                                    int &best_level_distance,
                                    coord_def &best_stair,
                                    const bool target_has_excludes)
{
    int local_distance = -1;
    level_id player_level = level_id::current();

    LevelInfo &li = travel_cache.get_level_info(cur);

    // Have we reached the target level?
    if (cur == target.id)
    {
        // Are we in an exclude? If so, bail out.
        if (is_excluded(stair, li.get_excludes()))
            return (-1);

        // If there's no target position on the target level, or we're on the
        // target, we're home.
        if (target.pos.x == -1 || target.pos == stair)
            return distance;

        // If there *is* a target position, we need to work out our distance
        // from it.
        int deltadist = _target_distance_from(stair);

        if (deltadist == -1 && cur == player_level)
        {
            // Okay, we don't seem to have a distance available to us, which
            // means we're either (a) not standing on stairs or (b) whoever
            // initiated interlevel travel didn't call
            // _populate_stair_distances.  Assuming we're not on stairs, that
            // situation can arise only if interlevel travel has been triggered
            // for a location on the same level. If that's the case, we can get
            // the distance off the travel_point_distance matrix.
            deltadist = travel_point_distance[target.pos.x][target.pos.y];
            if (!deltadist && stair != target.pos)
                deltadist = -1;
        }

        if (deltadist != -1)
        {
            local_distance = distance + deltadist;

            // See if this is a degenerate case of interlevel travel:
            // A degenerate case of interlevel travel decays to normal travel;
            // we identify this by checking if:
            // a. The current level is the target level.
            // b. The target square is reachable from the 'current' square.
            // c. The current square is where the player is.
            //
            // Note that even if this *is* degenerate, interlevel travel may
            // still be able to find a shorter route, since it can consider
            // routes that leave and reenter the current level.
            if (player_level == target.id && stair == you.pos())
                best_stair = target.pos;

            // The local_distance is already set, but there may actually be
            // stairs we can take that'll get us to the target faster than the
            // direct route, so we also try the stairs.
        }
    }

    std::vector<stair_info> &stairs = li.get_stairs();

    // this_stair being NULL is perfectly acceptable, since we start with
    // coords as the player coords, and the player need not be standing on
    // stairs.
    stair_info *this_stair = li.get_stair(stair);

    if (!this_stair && cur != player_level)
    {
        // Whoops, there's no stair in the travel cache for the current
        // position, and we're not on the player's current level (i.e., there
        // certainly *should* be a stair here). Since we can't proceed in any
        // reasonable way, bail out.
        return local_distance;
    }

    for (int i = 0, count = stairs.size(); i < count; ++i)
    {
        stair_info &si = stairs[i];

        // Skip placeholders and excluded stairs.
        if (!si.can_travel() || is_excluded(si.position, li.get_excludes()))
            continue;

        int deltadist = li.distance_between(this_stair, &si);

        if (!this_stair)
        {
            deltadist = travel_point_distance[si.position.x][si.position.y];
            if (!deltadist && you.pos() != si.position)
                deltadist = -1;
        }

        // deltadist == 0 is legal (if this_stair is NULL), since the player
        // may be standing on the stairs. If two stairs are disconnected,
        // deltadist has to be negative.
        if (deltadist < 0)
            continue;

        int dist2stair = distance + deltadist;
        if (si.distance == -1 || si.distance > dist2stair)
        {
            si.distance = dist2stair;

            // Account for the cost of taking the stairs
            dist2stair += Options.travel_stair_cost;

            // Already too expensive? Short-circuit.
            if (local_distance != -1 && dist2stair >= local_distance)
                continue;

            const level_pos &dest = si.destination;

            // Never use escape hatches as the last leg of the trip, since
            // that will leave the player unable to retrace their path.
            // This does not apply if we have a destination with a specific
            // position on the target level travel wants to get to.
            if (feat_is_escape_hatch(si.grid)
                && target.pos.x == -1
                && dest.id == target.id)
            {
                continue;
            }

            // We can only short-circuit the stair-following process if we
            // have no exact target location. If there *is* an exact target
            // location, we can't follow stairs for which we have incomplete
            // information.
            //
            // We can also not use incomplete stair information if there are
            // excludes on the target level.
            if (target.pos.x == -1
                && dest.id == target.id
                && !target_has_excludes)
            {
                if (local_distance == -1 || local_distance > dist2stair)
                {
                    local_distance = dist2stair;
                    if (cur == player_level && you.pos() == stair)
                        best_stair = si.position;
                }
                continue;
            }

            if (dest.id.depth > -1) // We have a valid level descriptor.
            {
                int dist = level_distance(dest.id, target.id);
                if (dist != -1 && (dist < best_level_distance
                                   || best_level_distance == -1))
                {
                    best_level_distance = dist;
                    closest_level       = dest.id;
                }
            }

            // If we don't know where these stairs go, we can't take them.
            if (!dest.is_valid())
                continue;

            // We need to get the stairs at the new location and set the
            // distance on them as well.
            LevelInfo &lo = travel_cache.get_level_info(dest.id);
            if (stair_info *so = lo.get_stair(dest.pos))
            {
                if (so->distance == -1 || so->distance > dist2stair)
                    so->distance = dist2stair;
                else
                    continue;   // We've already been here.
            }

            // Okay, take these stairs and keep going.
            const int newdist =
                _find_transtravel_stair(dest.id, target,
                                        dist2stair, dest.pos, closest_level,
                                        best_level_distance, best_stair,
                                        target_has_excludes);
            if (newdist != -1
                && (local_distance == -1 || local_distance > newdist))
            {
                local_distance = newdist;
                if (cur == player_level && you.pos() == stair)
                    best_stair = si.position;
            }
        }
    }
    return local_distance;
}

static bool _loadlev_populate_stair_distances(const level_pos &target)
{
    level_excursion excursion;
    excursion.go_to(target.id);
    _populate_stair_distances(target);
    return (true);
}

static void _populate_stair_distances(const level_pos &target)
{
    // Populate travel_point_distance.
    find_travel_pos(target.pos, NULL, NULL, NULL);

    LevelInfo &li = travel_cache.get_level_info(target.id);
    const std::vector<stair_info> &stairs = li.get_stairs();

    curr_stairs.clear();
    for (int i = 0, count = stairs.size(); i < count; ++i)
    {
        stair_info si = stairs[i];
        si.distance = travel_point_distance[si.position.x][si.position.y];
        if (!si.distance && target.pos != si.position
            || si.distance < -1)
        {
            si.distance = -1;
        }

        curr_stairs.push_back(si);
    }
}

static bool _find_transtravel_square(const level_pos &target, bool verbose)
{
    level_id current = level_id::current();

    coord_def best_stair(-1, -1);
    coord_def cur_stair(you.pos());

    level_id closest_level;
    int best_level_distance = -1;
    travel_cache.clear_distances();

    find_travel_pos(you.pos(), NULL, NULL, NULL);

    const LevelInfo &target_level =
        travel_cache.get_level_info(target.id);

    _find_transtravel_stair(current, target,
                            0, cur_stair, closest_level,
                            best_level_distance, best_stair,
                            !target_level.get_excludes().empty());

    if (best_stair.x != -1 && best_stair.y != -1)
    {
        // Is this stair going offlevel?
        if ((level_target.p.id != current
             || level_target.p.pos != best_stair)
            && _Src_Dest_Level_Delta != -1)
        {
            // If so, is the original level closer to the target level than
            // the destination of the stair?
            LevelInfo &li = travel_cache.get_level_info(current);
            const stair_info *dest_stair = li.get_stair(best_stair);

            if (dest_stair && dest_stair->destination.id.is_valid())
            {
                if ((_Src_Dest_Level_Delta <
                     level_distance(dest_stair->destination.id,
                                    level_target.p.id)
                        || _Src_Dest_Level_Delta <
                           level_distance(dest_stair->destination.id,
                                          _Src_Level))
                    && !_Route_Warning.warn_continue_travel(
                        level_target,
                        dest_stair->destination.id))
                {
                    return (false);
                }
            }
        }

        you.running.pos = best_stair;
        return (true);
    }
    else if (best_level_distance != -1 && closest_level != current
             && target.pos.x == -1)
    {
        int current_dist = level_distance(current, target.id);
        level_pos newlev;
        newlev.id = closest_level;
        if (newlev.id != target.id
            && (current_dist == -1 || best_level_distance < current_dist))
        {
            return _find_transtravel_square(newlev, verbose);
        }
    }

    if (verbose)
    {
        if (target.id != current
            || target.pos.x != -1 && target.pos != you.pos())
        {
            mpr("Sorry, I don't know how to get there.");
        }
    }

    return (false);
}

void start_travel(const coord_def& p)
{
    // Redundant target?
    if (p == you.pos())
        return;

    if (!i_feel_safe(true, true))
        return;

    // Can we even travel to this square?
    if (!in_bounds(p))
        return;

    if (!_is_travelsafe_square(p, true))
        return;

    you.travel_x = p.x;
    you.travel_y = p.y;
    you.travel_z = level_id::current();

    you.running.pos = p;
    level_target  = level_pos(level_id::current(), p);

    if (!can_travel_interlevel())
    {
        // Start running
        you.running = RMODE_TRAVEL;
        _start_running();
    }
    else
        start_translevel_travel(level_target);
}

void start_explore(bool grab_items)
{
    if (Hints.hints_explored)
        Hints.hints_explored = false;

    if (!i_feel_safe(true, true))
        return;

    // Forget interrupted butchering.
    maybe_clear_weapon_swap();

    you.running = (grab_items? RMODE_EXPLORE_GREEDY : RMODE_EXPLORE);
    if (you.running == RMODE_EXPLORE_GREEDY
        && Options.stash_tracking != STM_ALL)
    {
        Options.explore_greedy = false;
        mpr("Greedy explore is available only if stash_tracking = all");
        more();
        you.running = RMODE_EXPLORE;
    }

    // Clone shadow array off map
    env.map_shadow = env.map_knowledge;

    you.running.pos.reset();
    _start_running();
}

void do_explore_cmd()
{
    if (you.hunger_state == HS_STARVING && !you_min_hunger())
        mpr("You need to eat something NOW!");
    else if (you.berserk())
        mpr("Calm down first, please.");
    else if (player_in_branch(BRANCH_LABYRINTH))
        mpr("No exploration algorithm can help you here.");
    else                        // Start exploring
        start_explore(Options.explore_greedy);
}

// Given a feature vector, arranges the features in the order that the player
// is most likely to be interested in. Currently, the only thing it does is to
// put altars of the player's religion at the front of the list.
void arrange_features(std::vector<coord_def> &features)
{
    for (int i = 0, count = features.size(); i < count; ++i)
    {
        if (is_player_altar(features[i]))
        {
            int place = i;
            // Shuffle this altar as far up the list as possible.
            for (int j = place - 1; j >= 0; --j)
            {
                if (is_altar(features[j]))
                {
                    if (is_player_altar(features[j]))
                        break;

                    coord_def temp = features[j];
                    features[j] = features[place];
                    features[place] = temp;

                    place = j;
                }
            }
        }
    }
}

//////////////////////////////////////////////////////////////////////////
// Interlevel travel classes

level_id level_id::current()
{
    const level_id id(you.where_are_you, you.depth);
    return id;
}

int level_id::absdepth() const
{
    return absdungeon_depth(branch, depth);
}

level_id level_id::get_next_level_id(const coord_def &pos)
{
    int gridc = grd(pos);
    level_id id = current();

    for (int i = 0; i < NUM_BRANCHES; ++i)
    {
        if (gridc == branches[i].entry_stairs)
        {
            id.branch = static_cast<branch_type>(i);
            id.depth = 1;
            break;
        }
        if (gridc == branches[i].exit_stairs)
        {
            id.branch = branches[i].parent_branch;
            id.depth = startdepth[i];
            break;
        }
    }

    switch (gridc)
    {
    case DNGN_STONE_STAIRS_DOWN_I:   case DNGN_STONE_STAIRS_DOWN_II:
    case DNGN_STONE_STAIRS_DOWN_III: case DNGN_ESCAPE_HATCH_DOWN:
        id.depth++;
        break;
    case DNGN_STONE_STAIRS_UP_I:     case DNGN_STONE_STAIRS_UP_II:
    case DNGN_STONE_STAIRS_UP_III:   case DNGN_ESCAPE_HATCH_UP:
        id.depth--;
        break;
    default:
        break;
    }
    return id;
}

unsigned short level_id::packed_place() const
{
    return get_packed_place(branch, depth);
}

std::string level_id::describe(bool long_name, bool with_number) const
{
    return place_name(this->packed_place(), long_name, with_number);
}

level_id level_id::parse_level_id(const std::string &s) throw (std::string)
{
    std::string::size_type cpos = s.find(':');
    std::string brname  = (cpos != std::string::npos? s.substr(0, cpos)  : s);
    std::string brlev   = (cpos != std::string::npos? s.substr(cpos + 1) : "");

    branch_type br = str_to_branch(brname);

    if (br == NUM_BRANCHES)
    {
        throw make_stringf("Invalid branch \"%s\" in spec \"%s\"",
                           brname.c_str(), s.c_str());
    }

    // Branch:$ uses static data -- it never comes from the current game.
    const int dep = (brlev.empty() ? 1 :
                     brlev == "$"  ? branches[br].numlevels
                                   : atoi(brlev.c_str()));

    // The branch might have been longer when the save has been created.
    if (dep < 0 || dep > brdepth[br] && dep > branches[br].numlevels)
    {
        throw make_stringf("Invalid depth for %s in spec \"%s\"",
                           brname.c_str(), s.c_str());
    }

    return level_id(br, dep);
}

level_id level_id::from_packed_place(unsigned short place)
{
    level_id id;

    id.branch     = (branch_type) place_branch(place);
    id.depth      = place_depth(place);

    return (id);
}

void level_id::save(writer& outf) const
{
    marshall_level_id(outf, *this);
}

void level_id::load(reader& inf)
{
    (*this) = unmarshall_level_id(inf);
}

level_pos level_pos::current()
{
    return level_pos(level_id::current(), you.pos());
}

// NOTE: see also marshall_level_pos
void level_pos::save(writer& outf) const
{
    id.save(outf);
    marshallCoord(outf, pos);
}

void level_pos::load(reader& inf)
{
    id.load(inf);
    pos = unmarshallCoord(inf);
}

void stair_info::save(writer& outf) const
{
    marshallCoord(outf, position);
    marshallShort(outf, grid);
    destination.save(outf);
    marshallByte(outf, guessed_pos? 1 : 0);
    marshallByte(outf, type);
}

void stair_info::load(reader& inf)
{
    position = unmarshallCoord(inf);
    grid = static_cast<dungeon_feature_type>(unmarshallShort(inf));
    destination.load(inf);
    guessed_pos = unmarshallByte(inf) != 0;
    type = static_cast<stair_type>(unmarshallByte(inf));
}

std::string stair_info::describe() const
{
    if (destination.is_valid())
    {
        const level_pos &lp(destination);
        return make_stringf(" (-> %s@(%d,%d)%s%s)", lp.id.describe().c_str(),
                             lp.pos.x, lp.pos.y,
                             guessed_pos? " guess" : "",
                             type == PLACEHOLDER? " placeholder" : "");
    }
    else if (destination.id.is_valid())
        return make_stringf(" (->%s (?))", destination.id.describe().c_str());

    return (" (?)");
}

void LevelInfo::set_level_excludes()
{
    curr_excludes = excludes;
    init_exclusion_los();
}

bool LevelInfo::empty() const
{
    return (stairs.empty() && excludes.empty());
}

void LevelInfo::update_excludes()
{
    excludes = curr_excludes;
}

void LevelInfo::update()
{
    // First, set excludes, so that stair distances will be correctly populated.
    excludes = curr_excludes;

    // First, we get all known stairs.
    std::vector<coord_def> stair_positions;
    get_stairs(stair_positions);

    // Make sure our stair list is correct.
    correct_stair_list(stair_positions);

    sync_all_branch_stairs();

    // If the player isn't immune to slimy walls, precalculate
    // neighbours of slimy walls now.
    unwind_slime_wall_precomputer slime_wall_neighbours(
        !actor_slime_wall_immune(&you));
    precompute_travel_safety_grid travel_safety_calc;
    update_stair_distances();

    update_da_counters(this);
}

void LevelInfo::set_distance_between_stairs(int a, int b, int dist)
{
    // Note dist == 0 is illegal because we can't have two stairs on
    // the same square.
    if (dist <= 0 && a != b)
        dist = -1;
    stair_distances[a * stairs.size() + b] = dist;
    stair_distances[b * stairs.size() + a] = dist;
}

void LevelInfo::update_stair_distances()
{
    const int nstairs = stairs.size();
    // Now we update distances for all the stairs, relative to all other
    // stairs.
    for (int s = 0; s < nstairs - 1; ++s)
    {
        set_distance_between_stairs(s, s, 0);

        // For each stair, we need to ask travel to populate the distance
        // array.
        find_travel_pos(stairs[s].position, NULL, NULL, NULL);

        // Assume movement distance between stairs is commutative,
        // i.e. going from a->b is the same distance as b->a.
        for (int other = s + 1; other < nstairs; ++other)
        {
            const coord_def op = stairs[other].position;
            const int dist = travel_point_distance[op.x][op.y];
            set_distance_between_stairs(s, other, dist);
        }
    }
    if (nstairs)
        set_distance_between_stairs(nstairs - 1, nstairs - 1, 0);
}

void LevelInfo::update_stair(const coord_def& stairpos, const level_pos &p,
                             bool guess)
{
    stair_info *si = get_stair(stairpos);

    // What 'guess' signifies: whenever you take a stair from A to B, the
    // travel code knows that the stair takes you from A->B. In that case,
    // update_stair() is called with guess == false.
    //
    // Unfortunately, Crawl doesn't guarantee that A->B implies B->A, but the
    // travel code has to assume that anyway (because that's what the player
    // will expect), and call update_stair() again with guess == true.
    //
    // The idea of using 'guess' is that we'll update the stair's destination
    // with a guess only if we know that the currently set destination is
    // itself a guess.
    //
    if (si && (si->guessed_pos || !guess))
    {
        si->destination = p;
        si->guessed_pos = guess;

        if (!guess && p.id.branch == BRANCH_VESTIBULE_OF_HELL
            && id.branch == BRANCH_MAIN_DUNGEON)
        {
            travel_hell_entry = p;
        }

        // All branch stairs land on the same place on the destination level,
        // update the cache accordingly (but leave guessed_pos = true). This
        // applies for both branch exits (the usual case) and branch entrances.
        if (si->destination.id.branch != id.branch)
            sync_branch_stairs(si);
    }
    else if (!si && guess)
        create_placeholder_stair(stairpos, p);
}

void LevelInfo::create_placeholder_stair(const coord_def &stair,
                                         const level_pos &dest)
{
    // If there are any existing placeholders with the same 'dest', zap them.
    for (int i = 0, size = stairs.size(); i < size; ++i)
    {
        if (stairs[i].type == stair_info::PLACEHOLDER
            && stairs[i].destination == dest)
        {
            stairs.erase(stairs.begin() + i);
            break;
        }
    }

    stair_info placeholder;
    placeholder.position    = stair;
    placeholder.grid        = DNGN_FLOOR;
    placeholder.destination = dest;
    placeholder.type        = stair_info::PLACEHOLDER;
    stairs.push_back(placeholder);

    resize_stair_distances();
}

// If a stair leading out of or into a branch has a known destination, all
// stairs of the same type on this level should have the same destination set
// as guessed_pos == true.
void LevelInfo::sync_all_branch_stairs()
{
    std::set<int> synced;

    for (int i = 0, size = stairs.size(); i < size; ++i)
    {
        const stair_info &si = stairs[i];
        if (si.destination.id.branch != id.branch && si.destination.is_valid()
            && synced.find(si.grid) == synced.end())
        {
            synced.insert(si.grid);
            sync_branch_stairs(&si);
        }
    }
}

void LevelInfo::sync_branch_stairs(const stair_info *si)
{
    for (int i = 0, size = stairs.size(); i < size; ++i)
    {
        stair_info &sother = stairs[i];
        if (si == &sother || !sother.guessed_pos || si->grid != sother.grid
            || sother.destination.is_valid())
        {
            continue;
        }
        sother.destination = si->destination;
    }
}

void LevelInfo::clear_stairs(dungeon_feature_type grid)
{
    for (int i = 0, size = stairs.size(); i < size; ++i)
    {
        stair_info &si = stairs[i];
        if (si.grid != grid)
            continue;

        si.destination.id.depth = -1;
        si.destination.pos.x = -1;
        si.destination.pos.y = -1;
        si.guessed_pos = true;
    }
}

stair_info *LevelInfo::get_stair(int x, int y)
{
    const coord_def c(x, y);
    return get_stair(c);
}

bool LevelInfo::know_stair(const coord_def &c) const
{
    const int index = get_stair_index(c);
    if (index == -1)
        return (false);

    const level_pos &lp = stairs[index].destination;
    return (lp.is_valid());
}

stair_info *LevelInfo::get_stair(const coord_def &pos)
{
    int index = get_stair_index(pos);
    return index != -1? &stairs[index] : NULL;
}

int LevelInfo::get_stair_index(const coord_def &pos) const
{
    for (int i = static_cast<int>(stairs.size()) - 1; i >= 0; --i)
        if (stairs[i].position == pos)
            return i;

    return -1;
}

void LevelInfo::correct_stair_list(const std::vector<coord_def> &s)
{
    stair_distances.clear();

    // Fix up the grid for the placeholder stair.
    for (int i = 0, sz = stairs.size(); i < sz; ++i)
        stairs[i].grid = grd(stairs[i].position);

    // First we kill any stairs in 'stairs' that aren't there in 's'.
    for (int i = ((int) stairs.size()) - 1; i >= 0; --i)
    {
        if (stairs[i].type != stair_info::PHYSICAL)
            continue;

        bool found = false;
        for (int j = s.size() - 1; j >= 0; --j)
        {
            if (s[j] == stairs[i].position)
            {
                found = true;
                break;
            }
        }

        if (!found)
            stairs.erase(stairs.begin() + i);
    }

    // For each stair in 's', make sure we have a corresponding stair
    // in 'stairs'.
    for (int i = 0, sz = s.size(); i < sz; ++i)
    {
        int found = -1;
        for (int j = stairs.size() - 1; j >= 0; --j)
        {
            if (s[i] == stairs[j].position)
            {
                found = j;
                break;
            }
        }

        if (found == -1)
        {
            stair_info si;
            si.position = s[i];
            si.grid     = grd(si.position);
            si.destination.id = level_id::get_next_level_id(s[i]);
            if (si.destination.id.branch == BRANCH_VESTIBULE_OF_HELL
                && id.branch == BRANCH_MAIN_DUNGEON
                && travel_hell_entry.is_valid())
            {
                si.destination = travel_hell_entry;
            }

            // We don't know where on the next level these stairs go to, but
            // that can't be helped. That information will have to be filled
            // in whenever the player takes these stairs.
            stairs.push_back(si);
        }
        else
            stairs[found].type = stair_info::PHYSICAL;
    }

    resize_stair_distances();
}

void LevelInfo::resize_stair_distances()
{
    const int nstairs = stairs.size();
    stair_distances.reserve(nstairs * nstairs);
    stair_distances.resize(nstairs * nstairs, 0);
}

int LevelInfo::distance_between(const stair_info *s1, const stair_info *s2)
                    const
{
    if (!s1 || !s2)
        return 0;
    if (s1 == s2)
        return 0;

    int i1 = get_stair_index(s1->position),
        i2 = get_stair_index(s2->position);
    if (i1 == -1 || i2 == -1)
        return 0;

    return stair_distances[ i1 * stairs.size() + i2 ];
}

void LevelInfo::get_stairs(std::vector<coord_def> &st)
{
    for (rectangle_iterator ri(1); ri; ++ri)
    {
        const dungeon_feature_type feat = grd(*ri);

        if ((*ri == you.pos() || env.map_knowledge(*ri).known())
            && feat_is_travelable_stair(feat)
            && (env.map_knowledge(*ri).seen() || !is_branch_stair(*ri)))
        {
            st.push_back(*ri);
        }
    }
}

void LevelInfo::clear_distances()
{
    for (int i = 0, count = stairs.size(); i < count; ++i)
        stairs[i].clear_distance();
}

bool LevelInfo::is_known_branch(uint8_t branch) const
{
    for (int i = 0, count = stairs.size(); i < count; ++i)
        if (stairs[i].destination.id.branch == branch)
            return (true);

    return (false);
}

void LevelInfo::save(writer& outf) const
{
    int stair_count = stairs.size();
    // How many stairs do we know of?
    marshallShort(outf, stair_count);
    for (int i = 0; i < stair_count; ++i)
        stairs[i].save(outf);

    if (stair_count)
    {
        // Save stair distances as short ints.
        const int sz = stair_distances.size();
        for (int i = 0, n = stair_count * stair_count; i < n; ++i)
        {
            if (i >= sz)
                marshallShort(outf, -1);
            else
                marshallShort(outf, stair_distances[i]);
        }
    }

    marshallExcludes(outf, excludes);

    marshallByte(outf, NUM_DA_COUNTERS);
    for (int i = 0; i < NUM_DA_COUNTERS; i++)
        marshallShort(outf, da_counters[i]);
}

void LevelInfo::load(reader& inf, int minorVersion)
{
    stairs.clear();
    int stair_count = unmarshallShort(inf);
    for (int i = 0; i < stair_count; ++i)
    {
        stair_info si;
        si.load(inf);
        stairs.push_back(si);

        if (id.branch == BRANCH_MAIN_DUNGEON
            && si.destination.id.branch == BRANCH_VESTIBULE_OF_HELL
            && !travel_hell_entry.is_valid()
            && si.destination.is_valid())
        {
            travel_hell_entry = si.destination;
        }
    }

    stair_distances.clear();
    if (stair_count)
    {
        stair_distances.reserve(stair_count * stair_count);
        for (int i = stair_count * stair_count - 1; i >= 0; --i)
            stair_distances.push_back(unmarshallShort(inf));
    }

    unmarshallExcludes(inf, minorVersion, excludes);

    int n_count = unmarshallByte(inf);
    ASSERT(n_count >= 0 && n_count <= NUM_DA_COUNTERS);
    for (int i = 0; i < n_count; i++)
        da_counters[i] = unmarshallShort(inf);
}

void LevelInfo::fixup()
{
    // The only fixup we do now is for the hell entry.
    if (id.branch != BRANCH_MAIN_DUNGEON || !travel_hell_entry.is_valid())
        return;

    for (int i = 0, count = stairs.size(); i < count; ++i)
    {
        stair_info &si = stairs[i];
        if (si.destination.id.branch == BRANCH_VESTIBULE_OF_HELL
            && !si.destination.is_valid())
        {
            si.destination = travel_hell_entry;
        }
    }
}

bool TravelCache::know_stair(const coord_def &c) const
{
    travel_levels_map::const_iterator i = levels.find(level_id::current());
    return (i == levels.end() ? false : i->second.know_stair(c));
}

void TravelCache::list_waypoints() const
{
    std::string line;
    std::string dest;
    char choice[50];
    int count = 0;

    for (int i = 0; i < TRAVEL_WAYPOINT_COUNT; ++i)
    {
        if (waypoints[i].id.depth == -1)
            continue;

        dest = _get_trans_travel_dest(waypoints[i], false, true);

        snprintf(choice, sizeof choice, "(%d) %-9s", i, dest.c_str());
        line += choice;
        if (!(++count % 5))
        {
            mpr(line.c_str());
            line = "";
        }
    }
    if (!line.empty())
        mpr(line.c_str());
}

uint8_t TravelCache::is_waypoint(const level_pos &lp) const
{
    for (int i = 0; i < TRAVEL_WAYPOINT_COUNT; ++i)
        if (lp == waypoints[i])
            return '0' + i;

    return 0;
}

void TravelCache::update_waypoints() const
{
    level_pos lp;
    lp.id = level_id::current();

    memset(curr_waypoints, 0, sizeof curr_waypoints);
    for (lp.pos.x = 1; lp.pos.x < GXM; ++lp.pos.x)
        for (lp.pos.y = 1; lp.pos.y < GYM; ++lp.pos.y)
        {
            uint8_t wpc = is_waypoint(lp);
            if (wpc)
                curr_waypoints[lp.pos.x][lp.pos.y] = wpc;
        }
}

void TravelCache::delete_waypoint()
{
    if (!get_waypoint_count())
        return;

    while (get_waypoint_count())
    {
        mesclr();
        mpr("Existing waypoints:");
        list_waypoints();
        mpr("Delete which waypoint? (* - delete all, Esc - exit) ",
            MSGCH_PROMPT);

        int key = getchm();
        if (key >= '0' && key <= '9')
        {
            key -= '0';
            if (waypoints[key].is_valid())
            {
                waypoints[key].clear();
                update_waypoints();
                continue;
            }
        }
        else if (key == '*')
        {
            for (int i = 0; i < TRAVEL_WAYPOINT_COUNT; ++i)
                waypoints[i].clear();

            update_waypoints();
            break;
        }

        canned_msg(MSG_OK);
        return;
    }

    mesclr();
    mpr("All waypoints deleted. Have a nice day!");
}

void TravelCache::add_waypoint(int x, int y)
{
    if (!can_travel_interlevel())
    {
        mpr("Sorry, you can't set a waypoint here.");
        return;
    }

    mesclr();

    const bool waypoints_exist = get_waypoint_count();
    if (waypoints_exist)
    {
        mpr("Existing waypoints:");
        list_waypoints();
    }

    mprf(MSGCH_PROMPT, "Assign waypoint to what number? (0-9%s) ",
         waypoints_exist? ", D - delete waypoint" : "");

    int keyin = tolower(get_ch());

    if (waypoints_exist && keyin == 'd')
    {
        delete_waypoint();
        return;
    }

    if (keyin < '0' || keyin > '9')
    {
        canned_msg(MSG_OK);
        return;
    }

    int waynum = keyin - '0';

    coord_def pos(x,y);
    if (x == -1 || y == -1)
        pos = you.pos();

    const level_id &lid = level_id::current();

    const bool overwrite = waypoints[waynum].is_valid();

    std::string old_dest =
        overwrite ? _get_trans_travel_dest(waypoints[waynum], false, true) : "";
    level_id old_lid = (overwrite ? waypoints[waynum].id : lid);

    waypoints[waynum].id  = lid;
    waypoints[waynum].pos = pos;

    std::string new_dest = _get_trans_travel_dest(waypoints[waynum],
                                                  false, true);
    mesclr();
    if (overwrite)
    {
        if (lid == old_lid) // same level
            mprf("Waypoint %d re-assigned to your current position.", waynum);
        else
        {
            mprf("Waypoint %d re-assigned from %s to %s.",
                 waynum, old_dest.c_str(), new_dest.c_str());
        }
    }
    else
        mprf("Waypoint %d assigned to %s.", waynum, new_dest.c_str());

    update_waypoints();
}

int TravelCache::get_waypoint_count() const
{
    int count = 0;
    for (int i = 0; i < TRAVEL_WAYPOINT_COUNT; ++i)
        if (waypoints[i].is_valid())
            count++;

    return count;
}

void TravelCache::clear_distances()
{
    std::map<level_id, LevelInfo>::iterator i = levels.begin();
    for (; i != levels.end(); ++i)
        i->second.clear_distances();
}

bool TravelCache::is_known_branch(uint8_t branch) const
{
    std::map<level_id, LevelInfo>::const_iterator i = levels.begin();
    for (; i != levels.end(); ++i)
        if (i->second.is_known_branch(branch))
            return (true);

    return (false);
}

void TravelCache::save(writer& outf) const
{
    // Travel cache version information
    marshallByte(outf, TAG_MAJOR_VERSION);
    marshallByte(outf, TAG_MINOR_VERSION);

    // Write level count.
    marshallShort(outf, levels.size());

    std::map<level_id, LevelInfo>::const_iterator i = levels.begin();
    for (; i != levels.end(); ++i)
    {
        i->first.save(outf);
        i->second.save(outf);
    }

    for (int wp = 0; wp < TRAVEL_WAYPOINT_COUNT; ++wp)
        waypoints[wp].save(outf);
}

void TravelCache::load(reader& inf, int minorVersion)
{
    levels.clear();

    // Check version. If not compatible, we just ignore the file altogether.
    int major = unmarshallByte(inf),
        minor = unmarshallByte(inf);
    if (major != TAG_MAJOR_VERSION || minor > TAG_MINOR_VERSION)
        return;

    int level_count = unmarshallShort(inf);
    for (int i = 0; i < level_count; ++i)
    {
        level_id id;
        id.load(inf);

        LevelInfo linfo;
        // Must set id before load, or travel_hell_entry will not be
        // correctly set.
        linfo.id = id;
        linfo.load(inf, minorVersion);

        levels[id] = linfo;
    }

    for (int wp = 0; wp < TRAVEL_WAYPOINT_COUNT; ++wp)
        waypoints[wp].load(inf);

    fixup_levels();
}

void TravelCache::set_level_excludes()
{
    get_level_info(level_id::current()).set_level_excludes();
}

void TravelCache::update_excludes()
{
    get_level_info(level_id::current()).update_excludes();
}

void TravelCache::update()
{
    get_level_info(level_id::current()).update();
}

void TravelCache::update_da_counters()
{
    ::update_da_counters(&get_level_info(level_id::current()));
}

unsigned int TravelCache::query_da_counter(daction_type c)
{
    // other levels are up to date, the current one not necessarily so
    update_da_counters();

    unsigned int sum = 0;

    std::map<level_id, LevelInfo>::const_iterator i = levels.begin();
    for (; i != levels.end(); ++i)
        sum += i->second.da_counters[c];

    return (sum);
}

void TravelCache::clear_da_counter(daction_type c)
{
    std::map<level_id, LevelInfo>::iterator i = levels.begin();
    for (; i != levels.end(); ++i)
        i->second.da_counters[c] = 0;
}

void TravelCache::fixup_levels()
{
    std::map<level_id, LevelInfo>::iterator i = levels.begin();
    for (; i != levels.end(); ++i)
        i->second.fixup();
}

std::vector<level_id> TravelCache::known_levels() const
{
    std::vector<level_id> levs;

    std::map<level_id, LevelInfo>::const_iterator i = levels.begin();
    for (; i != levels.end(); ++i)
        levs.push_back(i->first);

    return (levs);
}

bool can_travel_to(const level_id &id)
{
    return (is_connected_branch(id) && can_travel_interlevel()
            || id == level_id::current());
}

bool can_travel_interlevel()
{
    return player_in_connected_branch();
}

/////////////////////////////////////////////////////////////////////////////
// Shift-running and resting.

runrest::runrest()
    : runmode(0), mp(0), hp(0), pos(0,0)
{
}

// Initialise is only called for resting/shift-running. We should eventually
// include travel and wrap it all in.
void runrest::initialise(int dir, int mode)
{
    // Note HP and MP for reference.
    hp = you.hp;
    mp = you.magic_points;

    if (dir == RDIR_REST)
    {
        pos.reset();
        runmode = mode;
    }
    else
    {
        ASSERT(dir >= 0 && dir <= 7);

        pos = Compass[dir];
        runmode = mode;

        // Get the compass point to the left/right of intended travel:
        const int left  = (dir - 1 < 0) ? 7 : (dir - 1);
        const int right = (dir + 1 > 7) ? 0 : (dir + 1);

        // Record the direction and starting tile type for later reference:
        set_run_check(0, left);
        set_run_check(1, dir);
        set_run_check(2, right);
    }

    if (runmode == RMODE_REST_DURATION)
        start_delay(DELAY_REST, 1);
    else
        start_delay(DELAY_RUN, 1);
}

runrest::operator int () const
{
    return (runmode);
}

const runrest &runrest::operator = (int newrunmode)
{
    runmode = newrunmode;
    return (*this);
}

static dungeon_feature_type _base_feat_type(dungeon_feature_type grid)
{
    if (grid >= DNGN_FLOOR_MIN && grid <= DNGN_FLOOR_MAX)
        return (DNGN_FLOOR);

    // Merge walls.
    if (feat_is_wall(grid))
        return (DNGN_ROCK_WALL);

    return (grid);
}

void runrest::set_run_check(int index, int dir)
{
    run_check[index].delta = Compass[dir];

    const coord_def p = you.pos() + Compass[dir];
    run_check[index].grid = _base_feat_type(env.map_knowledge(p).feat());
}

bool runrest::check_stop_running()
{
    if (runmode > 0 && runmode != RMODE_START && run_should_stop())
    {
        stop();
        return (true);
    }
    return (false);
}

// This function creates "equivalence classes" so that changes
// in wall and floor type aren't running stopping points.
bool runrest::run_should_stop() const
{
    const coord_def targ = you.pos() + pos;
    const map_cell& tcell = env.map_knowledge(targ);

    if (tcell.cloud() != CLOUD_NONE)
        return (true);

    if (is_excluded(targ))
    {
#ifndef USE_TILE_LOCAL
        // XXX: Remove this once exclusions are visible.
        mprf(MSGCH_WARN, "Stopped running for exclusion.");
#endif
        return (true);
    }

    const monster_info* mon = tcell.monsterinfo();
    if (mon && !fedhas_passthrough(tcell.monsterinfo()))
        return (true);

    for (adjacent_iterator ai(targ); ai; ++ai)
        if (env.grid(*ai) == DNGN_SLIMY_WALL)
            return (true);

    for (int i = 0; i < 3; i++)
    {
        const coord_def p = you.pos() + run_check[i].delta;
        const dungeon_feature_type feat =
            _base_feat_type(env.map_knowledge(p).feat());

        if (run_check[i].grid != feat)
            return (true);
    }

    return (false);
}

void runrest::stop()
{
    bool need_redraw =
        (runmode > 0 || runmode < 0 && Options.travel_delay == -1);
    _userdef_run_stoprunning_hook();
    runmode = RMODE_NOT_RUNNING;

    // Kill the delay; this is fine because it's not possible to stack
    // run/rest/travel on top of other delays.
    stop_delay();

#ifdef USE_TILE_LOCAL
    if (Options.tile_runrest_rate > 0)
        tiles.set_need_redraw();
#endif

    if (need_redraw)
        viewwindow();

    _reset_zigzag_info();
}

bool runrest::is_rest() const
{
    return (runmode > 0 && pos.origin());
}

bool runrest::is_explore() const
{
    return (runmode == RMODE_EXPLORE || runmode == RMODE_EXPLORE_GREEDY);
}

bool runrest::is_any_travel() const
{
    switch (runmode)
    {
    case RMODE_INTERLEVEL:
    case RMODE_EXPLORE_GREEDY:
    case RMODE_EXPLORE:
    case RMODE_TRAVEL:
        return (true);
    default:
        return (false);
    }
}

std::string runrest::runmode_name() const
{
    switch (runmode)
    {
    case RMODE_EXPLORE:
    case RMODE_EXPLORE_GREEDY:
        return "explore";
    case RMODE_INTERLEVEL:
    case RMODE_TRAVEL:
        return "travel";
    default:
        if (runmode > 0)
            return pos.origin()? "rest" : "run";
        return ("");
    }
}

void runrest::rest()
{
    // stop_running() Lua hooks will never see rest stops.
    if (runmode > 0)
        --runmode;
}

void runrest::clear()
{
    runmode = RMODE_NOT_RUNNING;
    pos.reset();
    mp = hp = 0;

    _reset_zigzag_info();
}

/////////////////////////////////////////////////////////////////////////////
// explore_discoveries

explore_discoveries::explore_discoveries()
    : can_autopickup(::can_autopickup()), es_flags(0), current_level(NULL),
      items(), stairs(), portals(), shops(), altars()
{
}

std::string explore_discoveries::cleaned_feature_description(
    const coord_def &pos) const
{
    std::string s = lowercase_first(feature_description(pos));
    if (s.length() && s[s.length() - 1] == '.')
        s.erase(s.length() - 1);
    if (s.find("a ") != std::string::npos)
        s = s.substr(2);
    else if (s.find("an ") != std::string::npos)
        s = s.substr(3);
    return (s);
}

bool explore_discoveries::merge_feature(
    std::vector< explore_discoveries::named_thing<int> > &v,
    const explore_discoveries::named_thing<int> &feat) const
{
    for (int i = 0, size = v.size(); i < size; ++i)
        if (feat == v[i])
        {
            ++v[i].thing;
            return (true);
        }

    return (false);
}

void explore_discoveries::found_feature(const coord_def &pos,
                                        dungeon_feature_type feat)
{
    if (feat == DNGN_ENTER_SHOP && ES_shop)
    {
        shops.push_back(named_thing<int>(shop_name(pos), feat));
        es_flags |= ES_SHOP;
    }
    else if (feat_is_stair(feat) && ES_stair)
    {
        const named_thing<int> stair(cleaned_feature_description(pos), 1);
        add_stair(stair);
        es_flags |= ES_STAIR;
    }
    else if (feat_is_portal(feat) && ES_portal)
    {
        const named_thing<int> portal(cleaned_feature_description(pos), 1);
        add_stair(portal);
        es_flags |= ES_PORTAL;
    }
    else if (feat_is_altar(feat)
             && ES_altar
             && !player_in_branch(BRANCH_ECUMENICAL_TEMPLE))
    {
        const named_thing<int> altar(cleaned_feature_description(pos), 1);
        if (!merge_feature(altars, altar))
            altars.push_back(altar);
        es_flags |= ES_ALTAR;
    }
    // Would checking for a marker for all discovered cells slow things
    // down too much?
    else if (feat_is_statue_or_idol(feat))
    {
        const std::string feat_stop_msg =
            env.markers.property_at(pos, MAT_ANY, "stop_explore_msg");
        if (!feat_stop_msg.empty())
        {
            marker_msgs.push_back(feat_stop_msg);
            return;
        }

        const std::string feat_stop =
            env.markers.property_at(pos, MAT_ANY, "stop_explore");
        if (!feat_stop.empty())
        {
            std::string desc = lowercase_first(feature_description(pos));
            marked_feats.push_back(desc);
            return;
        }
    }
}

void explore_discoveries::add_stair(
    const explore_discoveries::named_thing<int> &stair)
{
    if (merge_feature(stairs, stair) || merge_feature(portals, stair))
        return;

    // Hackadelic
    if (stair.name.find("stair") != std::string::npos)
        stairs.push_back(stair);
    else
        portals.push_back(stair);
}

void explore_discoveries::add_item(const item_def &i)
{
    item_def copy = i;
    copy.quantity = 1;
    const std::string cname = copy.name(DESC_PLAIN);

    // Try to find something to stack it with, stacking by name.
    for (int j = 0, size = items.size(); j < size; ++j)
    {
        const int orig_quantity = items[j].thing.quantity;
        items[j].thing.quantity = 1;
        if (cname == items[j].thing.name(DESC_PLAIN))
        {
            items[j].thing.quantity = orig_quantity + i.quantity;
            items[j].name =
                items[j].thing.name(DESC_A, false, false, true,
                                    !is_stackable_item(i));
            return;
        }
        items[j].thing.quantity = orig_quantity;
    }

    std::string itemname = get_menu_colour_prefix_tags(i, DESC_A);
    monster* mon = monster_at(i.pos);
    if (mon && mon->type == MONS_BUSH)
        itemname += " (under bush)";
    else if (mon && mon->type == MONS_PLANT)
        itemname += " (under plant)";

    items.push_back(named_thing<item_def>(itemname, i));

    // First item of this type?
    // XXX: Only works when travelling.
    hints_first_item(i);
}

void explore_discoveries::found_item(const coord_def &pos, const item_def &i)
{
    if (you.running == RMODE_EXPLORE_GREEDY)
    {
        // The things we need to do...
        if (!current_level)
            current_level = StashTrack.find_current_level();

        if (current_level)
        {
            const bool greed_inducing =
                can_autopickup
                && _is_greed_inducing_square(current_level, pos);

            if (greed_inducing
                && (Options.explore_stop & ES_GREEDY_ITEM))
                ; // Stop for this conditions
            else if (!greed_inducing
                     && ((Options.explore_stop & ES_ITEM)
                         || ((Options.explore_stop & ES_GLOWING_ITEM)
                             && (i.flags & ISFLAG_COSMETIC_MASK))
                         || ((Options.explore_stop & ES_ARTEFACT)
                             && (i.flags & ISFLAG_ARTEFACT_MASK))
                         || ((Options.explore_stop & ES_RUNE)
                             && item_is_rune(i))))
            {
                ; // More conditions to stop for
            }
            else
                return; // No conditions met, don't stop for this item
        }
    } // if (you.running == RMODE_EXPLORE_GREEDY)

    add_item(i);
    es_flags |=
        (you.running == RMODE_EXPLORE_GREEDY) ? ES_GREEDY_PICKUP_MASK :
        (Options.explore_stop & ES_ITEM) ? ES_ITEM : ES_NONE;
}

// Expensive O(n^2) duplicate search, but we can live with that.
template <class citer> bool explore_discoveries::has_duplicates(
    citer begin, citer end) const
{
    for (citer s = begin; s != end; ++s)
        for (citer z = s + 1; z != end; ++z)
        {
            if (*s == *z)
                return (true);
        }

    return (false);
}

template <class C> void explore_discoveries::say_any(
    const C &coll, const char *category) const
{
    if (coll.empty())
        return;

    const int size = coll.size();

    std::string plural = pluralise(category);
    if (size != 1)
        category = plural.c_str();

    if (has_duplicates(coll.begin(), coll.end()))
    {
        mprf("Found %s %s.", number_in_words(size).c_str(), category);
        return;
    }

    const std::string message = "Found " +
        comma_separated_line(coll.begin(), coll.end()) + ".";

    if (strwidth(message) >= get_number_of_cols())
        mprf("Found %s %s.", number_in_words(size).c_str(), category);
    else
        mprf("%s", message.c_str());
}

std::vector<std::string> explore_discoveries::apply_quantities(
    const std::vector< named_thing<int> > &v) const
{
    static const char *feature_plural_qualifiers[] =
    {
        " leading ", " back to ", " to ", " of ", " in ", " out of",
        " from ", " back into ", NULL
    };

    std::vector<std::string> things;
    for (int i = 0, size = v.size(); i < size; ++i)
    {
        const named_thing<int> &nt = v[i];
        if (nt.thing == 1)
            things.push_back(article_a(nt.name));
        else
        {
            things.push_back(number_in_words(nt.thing)
                             + " "
                             + pluralise(nt.name, feature_plural_qualifiers));
        }
    }
    return (things);
}

bool explore_discoveries::prompt_stop() const
{
    const bool marker_stop = !marker_msgs.empty() || !marked_feats.empty();

    for (unsigned int i = 0; i < marker_msgs.size(); i++)
        mprf("%s", marker_msgs[i].c_str());

    for (unsigned int i = 0; i < marked_feats.size(); i++)
        mprf("Found %s", marked_feats[i].c_str());

    if (!es_flags)
        return (marker_stop);

    say_any(items, "item");
    say_any(shops, "shop");
    say_any(apply_quantities(altars), "altar");
    say_any(apply_quantities(portals), "portal");
    say_any(apply_quantities(stairs), "stair");

    return ((Options.explore_stop_prompt & es_flags) != es_flags
            || marker_stop
            || _prompt_stop_explore(es_flags));
}

void do_interlevel_travel()
{
    if (Hints.hints_travel)
        Hints.hints_travel = 0;

    if (!can_travel_interlevel())
    {
        if (you.running.pos == you.pos())
        {
            mpr("You're already here.");
            return;
        }
        else if (!you.running.pos.x || !you.running.pos.y)
        {
            mpr("Sorry, you can't auto-travel out of here.");
            return;
        }

        // Don't ask for a destination if you can only travel
        // within level anyway.
        start_travel(you.running.pos);
    }
    else
        _start_translevel_travel_prompt();

    if (you.running)
        mesclr();
}

#ifdef USE_TILE
// (0,0) = same position is handled elsewhere.
const int dir_dx[8] = {-1, 0, 1, -1, 1, -1,  0,  1};
const int dir_dy[8] = { 1, 1, 1,  0, 0, -1, -1, -1};

const int cmd_array[8] = {CMD_MOVE_DOWN_LEFT, CMD_MOVE_DOWN, CMD_MOVE_DOWN_RIGHT,
                          CMD_MOVE_LEFT, CMD_MOVE_RIGHT,
                          CMD_MOVE_UP_LEFT, CMD_MOVE_UP, CMD_MOVE_UP_RIGHT};


static int _adjacent_cmd(const coord_def &gc, bool force)
{
    const coord_def dir = gc - you.pos();
    for (int i = 0; i < 8; i++)
    {
        if (dir_dx[i] != dir.x || dir_dy[i] != dir.y)
            continue;

        int cmd = cmd_array[i];
        if (force)
            cmd += CMD_OPEN_DOOR_LEFT - CMD_MOVE_LEFT;

        return cmd;
    }

    return CK_MOUSE_CMD;
}

int click_travel(const coord_def &gc, bool force)
{
    if (!in_bounds(gc))
        return CK_MOUSE_CMD;

    const int cmd = _adjacent_cmd(gc, force);
    if (cmd != CK_MOUSE_CMD)
        return cmd;

    if ((!is_excluded(gc) || is_stair_exclusion(gc))
        && (!is_excluded(you.pos()) || is_stair_exclusion(you.pos()))
        && i_feel_safe(false, false, false, false))
    {
        map_cell &cell(env.map_knowledge(gc));
        // If there's a monster that would block travel,
        // don't start traveling.
        if (!_monster_blocks_travel(cell.monsterinfo()))
        {
            start_travel(gc);
            return CK_MOUSE_CMD;
        }
    }

    // If not safe, then take one step towards the click.
    travel_pathfind tp;
    tp.set_src_dst(you.pos(), gc);
    tp.set_ignore_danger();
    const coord_def dest = tp.pathfind(RMODE_TRAVEL);

    if (!dest.x && !dest.y)
        return CK_MOUSE_CMD;

    return _adjacent_cmd(dest, force);
}
#endif

bool check_for_interesting_features()
{
    // Scan through the shadow map, compare it with the actual map, and if
    // there are any squares of the shadow map that have just been
    // discovered and contain an item, or have an interesting dungeon
    // feature, stop exploring.
    explore_discoveries discoveries;
    for (radius_iterator ri(you.get_los()); ri; ++ri)
    {
        const coord_def p(*ri);

        if (!env.map_shadow(p).seen() && env.map_knowledge(p).seen())
            _check_interesting_square(p, discoveries);
    }

    env.map_shadow = env.map_knowledge;
    return discoveries.prompt_stop();
}

void clear_level_target()
{
    level_target.clear();
    trans_travel_dest.clear();
}<|MERGE_RESOLUTION|>--- conflicted
+++ resolved
@@ -2130,16 +2130,9 @@
                     const Branch &target = branches[br[i]];
                     std::string msg;
 
-<<<<<<< HEAD
                     if (startdepth[br[i]] == -1
-                        && (i == BRANCH_SWAMP
-                            || i == BRANCH_SHOALS
-                            || i == BRANCH_SNAKE_PIT))
-=======
-                    if (target.startdepth == -1
                         && is_random_lair_subbranch((branch_type)i)
                         && you.wizard) // don't leak mimics
->>>>>>> 9d196e98
                     {
                         msg += "Branch not generated this game. ";
                     }
