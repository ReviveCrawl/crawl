--- conflicted
+++ resolved
@@ -479,11 +479,7 @@
     return (u_att_flav);
 }
 
-<<<<<<< HEAD
-attack_flavour ugly_thing_colour_to_flavour(uint8_t u_colour)
-=======
-static mon_attack_flavour _ugly_thing_colour_to_flavour(uint8_t u_colour)
->>>>>>> 5efc2ebb
+static attack_flavour _ugly_thing_colour_to_flavour(uint8_t u_colour)
 {
     attack_flavour u_att_flav = AF_PLAIN;
 
@@ -601,11 +597,7 @@
     ugly_thing_add_resistance(true, att_flav);
 }
 
-<<<<<<< HEAD
-mon_resist_def ugly_thing_resists(bool very_ugly, attack_flavour u_att_flav)
-=======
-static mon_resist_def _ugly_thing_resists(bool very_ugly, mon_attack_flavour u_att_flav)
->>>>>>> 5efc2ebb
+static mon_resist_def _ugly_thing_resists(bool very_ugly, attack_flavour u_att_flav)
 {
     mon_resist_def resists;
     resists.elec = 0;
