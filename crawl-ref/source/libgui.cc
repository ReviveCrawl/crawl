--- conflicted
+++ resolved
@@ -313,16 +313,7 @@
     return 0;
 }
 
-<<<<<<< HEAD
-void cgotoxy(int x, int y, int region)
-=======
-void message_out(int *which_line, int colour, const char *s, int firstcol)
-{
-    tiles.message_out(which_line, colour, s, firstcol);
-}
-
 void cgotoxy(int x, int y, GotoRegion region)
->>>>>>> 16e1641c
 {
     tiles.cgotoxy(x, y, region);
 }
