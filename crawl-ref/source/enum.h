--- conflicted
+++ resolved
@@ -3865,14 +3865,11 @@
     SPELL_REARRANGE_PIECES,
     SPELL_MAJOR_DESTRUCTION,
     SPELL_BLINK_ALLIES_AWAY,
-<<<<<<< HEAD
     SPELL_SUMMON_FOREST,
     SPELL_SUMMON_LIGHTNING_SPIRE,
     SPELL_SUMMON_GUARDIAN_GOLEM,
-=======
     SPELL_SHADOW_SHARD,
     SPELL_SHADOW_BOLT,
->>>>>>> b78098f4
     NUM_SPELLS
 };
 
