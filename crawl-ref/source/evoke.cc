--- conflicted
+++ resolved
@@ -2041,20 +2041,9 @@
         return true;
     }
 
-<<<<<<< HEAD
-    // Those who do not follow the mad god have
-    // a chance of a bad Xom action instead if they
-    // break a rule. Who knows how bad it could be, though?
-    // It's Xom.
-    // Those who have abandoned Xom will know only suffering
+    // Chance of a bad Xom action instead.
     int fail_rate = 30 - player_adjust_evoc_power(you.skill(SK_EVOCATIONS));
-    if (!you_worship(GOD_XOM) &&
-        (x_chance_in_y(fail_rate, 100) || player_under_penance(GOD_XOM)))
-=======
-    // Chance of a bad Xom action instead.
-    int fail_rate = 30 - you.skill(SK_EVOCATIONS);
     if (x_chance_in_y(fail_rate, 100))
->>>>>>> 94aee7d4
     {
         god_speaks(GOD_XOM, "Xom laughs nastily.");
         xom_acts(false, random_range(0, 100));
