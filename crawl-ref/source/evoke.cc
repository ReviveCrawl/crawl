/**
 * @file
 * @brief Functions for using some of the wackier inventory items.
**/

#include "AppHdr.h"

#include "evoke.h"

#include <algorithm>
#include <cmath>
#include <cstdlib>
#include <cstring>

#include "act-iter.h"
#include "areas.h"
#include "artefact.h"
#include "branch.h"
#include "cloud.h"
#include "coordit.h"
#include "decks.h"
#include "directn.h"
#include "dungeon.h"
#include "english.h"
#include "env.h"
#include "exercise.h"
#include "fight.h"
#include "food.h"
#include "ghost.h"
#include "godconduct.h"
#include "godwrath.h"
#include "invent.h"
#include "itemprop.h"
#include "items.h"
#include "item_use.h"
#include "libutil.h"
#include "losglobal.h"
#include "mapmark.h"
#include "melee_attack.h"
#include "message.h"
#include "mgen_data.h"
#include "misc.h"
#include "mon-behv.h"
#include "mon-clone.h"
#include "mon-pick.h"
#include "mon-place.h"
#include "mutant-beast.h"
#include "place.h"
#include "player.h"
#include "player-stats.h"
#include "prompt.h"
#include "religion.h"
#include "shout.h"
#include "skills.h"
#include "spl-book.h"
#include "spl-cast.h"
#include "spl-clouds.h"
#include "spl-util.h"
#include "spl-zap.h"
#include "state.h"
#include "stringutil.h"
#include "target.h"
#include "terrain.h"
#include "throw.h"
#ifdef USE_TILE
 #include "tilepick.h"
#endif
#include "transform.h"
#include "traps.h"
#include "unicode.h"
#include "viewchar.h"
#include "view.h"
#include "xom.h"

void shadow_lantern_effect()
{
    int n = div_rand_round(you.time_taken, 10);
    for (int i = 0; i < n; ++i)
    {
        if (you.magic_points > 0)
        {
            dec_mp(1);

            if (x_chance_in_y(
                    player_adjust_evoc_power(
                        you.skill_rdiv(SK_EVOCATIONS, 1, 5) + 1),
                    14))
            {
                create_monster(mgen_data(MONS_SHADOW, BEH_FRIENDLY, &you, 2,
                               MON_SUMM_LANTERN, you.pos(), MHITNOT));

                did_god_conduct(DID_NECROMANCY, 1);
            }
        }
        else
            expire_lantern_shadows();
    }
}

void expire_lantern_shadows()
{
    for (monster_iterator mi; mi; ++mi)
    {
        int stype = 0;
        if (mi->is_summoned(0, &stype) && stype == MON_SUMM_LANTERN)
            mi->del_ench(ENCH_ABJ);
    }
}

static bool _reaching_weapon_attack(const item_def& wpn)
{
    if (you.confused())
    {
        mpr("You're too confused to attack without stumbling around!");
        return false;
    }

    if (you.caught())
    {
        mprf("You cannot attack while %s.", held_status());
        return false;
    }

    bool targ_mid = false;
    dist beam;

    direction_chooser_args args;
    args.restricts = DIR_TARGET;
    args.mode = TARG_HOSTILE;
    args.range = 2;
    args.top_prompt = "Attack whom?";
    args.cancel_at_self = true;
    targetter_reach hitfunc(&you, REACH_TWO);
    args.hitfunc = &hitfunc;

    direction(beam, args);

    if (!beam.isValid)
    {
        if (beam.isCancel)
            canned_msg(MSG_OK);
        return false;
    }

    if (beam.isMe())
    {
        canned_msg(MSG_UNTHINKING_ACT);
        return false;
    }

    const coord_def delta = beam.target - you.pos();
    const int x_distance  = abs(delta.x);
    const int y_distance  = abs(delta.y);
    monster* mons = monster_at(beam.target);
    // don't allow targeting of submerged monsters (includes trapdoor spiders)
    if (mons && mons->submerged())
        mons = nullptr;

    const int x_first_middle = you.pos().x + (delta.x)/2;
    const int y_first_middle = you.pos().y + (delta.y)/2;
    const int x_second_middle = beam.target.x - (delta.x)/2;
    const int y_second_middle = beam.target.y - (delta.y)/2;
    const coord_def first_middle(x_first_middle, y_first_middle);
    const coord_def second_middle(x_second_middle, y_second_middle);

    if (x_distance > 2 || y_distance > 2)
    {
        mpr("Your weapon cannot reach that far!");
        return false;
    }

    // Calculate attack delay now in case we have to apply it.
    const int attack_delay = you.attack_delay();

    if (!feat_is_reachable_past(grd(first_middle))
        && !feat_is_reachable_past(grd(second_middle)))
    {
        mpr("There's a wall in the way.");
        return false;
    }

    // Failing to hit someone due to a friend blocking is infuriating,
    // shadow-boxing empty space is not (and would be abusable to wait
    // with no penalty).
    if (mons)
        you.apply_berserk_penalty = false;

    // Choose one of the two middle squares (which might be the same).
    const coord_def middle =
        (!feat_is_reachable_past(grd(first_middle)) ? second_middle :
         (!feat_is_reachable_past(grd(second_middle)) ? first_middle :
          (coinflip() ? first_middle : second_middle)));

    // Check for a monster in the way. If there is one, it blocks the reaching
    // attack 50% of the time, and the attack tries to hit it if it is hostile.

    // If we're attacking more than a space away...
    if (x_distance > 1 || y_distance > 1)
    {
        bool success = true;
        monster *midmons;
        if ((midmons = monster_at(middle))
            && !midmons->submerged())
        {
            // This chance should possibly depend on your skill with
            // the weapon.
            if (coinflip())
            {
                success = false;
                beam.target = middle;
                mons = midmons;
                targ_mid = true;
                if (mons->wont_attack())
                {
                    // Let's assume friendlies cooperate.
                    mpr("You could not reach far enough!");
                    you.time_taken = attack_delay;
                    make_hungry(3, true);
                    return true;
                }
            }
        }
        if (success)
            mpr("You reach to attack!");
        else
        {
            mprf("%s is in the way.",
                 mons->observable() ? mons->name(DESC_THE).c_str()
                                    : "Something you can't see");
        }
    }

    if (mons == nullptr)
    {
        // Must return true, otherwise you get a free discovery
        // of invisible monsters.
        mpr("You attack empty space.");
        you.time_taken = attack_delay;
        make_hungry(3, true);
        return true;
    }
    else if (!fight_melee(&you, mons))
    {
        if (targ_mid)
        {
            // turn_is_over may have been reset to false by fight_melee, but
            // a failed attempt to reach further should not be free; instead,
            // charge the same as a successful attempt.
            you.time_taken = attack_delay;
            make_hungry(3, true);
            you.turn_is_over = true;
        }
        else
            return false;
    }

    return true;
}

static bool _evoke_horn_of_geryon(item_def &item)
{
    bool created = false;

    if (silenced(you.pos()))
    {
        mpr("You can't produce a sound!");
        return false;
    }

    if (!you_worship(GOD_PAKELLAS) && you.penance[GOD_PAKELLAS])
        pakellas_evoke_backfire(SPELL_SUMMON_HELL_BEAST);
    surge_power(you.spec_evoke());
    mprf(MSGCH_SOUND, "You produce a hideous howling noise!");
    did_god_conduct(DID_UNHOLY, 3);
    int num = 1;
    const int adjusted_power =
        player_adjust_evoc_power(you.skill(SK_EVOCATIONS, 10));
    if (adjusted_power + random2(90) > 130)
        ++num;
    if (adjusted_power + random2(90) > 180)
        ++num;
    if (adjusted_power + random2(90) > 230)
        ++num;
    for (int n = 0; n < num; ++n)
    {
        monster* mon;
        beh_type beh = BEH_HOSTILE;
        bool will_anger = player_will_anger_monster(MONS_HELL_BEAST);

        if (!will_anger && random2(adjusted_power) > 7)
            beh = BEH_FRIENDLY;
        mgen_data mg(MONS_HELL_BEAST, beh, &you, 3, SPELL_NO_SPELL, you.pos(),
                     MHITYOU, MG_FORCE_BEH, GOD_NO_GOD, MONS_HELL_BEAST, 0,
                     COLOUR_INHERIT, PROX_CLOSE_TO_PLAYER);
        mon = create_monster(mg);
        if (mon)
            created = true;
        if (mon && will_anger)
        {
            mprf("%s is enraged by your holy aura!",
                 mon->name(DESC_THE).c_str());
        }
    }
    if (!created)
        mpr("Nothing answers your call.");
    return true;
}

static bool _check_crystal_ball()
{
#if TAG_MAJOR_VERSION == 34
    if (you.species == SP_DJINNI)
    {
        mpr("These balls have not yet been approved for use by djinn. "
            "(OOC: they're supposed to work, but need a redesign.)");
        return false;
    }
#endif

    if (you.confused())
    {
        mpr("You are unable to concentrate on the shapes in the crystal ball.");
        return false;
    }

    if (!enough_mp(1, false))
    {
        mpr("Your reserves of magic are too empty for the crystal ball to "
            "function.");
        return false;
    }

    if (you.magic_points == you.max_magic_points)
    {
        mpr("Your reserves of magic are already full.");
        return false;
    }

    if (you.skill(SK_EVOCATIONS) < 2)
    {
        mpr("You lack the skill to use this item.");
        return false;
    }

    return true;
}

/**
 * Spray lightning in all directions. (Randomly: shock, lightning bolt, OoE.)
 *
 * @param range         The range of the beams. (As with all beams, eventually
 *                      capped at LOS.)
 * @param power         The power of the beams. (Affects damage.)
 */
static void _spray_lightning(int range, int power)
{
    const zap_type which_zap = random_choose(ZAP_SHOCK,
                                             ZAP_LIGHTNING_BOLT,
                                             ZAP_ORB_OF_ELECTRICITY);

    bolt beam;
    // range has no tracer, so randomness is ok
    beam.range = range;
    beam.source = you.pos();
    beam.target = you.pos() + coord_def(random2(13)-6, random2(13)-6);
    // Non-controlleable, so no player tracer.
    zapping(which_zap, power, beam);
}

/**
 * Evoke the Disc of Storms, potentially hurling Shock, Lightning Bolt, or
 * Orb of Electricity in all directions around the player. Odds of doing so,
 * the number of zaps created, & their power all increase with Evocations.
 *
 * @return  Whether anything happened.
 */
bool disc_of_storms()
{
    const int fail_rate =
        30 - player_adjust_evoc_power(you.skill(SK_EVOCATIONS));

    if (!you_worship(GOD_PAKELLAS) && you.penance[GOD_PAKELLAS])
        pakellas_evoke_backfire(SPELL_CHAIN_LIGHTNING); // approx

    if (x_chance_in_y(fail_rate, 100))
    {
        canned_msg(MSG_NOTHING_HAPPENS);
        return false;
    }
    if (x_chance_in_y(fail_rate, 100))
    {
        mpr("The disc glows for a moment, then fades.");
        return false;
    }
    if (x_chance_in_y(fail_rate, 100))
    {
        mpr("Little bolts of electricity crackle over the disc.");
        return false;
    }

    const int disc_count
        = roll_dice(2, 1 + you.skill_rdiv(SK_EVOCATIONS, 1, 7));
    ASSERT(disc_count);

    mpr("The disc erupts in an explosion of electricity!");
    const int range = you.skill_rdiv(SK_EVOCATIONS, 1, 3) + 5; // 5--14
    const int power = 30 + you.skill(SK_EVOCATIONS, 2); // 30-84
    for (int i = 0; i < disc_count; ++i)
        _spray_lightning(range, power);

    // Let it rain.
    for (radius_iterator ri(you.pos(), LOS_NO_TRANS); ri; ++ri)
    {
        if (!in_bounds(*ri) || cell_is_solid(*ri))
            continue;

        if (one_chance_in(60 - you.skill(SK_EVOCATIONS)))
        {
            place_cloud(CLOUD_RAIN, *ri,
                        random2(you.skill(SK_EVOCATIONS)), &you);
        }
    }

    return true;
}

/**
 * Spray lightning in all directions around the player.
 *
 * Quantity, range & power increase with level.
 */
void black_drac_breath()
{
    const int num_shots = roll_dice(2, 1 + you.experience_level / 7);
    const int range = you.experience_level / 3 + 5; // 5--14
    const int power = 25 + you.experience_level; // 25-52
    for (int i = 0; i < num_shots; ++i)
        _spray_lightning(range, power);
}

static int _wand_range(zap_type ztype)
{
    // FIXME: Eventually we should have sensible values here.
    return LOS_RADIUS;
}

static int _max_wand_range()
{
    return LOS_RADIUS;
}

static targetter *_wand_targetter(const item_def *wand)
{
    int range = _wand_range(wand->zap());
    const int power = 15 + you.skill(SK_EVOCATIONS, 5) / 2;

    switch (wand->sub_type)
    {
    case WAND_FIREBALL:
        return new targetter_beam(&you, range, ZAP_FIREBALL, power, 1, 1);
    case WAND_LIGHTNING:
        return new targetter_beam(&you, range, ZAP_LIGHTNING_BOLT, power, 0, 0);
    case WAND_FLAME:
        return new targetter_beam(&you, range, ZAP_THROW_FLAME, power, 0, 0);
    case WAND_FIRE:
        return new targetter_beam(&you, range, ZAP_BOLT_OF_FIRE, power, 0, 0);
    case WAND_FROST:
        return new targetter_beam(&you, range, ZAP_THROW_FROST, power, 0, 0);
    case WAND_COLD:
        return new targetter_beam(&you, range, ZAP_BOLT_OF_COLD, power, 0, 0);
    case WAND_DIGGING:
        return new targetter_beam(&you, range, ZAP_DIG, power, 0, 0);
    default:
        return 0;
    }
}

/**
 * Returns the MP cost of zapping a wand. Usually zero.
 */
int wand_mp_cost()
{
    // Update mutation-data.h when updating this value.
    return player_mutation_level(MUT_MP_WANDS) * 3;
}

void zap_wand(int slot)
{
    if (!form_can_use_wand())
    {
        mpr("You have no means to grasp a wand firmly enough.");
        return;
    }

    bolt beam;
    dist zap_wand;
    int item_slot;

    // Unless the character knows the type of the wand, the targeting
    // system will default to enemies. -- [ds]
    targ_mode_type targ_mode = TARG_HOSTILE;

    beam.set_agent(&you);
    beam.source_name = "you";

    if (inv_count() < 1)
    {
        canned_msg(MSG_NOTHING_CARRIED);
        return;
    }

    if (you.berserk())
    {
        canned_msg(MSG_TOO_BERSERK);
        return;
    }

    if (player_mutation_level(MUT_NO_ARTIFICE))
    {
        mpr("You cannot evoke magical items.");
        return;
    }

    const int mp_cost = wand_mp_cost()
                        + 3 * you.attribute[ATTR_PAKELLAS_DEVICE_SURGE];
    if (!enough_mp(mp_cost, false))
        return;

    if (slot != -1)
        item_slot = slot;
    else
    {
        item_slot = prompt_invent_item("Zap which item?",
                                       MT_INVLIST,
                                       OBJ_WANDS,
                                       true, true, true, 0, -1, nullptr,
                                       OPER_ZAP);
    }

    if (prompt_failed(item_slot))
        return;

    item_def& wand = you.inv[item_slot];
    if (wand.base_type != OBJ_WANDS)
    {
        mpr("You can't zap that!");
        return;
    }

    // If you happen to be wielding the wand, its display might change.
    if (you.equip[EQ_WEAPON] == item_slot)
        you.wield_change = true;

    const zap_type type_zapped = wand.zap();

    const bool has_charges = wand.charges > 0;
    if (!has_charges && wand.used_count == ZAPCOUNT_EMPTY)
    {
        mpr("This wand has no charges.");
        return;
    }

    // already know the type
    const bool alreadyknown = item_type_known(wand);
    // will waste charges
    const bool wasteful     = !item_ident(wand, ISFLAG_KNOW_PLUSES);
          bool invis_enemy  = false;
    const bool dangerous    = player_in_a_dangerous_place(&invis_enemy);
    targetter *hitfunc      = 0;

    if (!alreadyknown)
    {
        beam.effect_known = false;
        beam.effect_wanton = false;
    }
    else
    {
        switch (wand.sub_type)
        {
        case WAND_DIGGING:
        case WAND_TELEPORTATION:
            targ_mode = TARG_ANY;
            break;

        case WAND_HEAL_WOUNDS:
        case WAND_HASTING:
        case WAND_INVISIBILITY:
            targ_mode = TARG_FRIEND;
            break;

        default:
            targ_mode = TARG_HOSTILE;
            break;
        }

        hitfunc = _wand_targetter(&wand);
    }
    const bool randeff = wand.sub_type == WAND_RANDOM_EFFECTS;

    const int power =
        player_adjust_evoc_power(
            (15 + you.skill(SK_EVOCATIONS, 5) / 2)
            * (player_mutation_level(MUT_MP_WANDS) + 3) / 3);
    const int tracer_range = (alreadyknown && !randeff)
                           ? _wand_range(type_zapped) : _max_wand_range();
    const string zap_title =
        "Zapping: " + get_menu_colour_prefix_tags(wand, DESC_INVENTORY)
                    + (wasteful ? " <lightred>(will waste charges)</lightred>"
                                : "");
    direction_chooser_args args;
    args.mode = targ_mode;
    args.range = tracer_range;
    args.top_prompt = zap_title;
    args.hitfunc = hitfunc;
    if (!randeff && testbits(get_spell_flags(zap_to_spell(type_zapped)),
                             SPFLAG_MR_CHECK))
    {
        args.get_desc_func = bind(desc_success_chance, placeholders::_1,
                                  zap_ench_power(type_zapped, power));
    }
    direction(zap_wand, args);

    if (hitfunc)
        delete hitfunc;

    if (!zap_wand.isValid)
    {
        if (zap_wand.isCancel)
            canned_msg(MSG_OK);
        return;
    }

    if (alreadyknown && zap_wand.target == you.pos())
    {
        if (wand.sub_type == WAND_TELEPORTATION
            && you.no_tele_print_reason(false, false))
        {
            return;
        }
        else if (wand.sub_type == WAND_HASTING
                 && stasis_blocks_effect(false, "%s prevents hasting.",
                                         "You cannot haste."))
        {
            return;
        }
        else if (wand.sub_type == WAND_INVISIBILITY && !invis_allowed())
            return;
    }

    if (!has_charges)
    {
        canned_msg(MSG_NOTHING_HAPPENS);
        // It's an empty wand; inscribe it that way.
        wand.used_count = ZAPCOUNT_EMPTY;
        you.turn_is_over = true;
        return;
    }

    if (you.confused())
        zap_wand.confusion_fuzz();

    if (randeff)
    {
        beam.effect_known = false;
        beam.effect_wanton = alreadyknown;
    }

    beam.source   = you.pos();
    beam.attitude = ATT_FRIENDLY;
    beam.evoked   = true;
    beam.set_target(zap_wand);

    const bool aimed_at_self = (beam.target == you.pos());

    // Check whether we may hit friends, use "safe" values for random effects
    // and unknown wands (highest possible range, and unresistable beam
    // flavour). Don't use the tracer if firing at self.
    if (!aimed_at_self)
    {
        beam.range = tracer_range;
        if (!player_tracer(beam.effect_known ? type_zapped
                                             : ZAP_DEBUGGING_RAY,
                           power, beam, beam.effect_known ? 0 : 17))
        {
            return;
        }
    }

    // Zapping the wand isn't risky if you aim it away from all monsters
    // and yourself, unless there's a nearby invisible enemy and you're
    // trying to hit it at random.
    const bool risky = dangerous && (beam.friend_info.count
                                     || beam.foe_info.count
                                     || invis_enemy
                                     || aimed_at_self);

    if (risky && alreadyknown && wand.sub_type == WAND_RANDOM_EFFECTS)
    {
        // Xom loves it when you use a Wand of Random Effects and
        // there is a dangerous monster nearby...
        xom_is_stimulated(200);
    }

    // Reset range.
    beam.range = _wand_range(type_zapped);

#ifdef WIZARD
    if (you.wizard)
    {
        string str = wand.inscription;
        int wiz_range = strip_number_tag(str, "range:");
        if (wiz_range != TAG_UNFOUND)
            beam.range = wiz_range;
    }
#endif

    dec_mp(mp_cost, false);
    if (!you_worship(GOD_PAKELLAS) && you.penance[GOD_PAKELLAS])
        pakellas_evoke_backfire(zap_to_spell(type_zapped));
    surge_power(you.spec_evoke());

    // zapping() updates beam.
    zapping(type_zapped, power, beam);

    // Take off a charge.
    wand.charges--;
    // And a few more, if you didn't know the wand's charges.
    int wasted_charges = 0;
    if (wasteful)
    {
#ifdef DEBUG_DIAGNOSTICS
        const int initial_charge = wand.plus;
#endif

        wasted_charges = 1 + random2(2); //1-2
        wand.charges = max(0, wand.charges - wasted_charges);

        dprf("Wasted %d charges (wand %d -> %d)", wasted_charges,
             initial_charge, wand.charges);
        mpr("Evoking this partially-identified wand wasted a few charges.");
    }

    // Zap counts count from the last recharge.
    if (wand.used_count == ZAPCOUNT_RECHARGED)
        wand.used_count = 0;
    // Increment zap count.
    if (wand.used_count >= 0)
    {
        wand.used_count++;
        if (wasteful)
            wand.used_count += wasted_charges;
    }

    // Identify if unknown.
    if (!alreadyknown)
    {
        set_ident_type(wand, true);
        mprf_nocap("%s", wand.name(DESC_INVENTORY_EQUIP).c_str());
    }

    if (item_type_known(wand)
        && (item_ident(wand, ISFLAG_KNOW_PLUSES)
            || you.skill_rdiv(SK_EVOCATIONS) > random2(27)))
    {
        if (!item_ident(wand, ISFLAG_KNOW_PLUSES))
        {
            mpr("Your skill with magical items lets you calculate "
                "the power of this device...");
        }

        mprf("This wand has %d charge%s left.",
             wand.plus, wand.plus == 1 ? "" : "s");

        set_ident_flags(wand, ISFLAG_KNOW_PLUSES);
    }
    // Mark as empty if necessary.
    if (wand.charges == 0 && wand.flags & ISFLAG_KNOW_PLUSES)
        wand.used_count = ZAPCOUNT_EMPTY;

    practise(EX_DID_ZAP_WAND);
    count_action(CACT_EVOKE, EVOC_WAND);
    alert_nearby_monsters();

    if (!alreadyknown && risky)
    {
        // Xom loves it when you use an unknown wand and there is a
        // dangerous monster nearby...
        xom_is_stimulated(200);
    }

    // Need to do this down here since auto_assign_item_slot may
    // move the item in memory.
    if (!alreadyknown)
        auto_assign_item_slot(wand);

    you.turn_is_over = true;
}

int recharge_wand(bool known, const string &pre_msg, int num, int den)
{
    int item_slot = -1;
    do
    {
        if (item_slot == -1)
        {
            item_slot = prompt_invent_item("Charge which item?", MT_INVLIST,
                                            OSEL_RECHARGE, true, true, false);
        }

        if (item_slot == PROMPT_NOTHING)
            return known ? -1 : 0;

        if (item_slot == PROMPT_ABORT)
        {
            if (known
                || crawl_state.seen_hups
                || yesno("Really abort (and waste the scroll)?", false, 0))
            {
                canned_msg(MSG_OK);
                return known ? -1 : 0;
            }
            else
            {
                item_slot = -1;
                continue;
            }
        }

        item_def &wand = you.inv[ item_slot ];

        if (!item_is_rechargeable(wand, known))
        {
            mpr("Choose an item to recharge, or Esc to abort.");
            more();

            // Try again.
            item_slot = -1;
            continue;
        }

        if (wand.base_type != OBJ_WANDS && wand.base_type != OBJ_RODS)
            return 0;

        if (wand.base_type == OBJ_WANDS)
        {
            int charge_gain = wand_charge_value(wand.sub_type);

            const int new_charges =
                num > 0 && den > 0
                ? min<int>(charge_gain * 3,
                           max<int>(wand.charges + 1,
                                    wand.charges + 3 * charge_gain * num / den))
                : max<int>(wand.charges,
                           min(charge_gain * 3,
                               wand.charges +
                               1 + random2avg(((charge_gain - 1) * 3) + 1, 3)));

            const bool charged = (new_charges > wand.plus);

            string desc;

            if (charged && item_ident(wand, ISFLAG_KNOW_PLUSES))
            {
                desc = make_stringf(" and now has %d charge%s",
                                    new_charges, new_charges == 1 ? "" : "s");
            }

            if (known && !pre_msg.empty())
                mpr(pre_msg);

            mprf("%s %s for a moment%s.",
                 wand.name(DESC_YOUR).c_str(),
                 charged ? "glows" : "flickers",
                 desc.c_str());

            if (!charged && !item_ident(wand, ISFLAG_KNOW_PLUSES))
            {
                mprf("It has %d charges and is fully charged.", new_charges);
                set_ident_flags(wand, ISFLAG_KNOW_PLUSES);
            }

            // Reinitialise zap counts.
            wand.charges  = new_charges;
            wand.used_count = ZAPCOUNT_RECHARGED;
        }
        else // It's a rod.
        {
            bool work = false;
            // Keep track of the original name so that the original enchantment
            // is displayed in the 'glows for a moment' output
            // This is consistent with scrolls of enchant weapon/armour
            const string orig_name = wand.name(DESC_YOUR);

            if (num == 0 && den == 0
                && wand.charge_cap < MAX_ROD_CHARGE * ROD_CHARGE_MULT)
            {
                wand.charge_cap += ROD_CHARGE_MULT * random_range(1, 2);

                if (wand.charge_cap > MAX_ROD_CHARGE * ROD_CHARGE_MULT)
                    wand.charge_cap = MAX_ROD_CHARGE * ROD_CHARGE_MULT;

                work = true;
            }

            if (wand.charges < wand.charge_cap)
            {
                if (num > 0 && den > 0)
                {
                    wand.charges =
                        min<int>(wand.charge_cap,
                                 max<int>(wand.charges + 1,
                                          wand.charges
                                              + num * wand.charge_cap / den));
                }
                else
                    wand.charges = wand.charge_cap;
                work = true;
            }

            if (num == 0 && den == 0 && wand.rod_plus < MAX_WPN_ENCHANT)
            {
                wand.rod_plus += random_range(1, 2);
                if (wand.rod_plus > MAX_WPN_ENCHANT)
                    wand.rod_plus = MAX_WPN_ENCHANT;

                work = true;
            }

            if (!work)
                return 0;

            if (known && !pre_msg.empty())
                mpr(pre_msg);

            mprf("%s glows for a moment.", orig_name.c_str());
        }

        you.wield_change = true;
        return 1;
    }
    while (true);

    return 0;
}

// return a slot that has manual for given skill, or -1 if none exists
// in case of multiple manuals the one with the fewest charges is returned
int manual_slot_for_skill(skill_type skill)
{
    int slot = -1;
    int charges = -1;

    FixedVector<item_def,ENDOFPACK>::const_pointer iter = you.inv.begin();
    for (;iter!=you.inv.end(); ++iter)
    {
        if (iter->base_type != OBJ_BOOKS || iter->sub_type != BOOK_MANUAL)
            continue;

        if (iter->skill != skill || iter->skill_points == 0)
            continue;

        if (slot != -1 && iter->skill_points > charges)
            continue;

        slot = iter - you.inv.begin();
        charges = iter->skill_points;
    }

    return slot;
}

bool skill_has_manual(skill_type skill)
{
    return manual_slot_for_skill(skill) != -1;
}

void finish_manual(int slot)
{
    item_def& manual(you.inv[slot]);
    const skill_type skill = static_cast<skill_type>(manual.plus);

    mprf("You have finished your manual of %s and toss it away.",
         skill_name(skill));
    dec_inv_item_quantity(slot, 1);
}

void get_all_manual_charges(vector<int> &charges)
{
    charges.clear();

    FixedVector<item_def,ENDOFPACK>::const_pointer iter = you.inv.begin();
    for (;iter!=you.inv.end(); ++iter)
    {
        if (iter->base_type != OBJ_BOOKS || iter->sub_type != BOOK_MANUAL)
            continue;

        charges.push_back(iter->skill_points);
    }
}

void set_all_manual_charges(const vector<int> &charges)
{
    auto charge_iter = charges.begin();
    for (item_def &item : you.inv)
    {
        if (item.base_type != OBJ_BOOKS || item.sub_type != BOOK_MANUAL)
            continue;

        ASSERT(charge_iter != charges.end());
        item.skill_points = *charge_iter;
        charge_iter++;
    }
    ASSERT(charge_iter == charges.end());
}

string manual_skill_names(bool short_text)
{
    skill_set skills;

    FixedVector<item_def,ENDOFPACK>::const_pointer iter = you.inv.begin();
    for (;iter!=you.inv.end(); ++iter)
    {
        if (iter->base_type != OBJ_BOOKS
            || iter->sub_type != BOOK_MANUAL
            || is_useless_item(*iter))
        {
            continue;
        }

        skills.insert(static_cast<skill_type>(iter->plus));
    }

    if (short_text && skills.size() > 1)
    {
        char buf[40];
        sprintf(buf, "%lu skills", (unsigned long) skills.size());
        return string(buf);
    }
    else
        return skill_names(skills);
}

static const pop_entry pop_spiders[] =
{ // Sack of Spiders
  {  0,   7,   10, FALL, MONS_GIANT_COCKROACH },
  {  0,  10,   10, FALL, MONS_SCORPION },
  {  0,  15,  100, FALL, MONS_KILLER_BEE },
  {  7,  18,   80, PEAK, MONS_TRAPDOOR_SPIDER },
  {  9,  27,   90, PEAK, MONS_REDBACK },
  { 10,  27,   10, SEMI, MONS_ORB_SPIDER },
  { 12,  29,  100, PEAK, MONS_JUMPING_SPIDER },
  { 13,  29,  110, PEAK, MONS_TARANTELLA },
  { 15,  29,  120, PEAK, MONS_WOLF_SPIDER },
  { 21,  27,   18, RISE, MONS_GHOST_MOTH },
  { 0,0,0,FLAT,MONS_0 }
};

static bool _box_of_beasts(item_def &box)
{
    if (!you_worship(GOD_PAKELLAS) && you.penance[GOD_PAKELLAS])
        pakellas_evoke_backfire(SPELL_MONSTROUS_MENAGERIE); // approx
    surge_power(you.spec_evoke());
    mpr("You open the lid...");

    if (!box.plus)
    {
        mpr("...but the box appears empty, and falls apart.");
        ASSERT(in_inventory(box));
        dec_inv_item_quantity(box.link, 1);
        return false;
    }

    // two rolls to reduce std deviation - +-6 so can get < max even at 27 sk
    const int hd_min = min(27,
                           player_adjust_evoc_power(
                               you.skill(SK_EVOCATIONS)
                               + random2(7) - random2(7)));
    const int tier = mutant_beast_tier(hd_min);
    ASSERT(tier < NUM_BEAST_TIERS);

    mgen_data mg = mgen_data(MONS_MUTANT_BEAST,
                             BEH_FRIENDLY, &you,
                             3 + random2(3), 0,
                             you.pos(),
                             MHITYOU, MG_AUTOFOE);

    auto &avoids = mg.props[MUTANT_BEAST_AVOID_FACETS].get_vector();
    for (int facet = BF_FIRST; facet <= BF_LAST; ++facet)
        if (god_hates_beast_facet(you.religion, static_cast<beast_facet>(facet)))
            avoids.push_back(facet);
    mg.hd = beast_tiers[tier];
    dprf("hd %d (min %d, tier %d)", mg.hd, hd_min, tier);
    const monster* mons = create_monster(mg);

    if (!mons)
    {
        // Failed to create monster for some reason
        mpr("...but nothing happens.");
        return false;
    }

    mprf("...and %s %s out!",
         mons->name(DESC_A).c_str(), mons->airborne() ? "flies" : "leaps");
    xom_is_stimulated(10); // dubious
    did_god_conduct(DID_CHAOS, random_range(5,10));
    // Decrease charges
    box.charges--;
    box.used_count++;
    return true;
}

static bool _sack_of_spiders_veto_mon(monster_type mon)
{
   // Don't summon any beast that would anger your god.
    return player_will_anger_monster(mon);
}


static bool _sack_of_spiders(item_def &sack)
{
    if (!you_worship(GOD_PAKELLAS) && you.penance[GOD_PAKELLAS])
        pakellas_evoke_backfire(SPELL_SUMMON_SWARM); // approx
    surge_power(you.spec_evoke());
    mpr("You reach into the bag...");

    if (!sack.charges)
    {
        mpr("...but the bag is empty, and unravels at your touch.");
        ASSERT(in_inventory(sack));
        dec_inv_item_quantity(sack.link, 1);
        return false;
    }

    if (one_chance_in(5))
    {
        mpr("...but nothing happens.");
        return false;
    }

    bool success = false;
    int count =
        player_adjust_evoc_power(
            1 + random2(3)
            + random2(div_rand_round(you.skill(SK_EVOCATIONS, 10), 30)));
    for (int n = 0; n < count; n++)
    {
        // Invoke mon-pick with our custom list
        monster_type mon = pick_monster_from(pop_spiders,
                                             max(1, min(27,
                                             player_adjust_evoc_power(
                                                 you.skill(SK_EVOCATIONS)))),
                                             _sack_of_spiders_veto_mon);
        mgen_data mg = mgen_data(mon,
                                 BEH_FRIENDLY, &you,
                                 3 + random2(4), 0,
                                 you.pos(),
                                 MHITYOU, MG_AUTOFOE);
        if (create_monster(mg))
            success = true;
    }

    if (success)
    {
        mpr("...and things crawl out!");
        // Also generate webs on hostile monsters and trap them.
        int rad = LOS_RADIUS / 2 + 2;
        for (monster_near_iterator mi(you.pos(), LOS_SOLID); mi; ++mi)
        {
            trap_def *trap = find_trap((*mi)->pos());
            // Don't destroy non-web traps or try to trap monsters
            // currently caught by something.
            if (you.pos().distance_from((*mi)->pos()) > rad
                || (!trap && grd((*mi)->pos()) != DNGN_FLOOR)
                || (trap && trap->type != TRAP_WEB)
                || (*mi)->friendly()
                || (*mi)->caught())
            {
                continue;
            }

            int chance = 100 - (100 * (you.pos().distance_from((*mi)->pos()) - 1) / rad)
                - player_adjust_evoc_power(2 * (27 - you.skill(SK_EVOCATIONS)));
            if (x_chance_in_y(chance, 100))
            {
                if (trap && trap->type == TRAP_WEB)
                    destroy_trap((*mi)->pos());

                if (place_specific_trap((*mi)->pos(), TRAP_WEB))
                {
                    // Reveal the trap
                    grd((*mi)->pos()) = DNGN_TRAP_WEB;
                    trap = find_trap((*mi)->pos());
                    trap->trigger(**mi);
                }
            }
        }
        // Decrease charges
        sack.charges--;
        sack.used_count++;
    }
    else
        // Failed to create monster for some reason
        mpr("...but nothing happens.");

    return success;
}

static bool _make_zig(item_def &zig)
{
    if (feat_is_critical(grd(you.pos())))
    {
        mpr("You can't place a gateway to a ziggurat here.");
        return false;
    }
    for (int lev = 1; lev <= brdepth[BRANCH_ZIGGURAT]; lev++)
    {
        if (is_level_on_stack(level_id(BRANCH_ZIGGURAT, lev))
            || you.where_are_you == BRANCH_ZIGGURAT)
        {
            mpr("Finish your current ziggurat first!");
            return false;
        }
    }

    ASSERT(in_inventory(zig));
    dec_inv_item_quantity(zig.link, 1);
    dungeon_terrain_changed(you.pos(), DNGN_ENTER_ZIGGURAT);
    mpr("You set the figurine down, and a mystic portal to a ziggurat forms.");
    return true;
}

static bool _ball_of_energy()
{
    bool ret = false;

    mpr("You gaze into the crystal ball.");
    surge_power(you.spec_evoke());

    int use = player_adjust_evoc_power(random2(you.skill(SK_EVOCATIONS, 6)));

    if (use < 2)
        lose_stat(STAT_INT, 1 + random2avg(7, 2));
    else if (use < 5 && enough_mp(1, true))
    {
        mpr("You feel your power drain away!");
        dec_mp(you.magic_points);
    }
    else if (use < 10)
        confuse_player(10 + random2(10));
    else
    {
        int proportional = (you.magic_points * 100) / you.max_magic_points;

        if (random2avg(
                77 - player_adjust_evoc_power(you.skill(SK_EVOCATIONS, 2)), 4)
            > proportional
            || one_chance_in(25))
        {
            mpr("You feel your power drain away!");
            dec_mp(you.magic_points);
        }
        else
        {
            mpr("You are suffused with power!");
            inc_mp(
                player_adjust_evoc_power(
                    5 + random2avg(you.skill(SK_EVOCATIONS), 2)));

            ret = true;
        }
    }

    did_god_conduct(DID_CHANNEL, 5, true);

    return ret;
}

static int _num_evoker_elementals()
{
    int n = 1;
    const int adjusted_power =
        player_adjust_evoc_power(you.skill(SK_EVOCATIONS, 10));
    if (adjusted_power + random2(70) > 110)
        ++n;
    if (adjusted_power + random2(70) > 170)
        ++n;
    return n;
}

static vector<coord_def> _get_jitter_path(coord_def source, coord_def target,
                                          bool jitter_start,
                                          bolt &beam1, bolt &beam2)
{
    const int NUM_TRIES = 10;
    const int RANGE = 8;

    bolt trace_beam;
    trace_beam.source = source;
    trace_beam.target = target;
    trace_beam.aimed_at_spot = false;
    trace_beam.is_tracer = true;
    trace_beam.range = RANGE;
    trace_beam.fire();

    coord_def aim_dir = (source - target).sgn();

    if (trace_beam.path_taken.back() != source)
        target = trace_beam.path_taken.back();

    if (jitter_start)
    {
        for (int n = 0; n < NUM_TRIES; ++n)
        {
            coord_def jitter = clamp_in_bounds(target + coord_def(random_range(-2, 2),
                                                                  random_range(-2, 2)));
            if (jitter == target || jitter == source || cell_is_solid(jitter))
                continue;

            trace_beam.target = jitter;
            trace_beam.fire();

            coord_def delta = source - trace_beam.path_taken.back();
            //Don't try to aim at targets in the opposite direction of main aim
            if ((abs(aim_dir.x - delta.sgn().x) + abs(aim_dir.y - delta.sgn().y) >= 2)
                 && !delta.origin())
            {
                continue;
            }

            target = trace_beam.path_taken.back();
            break;
        }
    }

    vector<coord_def> path = trace_beam.path_taken;
    unsigned int mid_i = (path.size() / 2);
    coord_def mid = path[mid_i];

    for (int n = 0; n < NUM_TRIES; ++n)
    {
        coord_def jitter = clamp_in_bounds(mid + coord_def(random_range(-3, 3),
                                                           random_range(-3, 3)));
        if (jitter == mid || jitter.distance_from(mid) < 2 || jitter == source
            || cell_is_solid(jitter)
            || !cell_see_cell(source, jitter, LOS_NO_TRANS)
            || !cell_see_cell(target, jitter, LOS_NO_TRANS))
        {
            continue;
        }

        trace_beam.aimed_at_feet = false;
        trace_beam.source = jitter;
        trace_beam.target = target;
        trace_beam.fire();

        coord_def delta1 = source - jitter;
        coord_def delta2 = source - trace_beam.path_taken.back();

        //Don't try to aim at targets in the opposite direction of main aim
        if (abs(aim_dir.x - delta1.sgn().x) + abs(aim_dir.y - delta1.sgn().y) >= 2
            || abs(aim_dir.x - delta2.sgn().x) + abs(aim_dir.y - delta2.sgn().y) >= 2)
        {
            continue;
        }

        // Don't make l-turns
        coord_def delta = jitter-target;
        if (!delta.x || !delta.y)
            continue;

        if (find(begin(path), end(path), jitter) != end(path))
            continue;

        mid = jitter;
        break;
    }

    beam1.source = source;
    beam1.target = mid;
    beam1.range = RANGE;
    beam1.aimed_at_spot = true;
    beam1.is_tracer = true;
    beam1.fire();
    beam1.is_tracer = false;

    beam2.source = mid;
    beam2.target = target;
    beam2.range = max(int(RANGE - beam1.path_taken.size()), mid.distance_from(target));
    beam2.is_tracer = true;
    beam2.fire();
    beam2.is_tracer = false;

    vector<coord_def> newpath;
    newpath.insert(newpath.end(), beam1.path_taken.begin(), beam1.path_taken.end());
    newpath.insert(newpath.end(), beam2.path_taken.begin(), beam2.path_taken.end());

    return newpath;
}

static bool _check_path_overlap(const vector<coord_def> &path1,
                                const vector<coord_def> &path2, int match_len)
{
    int max_len = min(path1.size(), path2.size());
    match_len = min(match_len, max_len-1);

    // Check for overlap with previous path
    int matchs = 0;
    for (int i = 0; i < max_len; ++i)
    {
        if (path1[i] == path2[i])
            ++matchs;
        else
            matchs = 0;

        if (matchs >= match_len)
            return true;
    }

    return false;
}

static bool _fill_flame_trails(coord_def source, coord_def target,
                               vector<bolt> &beams, vector<coord_def> &elementals,
                               int num)
{
    const int NUM_TRIES = 10;
    vector<vector<coord_def> > paths;
    for (int n = 0; n < num; ++n)
    {
        int tries = 0;
        vector<coord_def> path;
        bolt beam1, beam2;
        while (++tries <= NUM_TRIES && path.empty())
        {
            path = _get_jitter_path(source, target, !paths.empty(), beam1, beam2);
            for (const vector<coord_def> &oldpath : paths)
            {
                if (_check_path_overlap(path, oldpath, 3))
                {
                    path.clear();
                    beam1 = bolt();
                    beam2 = bolt();
                    break;
                }
            }
        }

        if (!path.empty())
        {
            paths.push_back(path);
            beams.push_back(beam1);
            beams.push_back(beam2);
            if (path.size() > 3)
                elementals.push_back(path.back());
        }
    }

    return !paths.empty();
}

static bool _lamp_of_fire()
{
    bolt base_beam;
    dist target;

    const int pow =
        player_adjust_evoc_power(8 + you.skill_rdiv(SK_EVOCATIONS, 9, 4));
    if (spell_direction(target, base_beam, DIR_TARGET, TARG_HOSTILE, 8,
                        true, true, false, nullptr,
                        "Aim the lamp in which direction?", true, nullptr))
    {
        if (you.confused())
            target.confusion_fuzz();

        if (!you_worship(GOD_PAKELLAS) && you.penance[GOD_PAKELLAS])
            pakellas_evoke_backfire(SPELL_FIRE_ELEMENTALS); // approx

        surge_power(you.spec_evoke());
        did_god_conduct(DID_FIRE, 6 + random2(3));

        mpr("The flames dance!");

        vector<bolt> beams;
        vector<coord_def> elementals;
        int num_trails = _num_evoker_elementals();

        _fill_flame_trails(you.pos(), target.target, beams, elementals, num_trails);

        for (bolt &beam : beams)
        {
            if (beam.source == beam.target)
                continue;

            beam.flavour    = BEAM_FIRE;
            beam.colour     = RED;
            beam.source_id  = MID_PLAYER;
            beam.thrower    = KILL_YOU;
            beam.pierce     = true;
            beam.name       = "trail of fire";
            beam.hit        = 10 + (pow/8);
            beam.damage     = dice_def(2, 5 + pow/4);
            beam.ench_power = 1 + (pow/10);
            beam.loudness   = 5;
            beam.fire();
        }

        beh_type attitude = BEH_FRIENDLY;
        if (player_will_anger_monster(MONS_FIRE_ELEMENTAL))
            attitude = BEH_HOSTILE;
        for (coord_def epos : elementals)
        {
            mgen_data mg(MONS_FIRE_ELEMENTAL, attitude, &you, 3, SPELL_NO_SPELL,
                         epos, 0, MG_FORCE_BEH | MG_FORCE_PLACE, GOD_NO_GOD,
                         MONS_FIRE_ELEMENTAL, 0, COLOUR_INHERIT,
                         PROX_CLOSE_TO_PLAYER);
            mg.hd = 6 + (pow/20);
            create_monster(mg);
        }

        return true;
    }

    return false;
}

struct dist_sorter
{
    coord_def pos;
    bool operator()(const actor* a, const actor* b)
    {
        return a->pos().distance_from(pos) > b->pos().distance_from(pos);
    }
};

static int _gale_push_dist(const actor* agent, const actor* victim)
{
    int dist =
        player_adjust_evoc_power(1 + you.skill_rdiv(SK_EVOCATIONS, 1, 10));

    if (victim->airborne())
        dist++;

    if (victim->body_size(PSIZE_BODY) < SIZE_MEDIUM)
        dist++;
    else if (victim->body_size(PSIZE_BODY) > SIZE_BIG)
        dist /= 2;
    else if (victim->body_size(PSIZE_BODY) > SIZE_MEDIUM)
        dist -= 1;

    int range = victim->pos().distance_from(agent->pos());
    if (range > 5)
        dist -= 2;
    else if (range > 2)
        dist--;

    if (dist < 0)
        return 0;
    else
        return dist;
}

static double _angle_between(coord_def origin, coord_def p1, coord_def p2)
{
    double ang0 = atan2(p1.x - origin.x, p1.y - origin.y);
    double ang  = atan2(p2.x - origin.x, p2.y - origin.y);
    return min(fabs(ang - ang0), fabs(ang - ang0 + 2 * PI));
}

void wind_blast(actor* agent, int pow, coord_def target, bool card)
{
    vector<actor *> act_list;

    int radius = min(5, 4 + div_rand_round(pow, 60));

    for (actor_near_iterator ai(agent->pos(), LOS_SOLID); ai; ++ai)
    {
        if (ai->is_stationary()
            || ai->pos().distance_from(agent->pos()) > radius
            || ai->pos() == agent->pos() // so it's never aimed_at_feet
            || !target.origin()
               && _angle_between(agent->pos(), target, ai->pos()) > PI/4.0)
        {
            continue;
        }

        act_list.push_back(*ai);
    }

    dist_sorter sorter = {agent->pos()};
    sort(act_list.begin(), act_list.end(), sorter);

    bolt wind_beam;
    wind_beam.hit             = AUTOMATIC_HIT;
    wind_beam.pierce          = true;
    wind_beam.affects_nothing = true;
    wind_beam.source          = agent->pos();
    wind_beam.range           = LOS_RADIUS;
    wind_beam.is_tracer       = true;

    map<actor *, coord_def> collisions;

    bool player_affected = false;
    counted_monster_list affected_monsters;

    for (actor *act : act_list)
    {
        wind_beam.target = act->pos();
        wind_beam.fire();

        int push = _gale_push_dist(agent, act);
        bool pushed = false;

        for (unsigned int j = 0; j < wind_beam.path_taken.size() - 1 && push;
             ++j)
        {
            if (wind_beam.path_taken[j] == act->pos())
            {
                coord_def newpos = wind_beam.path_taken[j+1];
                if (!actor_at(newpos) && !cell_is_solid(newpos)
                    && act->can_pass_through(newpos)
                    && act->is_habitable(newpos))
                {
                    act->move_to_pos(newpos);
                    --push;
                    pushed = true;
                }
                else //Try to find an alternate route to push
                {
                    bool success = false;
                    for (adjacent_iterator di(newpos); di; ++di)
                    {
                        if (adjacent(*di, act->pos())
                            && di->distance_from(agent->pos())
                                == newpos.distance_from(agent->pos())
                            && !actor_at(*di) && !cell_is_solid(*di)
                            && act->can_pass_through(*di)
                            && act->is_habitable(*di))
                        {
                            act->move_to_pos(*di);
                            --push;
                            pushed = true;

                            // Adjust wind path for moved monster
                            wind_beam.target = *di;
                            wind_beam.fire();
                            success = true;
                            break;
                        }
                    }

                    // If no luck, they slam into something.
                    if (!success)
                        collisions.insert(make_pair(act, newpos));
                }
            }
        }

        if (pushed)
        {
            if (act->is_monster())
            {
                act->as_monster()->speed_increment -= random2(6) + 4;
                if (you.can_see(*act))
                    affected_monsters.add(act->as_monster());
            }
            else
                player_affected = true;
        }
    }

    // Now move clouds
    vector<int> cloud_list;
    for (distance_iterator di(agent->pos(), true, true, radius + 2); di; ++di)
    {
        if (env.cgrid(*di) != EMPTY_CLOUD
            && cell_see_cell(agent->pos(), *di, LOS_SOLID)
            && (target.origin()
                || _angle_between(agent->pos(), target, *di) <= PI/4.0))
        {
            cloud_list.push_back(env.cgrid(*di));
        }
    }

    for (int i = cloud_list.size() - 1; i >= 0; --i)
    {
        wind_beam.target = env.cloud[cloud_list[i]].pos;
        wind_beam.fire();

        int dist = env.cloud[cloud_list[i]].pos.distance_from(agent->pos());
        int push = (dist > 5 ? 2 : dist > 2 ? 3 : 4);

        for (unsigned int j = 0;
             j < wind_beam.path_taken.size() - 1 && push;
             ++j)
        {
            if (env.cgrid(wind_beam.path_taken[j]) == cloud_list[i])
            {
                coord_def newpos = wind_beam.path_taken[j+1];
                if (!cell_is_solid(newpos)
                    && env.cgrid(newpos) == EMPTY_CLOUD)
                {
                    swap_clouds(newpos, wind_beam.path_taken[j]);
                    --push;
                }
                else //Try to find an alternate route to push
                {
                    for (distance_iterator di(wind_beam.path_taken[j],
                         false, true, 1); di; ++di)
                    {
                        if (di->distance_from(agent->pos())
                                == newpos.distance_from(agent->pos())
                            && *di != agent->pos() // never aimed_at_feet
                            && !cell_is_solid(*di)
                            && env.cgrid(*di) == EMPTY_CLOUD)
                        {
                            swap_clouds(*di, wind_beam.path_taken[j]);
                            --push;
                            wind_beam.target = *di;
                            wind_beam.fire();
                            j--;
                            break;
                        }
                    }
                }
            }
        }
    }

    if (agent->is_player())
    {
        const string source = card ? "card" : "fan";

        if (pow > 120)
            mprf("A mighty gale blasts forth from the %s!", source.c_str());
        else
            mprf("A fierce wind blows from the %s.", source.c_str());
    }

    noisy(8, agent->pos());

    if (player_affected)
        mpr("You are blown backwards!");

    if (!affected_monsters.empty())
    {
        const string message =
            make_stringf("%s %s blown away by the wind.",
                         affected_monsters.describe().c_str(),
                         conjugate_verb("be", affected_monsters.count() > 1).c_str());
        if (strwidth(message) < get_number_of_cols() - 2)
            mpr(message);
        else
            mpr("The monsters around you are blown away!");
    }

    for (auto it : collisions)
        if (it.first->alive())
            it.first->collide(it.second, agent, pow);
}

static void _fan_of_gales_elementals()
{
    int radius =
        min(6,
            player_adjust_evoc_power(4 + you.skill_rdiv(SK_EVOCATIONS, 1, 6)));

    vector<coord_def> elementals;
    for (radius_iterator ri(you.pos(), radius, C_SQUARE, true); ri; ++ri)
    {
        if (ri->distance_from(you.pos()) >= 3 && !monster_at(*ri)
            && !cell_is_solid(*ri)
            && cell_see_cell(you.pos(), *ri, LOS_NO_TRANS))
        {
            elementals.push_back(*ri);
        }
    }
    shuffle_array(elementals);

    int num_elementals = _num_evoker_elementals();

    bool created = false;
    beh_type attitude = BEH_FRIENDLY;
    if (player_will_anger_monster(MONS_AIR_ELEMENTAL))
        attitude = BEH_HOSTILE;
    for (int n = 0; n < min(num_elementals, (int)elementals.size()); ++n)
    {
        mgen_data mg (MONS_AIR_ELEMENTAL, attitude, &you, 3, SPELL_NO_SPELL,
                      elementals[n], 0, MG_FORCE_BEH | MG_FORCE_PLACE,
                      GOD_NO_GOD, MONS_AIR_ELEMENTAL, 0, COLOUR_INHERIT,
                      PROX_CLOSE_TO_PLAYER);
        mg.hd =
            player_adjust_evoc_power(6 + you.skill_rdiv(SK_EVOCATIONS, 2, 13));
        if (create_monster(mg))
            created = true;
    }
    if (created)
        mpr("The winds coalesce and take form.");
}

static bool _is_rock(dungeon_feature_type feat)
{
    return feat == DNGN_ROCK_WALL || feat == DNGN_CLEAR_ROCK_WALL
           || feat == DNGN_SLIMY_WALL;
}

static bool _is_rubble_source(dungeon_feature_type feat)
{
    switch (feat)
    {
        case DNGN_ROCK_WALL:
        case DNGN_CLEAR_ROCK_WALL:
        case DNGN_SLIMY_WALL:
        case DNGN_STONE_WALL:
        case DNGN_CLEAR_STONE_WALL:
        case DNGN_PERMAROCK_WALL:
            return true;

        default:
            return false;
    }
}

static bool _adjacent_to_rubble_source(coord_def pos)
{
    for (adjacent_iterator ai(pos); ai; ++ai)
    {
        if (_is_rubble_source(grd(*ai)) && you.see_cell_no_trans(*ai))
            return true;
    }

    return false;
}

static bool _stone_of_tremors()
{
    vector<coord_def> wall_pos;
    vector<coord_def> rubble_pos;
    vector<coord_def> door_pos;

    for (distance_iterator di(you.pos(), false, true, LOS_RADIUS); di; ++di)
    {
        if (_is_rubble_source(grd(*di)))
            wall_pos.push_back(*di);
        else if (feat_is_door(grd(*di)))
            door_pos.push_back(*di);
        else if (_adjacent_to_rubble_source(*di))
            rubble_pos.push_back(*di);
    }

    if (!you_worship(GOD_PAKELLAS) && you.penance[GOD_PAKELLAS])
        pakellas_evoke_backfire(SPELL_EARTH_ELEMENTALS); // approx
    surge_power(you.spec_evoke());
    mpr("The dungeon trembles and rubble falls from the walls!");
    noisy(15, you.pos());

    bolt rubble;
    rubble.name       = "falling rubble";
    rubble.range      = 1;
    rubble.hit        = player_adjust_evoc_power(
                            10 + you.skill_rdiv(SK_EVOCATIONS, 1, 2));
    rubble.damage     = dice_def(3, player_adjust_evoc_power(
                                        5 + you.skill(SK_EVOCATIONS)));
    rubble.source_id  = MID_PLAYER;
    rubble.glyph      = dchar_glyph(DCHAR_FIRED_MISSILE);
    rubble.colour     = LIGHTGREY;
    rubble.flavour    = BEAM_MMISSILE;
    rubble.thrower    = KILL_YOU;
    rubble.pierce     = false;
    rubble.loudness   = 10;
    rubble.draw_delay = 0;

    // Hit the affected area with falling rubble.
    for (coord_def pos : rubble_pos)
    {
        rubble.source = rubble.target = pos;
        rubble.fire();
    }
    update_screen();
    delay(200);

    // Possibly shaft some monsters.
    for (monster_near_iterator mi(you.pos(), LOS_NO_TRANS); mi; ++mi)
    {
        if (grd(mi->pos()) == DNGN_FLOOR
            && is_valid_shaft_level()
            && x_chance_in_y(
                   player_adjust_evoc_power(75 + you.skill(SK_EVOCATIONS, 2)),
                   800))
        {
            mi->do_shaft();
        }
    }

    // Destroy doors.
    for (coord_def pos : door_pos)
    {
        destroy_wall(pos);
        mpr("The door collapses!");
    }

    // Collapse some walls and mark collapsed walls as valid elemental positions.
    int num_elementals = _num_evoker_elementals();
    for (coord_def pos : wall_pos)
    {
        if (_is_rock(grd(pos)) && one_chance_in(3))
        {
            destroy_wall(pos);
            rubble_pos.push_back(pos);
        }
    }
    shuffle_array(rubble_pos);

    // Create elementals.
    bool created = false;
    beh_type attitude = BEH_FRIENDLY;
    if (player_will_anger_monster(MONS_EARTH_ELEMENTAL))
        attitude = BEH_HOSTILE;

    for (int n = 0; n < min(num_elementals, (int)rubble_pos.size()); ++n)
    {
        // Skip occupied positions
        if (actor_at(rubble_pos[n]))
            continue;

        mgen_data mg(MONS_EARTH_ELEMENTAL, attitude, &you, 3, SPELL_NO_SPELL,
                     rubble_pos[n], 0, MG_FORCE_BEH | MG_FORCE_PLACE, GOD_NO_GOD,
                     MONS_EARTH_ELEMENTAL, 0, COLOUR_INHERIT,
                     PROX_CLOSE_TO_PLAYER);
        mg.hd = player_adjust_evoc_power(
                    6 + you.skill_rdiv(SK_EVOCATIONS, 2, 13));
        if (create_monster(mg))
            created = true;
    }
    if (created)
        mpr("The rubble rises up and takes form.");

    return true;
}

// Used for phials and water nymphs.
bool can_flood_feature(dungeon_feature_type feat)
{
    return feat == DNGN_FLOOR || feat == DNGN_SHALLOW_WATER;
}

static bool _phial_of_floods()
{
    dist target;
    bolt beam;

    zappy(ZAP_PRIMAL_WAVE,
          player_adjust_evoc_power(25 + you.skill(SK_EVOCATIONS, 6)),
          beam);
    beam.range = LOS_RADIUS;
    beam.thrower = KILL_YOU;
    beam.name = "flood of elemental water";
    beam.aimed_at_spot = true;

    if (spell_direction(target, beam, DIR_NONE, TARG_HOSTILE,
                        LOS_RADIUS, true, true, false, nullptr,
                        "Aim the phial where?"))
    {
        if (you.confused())
        {
            target.confusion_fuzz();
            beam.set_target(target);
        }
        if (!you_worship(GOD_PAKELLAS) && you.penance[GOD_PAKELLAS])
            pakellas_evoke_backfire(SPELL_WATER_ELEMENTALS); // approx
        surge_power(you.spec_evoke());
        beam.fire();

        vector<coord_def> elementals;
        // Flood the endpoint
        coord_def center = beam.path_taken.back();
        int num = player_adjust_evoc_power(
                      5 + you.skill_rdiv(SK_EVOCATIONS, 3, 5) + random2(7));
        int dur = player_adjust_evoc_power(
                      40 + you.skill_rdiv(SK_EVOCATIONS, 8, 3));
        for (distance_iterator di(center, true, false, 2); di && num > 0; ++di)
        {
            if (can_flood_feature(grd(*di))
                && cell_see_cell(center, *di, LOS_NO_TRANS))
            {
                num--;
                temp_change_terrain(*di, DNGN_SHALLOW_WATER,
                                    random_range(dur*2, dur*3) - (di.radius()*20),
                                    TERRAIN_CHANGE_FLOOD);
                elementals.push_back(*di);
            }
        }

        int num_elementals = _num_evoker_elementals();

        bool created = false;
        num = min(num_elementals,
                  min((int)elementals.size(), (int)elementals.size() / 5 + 1));
        beh_type attitude = BEH_FRIENDLY;
        if (player_will_anger_monster(MONS_WATER_ELEMENTAL))
            attitude = BEH_HOSTILE;
        for (int n = 0; n < num; ++n)
        {
            mgen_data mg (MONS_WATER_ELEMENTAL, attitude, &you, 3,
                          SPELL_NO_SPELL, elementals[n], 0,
                          MG_FORCE_BEH | MG_FORCE_PLACE, GOD_NO_GOD,
                          MONS_WATER_ELEMENTAL, 0, COLOUR_INHERIT,
                          PROX_CLOSE_TO_PLAYER);
            mg.hd = player_adjust_evoc_power(
                        6 + you.skill_rdiv(SK_EVOCATIONS, 2, 15));
            if (create_monster(mg))
                created = true;
        }
        if (created)
            mpr("The water rises up and takes form.");

        return true;
    }

    return false;
}

<<<<<<< HEAD
void expend_xp_evoker(item_def &item)
=======
static bool _xoms_chessboard(item_def &board)
{
    if (get_nearby_monsters(false, true).empty())
    {
        mpr("Xom won't come play if there aren't more players.");
        return false;
    }

    mpr("You make a move on Xom's chessboard...");

    if (one_chance_in(100))
    {
        god_speaks(GOD_XOM, "Xom booms, \"MINE!\"");
        mpr("...but Xom just steals the piece!");
        ASSERT(in_inventory(board));
        dec_inv_item_quantity(board.link, 1);
        return true;
    }

    // Those who do not follow the mad god have
    // a chance of a bad Xom action instead if they
    // break a rule. Who knows how bad it could be, though?
    // It's Xom.
    // Those who have abandoned Xom will know only suffering
    int fail_rate = 30 - you.skill(SK_EVOCATIONS);
    if (!you_worship(GOD_XOM) &&
        (x_chance_in_y(fail_rate, 100) || player_under_penance(GOD_XOM)))
    {
        god_speaks(GOD_XOM, "Xom laughs nastily.");
        xom_acts(false, random_range(0, 100));
        return true;
    }

    xom_rearrange_pieces(you.skill_rdiv(SK_EVOCATIONS, 100, 27));
    xom_is_stimulated(10);
    return true;
}

static void _expend_xp_evoker(item_def &item)
>>>>>>> a69027b7
{
    evoker_debt(item.sub_type) = XP_EVOKE_DEBT;
}

static spret_type _phantom_mirror()
{
    bolt beam;
    monster* victim = nullptr;
    dist spd;
    targetter_smite tgt(&you, LOS_RADIUS, 0, 0);

    if (!spell_direction(spd, beam, DIR_TARGET, TARG_ANY,
                         LOS_RADIUS, false, true, false, nullptr,
                         "Aiming: <white>Phantom Mirror</white>", true,
                         &tgt))
    {
        return SPRET_ABORT;
    }
    victim = monster_at(beam.target);
    if (!victim || !you.can_see(*victim))
    {
        if (beam.target == you.pos())
            mpr("You can't use the mirror on yourself.");
        else
            mpr("You can't see anything there to clone.");
        return SPRET_ABORT;
    }

    if (!actor_is_illusion_cloneable(victim))
    {
        mpr("The mirror can't reflect that.");
        return SPRET_ABORT;
    }

    if (player_will_anger_monster(victim))
    {
        if (player_mutation_level(MUT_NO_LOVE))
            mpr("The reflection would only feel hate for you!");
        else
            simple_god_message(" forbids your reflecting this monster.");
        return SPRET_ABORT;
    }

    monster* mon = clone_mons(victim, true);
    if (!mon)
    {
        canned_msg(MSG_NOTHING_HAPPENS);
        return SPRET_FAIL;
    }

    if (!you_worship(GOD_PAKELLAS) && you.penance[GOD_PAKELLAS])
        pakellas_evoke_backfire(SPELL_PHANTOM_MIRROR); // approx
    surge_power(you.spec_evoke());
    const int power = player_adjust_evoc_power(5 + you.skill(SK_EVOCATIONS, 3));
    int dur = min(6, max(1,
                         player_adjust_evoc_power(
                             you.skill(SK_EVOCATIONS, 1) / 4 + 1)
                         * (100 - victim->check_res_magic(power)) / 100));

    mon->attitude = ATT_FRIENDLY;
    mon->mark_summoned(dur, true, SPELL_PHANTOM_MIRROR);

    mon->summoner = MID_PLAYER;
    mons_add_blame(mon, "mirrored by the player character");
    mon->add_ench(ENCH_PHANTOM_MIRROR);
    mon->add_ench(mon_enchant(ENCH_DRAINED,
                              div_rand_round(mon->get_experience_level(), 3),
                              &you, INFINITE_DURATION));

    mon->behaviour = BEH_SEEK;
    set_nearest_monster_foe(mon);

    mprf("You reflect %s with the mirror, and the mirror shatters!",
         victim->name(DESC_THE).c_str());

    return SPRET_SUCCESS;
}

static bool _rod_spell(item_def& irod, bool check_range)
{
    ASSERT(irod.base_type == OBJ_RODS);

    const spell_type spell = spell_in_rod(static_cast<rod_type>(irod.sub_type));
    int mana = spell_mana(spell) * ROD_CHARGE_MULT;
    int power = calc_spell_power(spell, false, false, true, true);

    int food = spell_hunger(spell, true);

    if (you.undead_state() == US_UNDEAD)
        food = 0;

    if (food && (you.hunger_state <= HS_STARVING || you.hunger <= food)
        && !you.undead_state())
    {
        canned_msg(MSG_NO_ENERGY);
        crawl_state.zero_turns_taken();
        return false;
    }

    if (spell == SPELL_THUNDERBOLT && you.props.exists("thunderbolt_last")
        && you.props["thunderbolt_last"].get_int() + 1 == you.num_turns)
    {
        // Starting it up takes 2 mana, continuing any amount up to 5.
        // You don't get to expend less (other than stopping the zap completely).
        mana = min(5 * ROD_CHARGE_MULT, (int)irod.plus);
        // Never allow using less than a whole point of charge.
        mana = max(mana, ROD_CHARGE_MULT);
        you.props["thunderbolt_mana"].get_int() = mana;
    }

    if (irod.plus < mana)
    {
        mpr("The rod doesn't have enough magic points.");
        crawl_state.zero_turns_taken();
        // Don't lose a turn for trying to evoke without enough MP - that's
        // needlessly cruel for an honest error.
        return false;
    }

    if (check_range && spell_no_hostile_in_range(spell, true))
    {
        // Abort if there are no hostiles within range, but flash the range
        // markers for a short while.
        mpr("You can't see any susceptible monsters within range! "
            "(Use <w>V</w> to cast anyway.)");

        if (Options.use_animations & UA_RANGE)
        {
            targetter_smite range(&you, calc_spell_range(spell, 0, true), 0, 0, true);
            range_view_annotator show_range(&range);
            delay(50);
        }
        crawl_state.zero_turns_taken();
        return false;
    }

    // All checks passed, we can cast the spell.
    if (your_spells(spell, power, false, true) == SPRET_ABORT)
    {
        crawl_state.zero_turns_taken();
        return false;
    }

    make_hungry(food, true, true);
    irod.plus -= mana;
    you.wield_change = true;
    if (item_is_quivered(irod))
        you.redraw_quiver = true;
    you.turn_is_over = true;

    return true;
}

bool evoke_check(int slot, bool quiet)
{
    if (you.form == TRAN_WISP)
    {
        if (!quiet)
            mpr("You cannot evoke items in this form.");
        return false;
    }

    const bool reaching = slot != -1 && slot == you.equip[EQ_WEAPON]
                          && !you.melded[EQ_WEAPON]
                          && weapon_reach(*you.weapon()) > REACH_NONE;

    if (you.berserk() && !reaching)
    {
        if (!quiet)
            canned_msg(MSG_TOO_BERSERK);
        return false;
    }
    else if (player_mutation_level(MUT_NO_ARTIFICE) && !reaching)
    {
        if (!quiet)
            mpr("You cannot evoke magical items.");
        return false;
    }
    return true;
}

bool evoke_item(int slot, bool check_range)
{
    if (!evoke_check(slot))
        return false;

    if (slot == -1)
    {
        slot = prompt_invent_item("Evoke which item? (* to show all)",
                                   MT_INVLIST,
                                   OSEL_EVOKABLE, true, true, true, 0, -1,
                                   nullptr, OPER_EVOKE);

        if (prompt_failed(slot))
            return false;
    }
    else if (!check_warning_inscriptions(you.inv[slot], OPER_EVOKE))
        return false;

    ASSERT(slot >= 0);

#ifdef ASSERTS // Used only by an assert
    const bool wielded = (you.equip[EQ_WEAPON] == slot);
#endif /* DEBUG */

    item_def& item = you.inv[slot];
    // Also handles messages.
    if (!item_is_evokable(item, true, false, false, true))
        return false;

    int pract = 0; // By how much Evocations is practised.
    bool did_work   = false;  // Used for default "nothing happens" message.
    bool unevokable = false;

    const unrandart_entry *entry = is_unrandom_artefact(item)
        ? get_unrand_entry(item.special) : nullptr;

    if (entry && entry->evoke_func)
    {
        ASSERT(item_is_equipped(item));

        bool qret = entry->evoke_func(&item, &pract, &did_work, &unevokable);

        if (!unevokable)
            count_action(CACT_EVOKE, item.special);

        // what even _is_ this return value?
        if (qret)
            return did_work;
    }
    else switch (item.base_type)
    {
    case OBJ_WANDS:
        zap_wand(slot);
        return true;

    case OBJ_WEAPONS:
        ASSERT(wielded);

        if (weapon_reach(item) > REACH_NONE)
        {
            if (_reaching_weapon_attack(item))
            {
                pract    = 0;
                did_work = true;
            }
            else
                return false;
        }
        else
            unevokable = true;
        break;

    case OBJ_RODS:
        ASSERT(wielded);

        if (you.confused())
        {
            canned_msg(MSG_TOO_CONFUSED);
            return false;
        }

        if (!(pract = _rod_spell(you.inv[slot], check_range)))
            return false;

        did_work = true;  // _rod_spell() handled messages
        count_action(CACT_EVOKE, EVOC_ROD);
        break;

    case OBJ_STAVES:
        ASSERT(wielded);
        if (item.sub_type != STAFF_ENERGY)
        {
            unevokable = true;
            break;
        }

        if (you.confused())
        {
            canned_msg(MSG_TOO_CONFUSED);
            return false;
        }

        if (you.undead_state() == US_ALIVE && !you_foodless()
            && you.hunger_state <= HS_STARVING)
        {
            canned_msg(MSG_TOO_HUNGRY);
            return false;
        }
        else if (you.magic_points >= you.max_magic_points
#if TAG_MAJOR_VERSION == 34
                 && (you.species != SP_DJINNI || you.hp == you.hp_max)
#endif
                )
        {
            mpr("Your reserves of magic are already full.");
            return false;
        }
        else if (x_chance_in_y(player_adjust_evoc_power(
                                   you.skill(SK_EVOCATIONS, 100) + 1100),
                               4000))
        {
            mpr("You channel some magical energy.");
            inc_mp(1 + random2(3));
            make_hungry(50, false, true);
            pract = 1;
            did_work = true;
            count_action(CACT_EVOKE, OBJ_STAVES << 16 | STAFF_ENERGY);

            did_god_conduct(DID_CHANNEL, 1, true);
        }
        break;

    case OBJ_MISCELLANY:
        did_work = true; // easier to do it this way for misc items

        if (player_mutation_level(MUT_NO_ARTIFICE))
            return mpr("You cannot evoke magical items."), false;

        if (is_deck(item))
        {
            evoke_deck(item);
            pract = 1;
            count_action(CACT_EVOKE, EVOC_DECK);
            break;
        }

        switch (item.sub_type)
        {
#if TAG_MAJOR_VERSION == 34
        case MISC_BOTTLED_EFREET:
            canned_msg(MSG_NOTHING_HAPPENS);
            return false;
#endif

        case MISC_FAN_OF_GALES:
            if (!evoker_is_charged(item))
            {
                mpr("That is presently inert.");
                return false;
            }
            if (!you_worship(GOD_PAKELLAS) && you.penance[GOD_PAKELLAS])
                pakellas_evoke_backfire(SPELL_AIR_ELEMENTALS); // approx
            surge_power(you.spec_evoke());
            wind_blast(&you,
                       player_adjust_evoc_power(you.skill(SK_EVOCATIONS, 10)),
                       coord_def());
            _fan_of_gales_elementals();
            expend_xp_evoker(item);
            pract = 1;
            break;

        case MISC_LAMP_OF_FIRE:
            if (!evoker_is_charged(item))
            {
                mpr("That is presently inert.");
                return false;
            }
            if (_lamp_of_fire())
            {
                expend_xp_evoker(item);
                pract = 1;
            }
            else
                return false;

            break;

        case MISC_STONE_OF_TREMORS:
            if (!evoker_is_charged(item))
            {
                mpr("That is presently inert.");
                return false;
            }
            if (_stone_of_tremors())
            {
                expend_xp_evoker(item);
                pract = 1;
            }
            else
                return false;
            break;

        case MISC_PHIAL_OF_FLOODS:
            if (!evoker_is_charged(item))
            {
                mpr("That is presently inert.");
                return false;
            }
            if (_phial_of_floods())
            {
                expend_xp_evoker(item);
                pract = 1;
            }
            else
                return false;
            break;

        case MISC_HORN_OF_GERYON:
            if (!evoker_is_charged(item))
            {
                mpr("That is presently inert.");
                return false;
            }
            if (_evoke_horn_of_geryon(item))
            {
                expend_xp_evoker(item);
                pract = 1;
            }
            else
                return false;
            break;

        case MISC_XOMS_CHESSBOARD:
            if (_xoms_chessboard(item))
                pract = 1;
            else
                return false;
            break;

        case MISC_BOX_OF_BEASTS:
            if (_box_of_beasts(item))
                pract = 1;
            break;

        case MISC_SACK_OF_SPIDERS:
            if (_sack_of_spiders(item))
                pract = 1;
            break;

        case MISC_CRYSTAL_BALL_OF_ENERGY:
            if (!_check_crystal_ball())
                unevokable = true;
            else if (_ball_of_energy())
                pract = 1;
            break;

        case MISC_DISC_OF_STORMS:
            if (disc_of_storms())
                pract = 1;
            break;

        case MISC_QUAD_DAMAGE:
            mpr("QUAD DAMAGE!");
            you.duration[DUR_QUAD_DAMAGE] = 30 * BASELINE_DELAY;
            ASSERT(in_inventory(item));
            dec_inv_item_quantity(item.link, 1);
            invalidate_agrid(true);
            break;

        case MISC_PHANTOM_MIRROR:
            switch (_phantom_mirror())
            {
                default:
                case SPRET_ABORT:
                    return false;

                case SPRET_SUCCESS:
                    ASSERT(in_inventory(item));
                    dec_inv_item_quantity(item.link, 1);
                    // deliberate fall-through
                case SPRET_FAIL:
                    pract = 1;
                    break;
            }
            break;

        case MISC_ZIGGURAT:
            // Don't set did_work to false, _make_zig handles the message.
            unevokable = !_make_zig(item);
            break;

        default:
            did_work = false;
            unevokable = true;
            break;
        }
        if (did_work && !unevokable)
            count_action(CACT_EVOKE, OBJ_MISCELLANY << 16 | item.sub_type);
        break;

    default:
        unevokable = true;
        break;
    }

    if (!did_work)
        canned_msg(MSG_NOTHING_HAPPENS);
    else if (pract > 0)
        practise(EX_DID_EVOKE_ITEM, pract);

    if (!unevokable)
        you.turn_is_over = true;
    else
        crawl_state.zero_turns_taken();

    return did_work;
}<|MERGE_RESOLUTION|>--- conflicted
+++ resolved
@@ -2019,9 +2019,6 @@
     return false;
 }
 
-<<<<<<< HEAD
-void expend_xp_evoker(item_def &item)
-=======
 static bool _xoms_chessboard(item_def &board)
 {
     if (get_nearby_monsters(false, true).empty())
@@ -2060,8 +2057,7 @@
     return true;
 }
 
-static void _expend_xp_evoker(item_def &item)
->>>>>>> a69027b7
+void expend_xp_evoker(item_def &item)
 {
     evoker_debt(item.sub_type) = XP_EVOKE_DEBT;
 }
