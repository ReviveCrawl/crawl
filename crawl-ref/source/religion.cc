/**
 * @file
 * @brief Misc religion related functions.
**/

#include "AppHdr.h"

#include "religion.h"

#include <algorithm>
#include <sstream>
#include <stdlib.h>
#include <string.h>
#include <stdio.h>
#include <cmath>
#include <functional>

#include "externs.h"

#include "ability.h"
#include "act-iter.h"
#include "branch.h"
#include "acquire.h"
#include "areas.h"
#include "artefact.h"
#include "attitude-change.h"
#include "beam.h"
#include "chardump.h"
#include "coordit.h"
#include "database.h"
#include "decks.h"
#include "delay.h"
#include "describe.h"
#include "dactions.h"
#include "dgnevent.h"
#include "dlua.h"
#include "effects.h"
#include "env.h"
#include "enum.h"
#include "exercise.h"
#include "files.h"
#include "godabil.h"
#include "goditem.h"
#include "godcompanions.h"
#include "godpassive.h"
#include "godprayer.h"
#include "godwrath.h"
#include "hiscores.h"
#include "invent.h"
#include "itemprop.h"
#include "item_use.h"
#include "items.h"
#include "libutil.h"
#include "makeitem.h"
#include "message.h"
#include "mgen_data.h"
#include "misc.h"
#include "mon-behv.h"
#include "mon-gear.h"
#include "mon-place.h"
#include "mon-util.h"
#include "mgen_data.h"
#include "mutation.h"
#include "notes.h"
#include "options.h"
#include "ouch.h"
#include "output.h"
#include "player.h"
#include "player-stats.h"
#include "prompt.h"
#include "shopping.h"
#include "skills.h"
#include "skills2.h"
#include "spl-book.h"
#include "spl-miscast.h"
#include "spl-selfench.h"
#include "sprint.h"
#include "state.h"
#include "strings.h"
#include "terrain.h"
#include "transform.h"
#include "hints.h"
#include "view.h"
#include "xom.h"

#ifdef DEBUG_RELIGION
#    define DEBUG_DIAGNOSTICS
#    define DEBUG_GIFTS
#    define DEBUG_SACRIFICE
#    define DEBUG_PIETY
#endif

#define PIETY_HYSTERESIS_LIMIT 1

// Item offering messages for the gods:
// & is replaced by "is" or "are" as appropriate for the item.
// % is replaced by "s" or "" as appropriate.
// Text between [] only appears if the item already glows.
// First message is if there's no piety gain; second is if piety gain is
// one; third is if piety gain is more than one.
static const char *_Sacrifice_Messages[NUM_GODS][NUM_PIETY_GAIN] =
{
    // No god
    {
        " & eaten by a bored swarm of bugs.",
        " & eaten by a swarm of bugs.",
        " & eaten by a ravening swarm of bugs."
    },
    // Zin
    {
        " barely glow% and disappear%.",
        " glow% silver and disappear%.",
        " glow% blindingly silver and disappear%.",
    },
    // TSO
    {
        " glow% a dingy golden colour and disappear%.",
        " glow% a golden colour and disappear%.",
        " glow% a brilliant golden colour and disappear%.",
    },
    // Kikubaaqudgha
    {
        " convulse% and rot% away.",
        " convulse% madly and rot% away.",
        " convulse% furiously and rot% away.",
    },
    // Yredelemnul
    {
        " slowly crumble% to dust.",
        " crumble% to dust.",
        " turn% to dust in an instant.",
    },
    // Xom (no sacrifices)
    {
        " & eaten by a bored bug.",
        " & eaten by a bug.",
        " & eaten by a greedy bug.",
    },
    // Vehumet
    {
        " fade% into nothingness.",
        " burn% into nothingness.",
        " explode% into nothingness.",
    },
    // Okawaru
    {
        " slowly burn% to ash.",
        " & consumed by flame.",
        " & consumed in a burst of flame.",
    },
    // Makhleb
    {
        " disappear% without a sign.",
        " flare% red and disappear%.",
        " flare% blood-red and disappear%.",
    },
    // Sif Muna
    {
        " & gone without a[dditional] glow.",
        " glow% slightly [brighter ]for a moment, and & gone.",
        " glow% [brighter ]for a moment, and & gone.",
    },
    // Trog
    {
        " & slowly consumed by flames.",
        " & consumed in a column of flame.",
        " & consumed in a roaring column of flame.",
    },
    // Nemelex (no sacrifices)
    {
        " & eaten by a bored swarm of bugs.",
        " & eaten by a swarm of bugs.",
        " & eaten by a ravening swarm of bugs."
    },
    // Elyvilon
    {
        " barely shimmer% and break% into pieces.",
        " shimmer% and break% into pieces.",
        " shimmer% wildly and break% into pieces.",
    },
    // Lugonu
    {
        " disappear% into the void.",
        " & consumed by the void.",
        " & voraciously consumed by the void.",
    },
    // Beogh
    {
        " slowly crumble% into the ground.",
        " crumble% into the ground.",
        " disintegrate% into the ground.",
    },
    // Jiyva
    {
        " slowly dissolve% into ooze.",
        " dissolve% into ooze.",
        " disappear% with a satisfied slurp.",
    },
    // Fedhas
    {
        " & slowly absorbed by the ecosystem.",
        " & absorbed by the ecosystem.",
        " & instantly absorbed by the ecosystem.",
    },
    // Cheibriados (slow god, so better sacrifices are slower)
    {
        " freeze% in place and instantly disappear%.",
        " freeze% in place and disappear%.",
        " freeze% in place and slowly fade%.",
    },
    // Ashenzari
    {
        " flicker% black.",
        " pulsate% black.",          // unused
        " strongly pulsate% black.", // unused
    },
    // Dithmenos
    {
        " slowly dissolves into the shadows.",
        " dissolves into the shadows.",
        " rapidly dissolves into the shadows.",
    },
    // Gozag
    {
        " softly glitters and disappears.",
        " glitters and disappears.",
        " brightly glitters and disappears.",
    },
    // Qazlal
    {
        " slowly dissolves into the earth.",
        " is consumed by the earth.",
        " is consumed by a violent tear in the earth.",
    },
    // Ru
    {
        " disappears in a small burst of power.",
        " disappears in a burst of power",
        " disappears in an immense burst of power",
    },
};

/**
 * This corresponds with ::god_abilities, as well as with ::god_lose_power_messages.
 */
const char* god_gain_power_messages[NUM_GODS][MAX_GOD_ABILITIES] =
{
    // no god
    { "", "", "", "", "" },
    // Zin
    { "recite Zin's Axioms of Law",
      "call upon Zin for vitalisation",
      "call upon Zin to imprison the lawless",
      "",
      "call upon Zin to create a sanctuary" },
    // TSO
    { "You and your allies can gain power from killing the unholy and evil.",
      "call upon the Shining One for a divine shield",
      "",
      "channel blasts of cleansing flame",
      "summon a divine warrior" },
    // Kikubaaqudgha
    { "receive cadavers from Kikubaaqudgha",
      "Kikubaaqudgha is protecting you from necromantic miscasts and death curses.",
      "",
      "Kikubaaqudgha is protecting you from unholy torment.",
      "invoke torment by sacrificing a corpse" },
    // Yredelemnul
    { "animate {yred_dead}",
      "recall your undead slaves and mirror injuries on your foes",
      "[animate {yred_dead}]",
      "drain ambient lifeforce",
      "enslave living souls" },
    // Xom
    { "", "", "", "", "" },
    // Vehumet
    { "gain magical power from killing",
      "",
      "Vehumet is aiding your destructive magics.",
      "Vehumet is extending the range of your destructive magics.",
      "" },
    // Okawaru
    { "gain great but temporary skills",
      "",
      "",
      "",
      "speed up your combat" },
    // Makhleb
    { "gain health from killing",
      "harness Makhleb's destructive might",
      "summon a lesser servant of Makhleb",
      "hurl Makhleb's greater destruction",
      "summon a greater servant of Makhleb" },
    // Sif Muna
    { "tap ambient magical fields",
      "freely open your mind to new spells",
      "",
      "Sif Muna is protecting you from the effects of miscast magic.",
      "" },
    // Trog
    { "go berserk at will",
      "regenerate and be protected from hostile enchantments",
      "",
      "call in reinforcements",
      "" },
    // Nemelex
    { "draw cards from decks in your inventory",
      "peek at the top two cards from a deck",
      "choose one out of three cards",
      "deal four cards at a time",
      "order the top five cards of a deck, losing the rest" },
    // Elyvilon
    { "provide lesser healing for yourself",
      "purify yourself",
      "provide greater healing for yourself and others",
      "",
      "call upon Elyvilon for divine vigour" },
    // Lugonu
    { "depart the Abyss",
      "bend space around yourself",
      "banish your foes",
      "corrupt the fabric of space",
      "gate yourself to the Abyss" },
    // Beogh
    { "Beogh aids your use of armour.",
      "smite your foes",
      "gain orcish followers",
      "recall your orcish followers",
      "walk on water and give items to your followers" },
    // Jiyva
    { "request a jelly",
      "temporarily halt your jellies' item consumption",
      "",
      "turn your foes to slime",
      "call upon Jiyva to remove your harmful mutations"
    },
    // Fedhas
    { "induce evolution",
      "call sunshine",
      "cause a ring of plants to grow",
      "spawn explosive spores",
      "control the weather"
    },
    // Cheibriados
    { "",
      "",
      "warp the flow of time around you",
      "inflict damage on those overly hasty",
      "step out of the time flow"
    },
    // Ashenzari
    { "",
      "The more cursed you are, the more Ashenzari supports your skills.",
      "Ashenzari keeps your vision and mind clear.",
      "scry through walls",
      "Ashenzari helps you to reconsider your skills."
    },
    // Dithmenos
    { "",
      "step into the shadows of nearby creatures",
      "You now sometimes bleed smoke when heavily injured by enemies.",
      "Your shadow now sometimes tangibly mimics your actions.",
      "transform into a swirling mass of shadows"
    },
    // Gozag
    { "petition Gozag for potion effects",
      "fund merchants seeking to open stores in the dungeon",
      "bribe branches to halt enemies' attacks and recruit allies",
      "",
      ""
    },
    // Qazlal
    { "You are surrounded by a storm.",
      "call upon nature to destroy your foes",
      "give life to nearby clouds",
      "You adapt resistances upon receiving elemental damage.",
      "call upon nature's wrath in a wide area around you"
    },
    //Ru
    { "You exude an aura of power that intimidates your foes.",
      "Your aura of power can strike those that harm you.",
      "heal your body and restore your magic",
      "gather your power into a mighty leap",
      "wreak a terrible wrath on your foes"
    },
};

/**
 * This corresponds with ::god_abilities, as well as with ::god_gain_power_messages.
 */
const char* god_lose_power_messages[NUM_GODS][MAX_GOD_ABILITIES] =
{
    // no god
    { "", "", "", "", "" },
    // Zin
    { "recite Zin's Axioms of Law",
      "call upon Zin for vitalisation",
      "call upon Zin to imprison the lawless",
      "",
      "call upon Zin to create a sanctuary" },
    // TSO
    { "You and your allies can no longer gain power from killing the unholy and evil.",
      "call upon the Shining One for a divine shield",
      "",
      "channel blasts of cleansing flame",
      "summon a divine warrior" },
    // Kikubaaqudgha
    { "receive cadavers from Kikubaaqudgha",
      "Kikubaaqudgha no longer protects you from necromantic miscasts or death curses.",
      "",
      "Kikubaaqudgha will no longer protect you from unholy torment.",
      "invoke torment by sacrificing a corpse" },
    // Yredelemnul
    { "animate {yred_dead}",
      "recall your undead slaves and mirror injuries on your foes",
      "[animate {yred_dead}]",
      "drain ambient lifeforce",
      "enslave living souls" },
    // Xom
    { "", "", "", "", "" },
    // Vehumet
    { "gain magical power from killing",
      "",
      "Vehumet will no longer aid your destructive magics.",
      "Vehumet will no longer extend the range of your destructive magics.",
      "" },
    // Okawaru
    { "gain great but temporary skills",
      "",
      "",
      "",
      "speed up your combat" },
    // Makhleb
    { "gain health from killing",
      "harness Makhleb's destructive might",
      "summon a lesser servant of Makhleb",
      "hurl Makhleb's greater destruction",
      "summon a greater servant of Makhleb" },
    // Sif Muna
    { "tap ambient magical fields",
      "forget spells at will",
      "",
      "Sif Muna no longer protects you from the effects of miscast magic.",
      "" },
    // Trog
    { "go berserk at will",
      "call upon Trog for regeneration and protection from hostile enchantments",
      "",
      "call in reinforcements",
      "" },
    // Nemelex
    { "draw cards from decks in your inventory",
      "peek at cards",
      "choose one out of three cards",
      "deal four cards at a time",
      "stack decks" },
    // Elyvilon
    { "provide lesser healing for yourself",
      "purify yourself",
      "provide greater healing",
      "",
      "call upon Elyvilon for divine vigour" },
    // Lugonu
    { "depart the Abyss at will",
      "bend space around yourself",
      "banish your foes",
      "corrupt the fabric of space",
      "gate yourself to the Abyss" },
    // Beogh
    { "Beogh no longer aids your use of armour.",
      "smite your foes",
      "gain orcish followers",
      "recall your orcish followers",
      "walk on water or give items to your followers" },
    // Jiyva
    { "request a jelly",
      "temporarily halt your jellies' item consumption",
      "",
      "turn your foes to slime",
      "call upon Jiyva to remove your harmful mutations"
    },
    // Fedhas
    { "induce evolution",
      "call sunshine",
      "cause a ring of plants to grow",
      "spawn explosive spores",
      "control the weather"
    },
    // Cheibriados
    { "bend time to slow others",
      "",
      "warp the flow of time around you",
      "inflict damage on those overly hasty",
      "step out of the time flow"
    },
    // Ashenzari
    { "",
      "Ashenzari no longer supports your skills.",
      "Ashenzari no longer keeps your vision and mind clear.",
      "scry through walls",
      "Ashenzari no longer helps you to reconsider your skills."
    },
    // Dithmenos
    { "",
      "step into the shadows of nearby creatures",
      "You no longer bleed smoke.",
      "Your shadow no longer tangibly mimics your actions.",
      "transform into a swirling mass of shadows"
    },
    // Gozag
    { "petition Gozag for potion effects",
      "fund merchants seeking to open stores in the dungeon",
      "bribe branches to halt enemies' attacks and recruit followers",
      "",
      ""
    },
    // Qazlal
    { "Your storm dissipates completely.",
      "call upon nature to destroy your foes",
      "give life to nearby clouds",
      "You no longer adapt resistances upon receiving elemental damage.",
      "call upon nature's wrath in a wide area around you"
    },
    //Ru
    { "You no longer exude an aura of power that intimidates your foes.",
      "Your aura of power no longer strikes those that harm you.",
      "use your power to heal your body and restore your magic",
      "gather your power into a mighty leap",
      "wreak a terrible wrath on all visible foes"
    },
};

static void _place_delayed_monsters();

bool is_evil_god(god_type god)
{
    return god == GOD_KIKUBAAQUDGHA
           || god == GOD_MAKHLEB
           || god == GOD_YREDELEMNUL
           || god == GOD_BEOGH
           || god == GOD_LUGONU;
}

bool is_good_god(god_type god)
{
    return god == GOD_ZIN
           || god == GOD_SHINING_ONE
           || god == GOD_ELYVILON;
}

bool is_chaotic_god(god_type god)
{
    return god == GOD_XOM
           || god == GOD_MAKHLEB
           || god == GOD_LUGONU
           || god == GOD_JIYVA;
}

bool is_unknown_god(god_type god)
{
    return god == GOD_NAMELESS;
}

bool is_unavailable_god(god_type god)
{
    if (god == GOD_JIYVA && jiyva_is_dead())
        return true;

    // Don't allow Fedhas in ZotDef, as his invocations are duplicated, and
    // passives thoroughly overpowered.  Protection for plants, speed-up of
    // oklobs, etc...
    // Basically, ZotDef is Fedhas.

    // No Ashenzari/Nemelex, too -- nothing to explore, can't use
    // their abilities.
    // We could give some piety for every wave, but there's little point.
    if (crawl_state.game_is_zotdef() && (god == GOD_FEDHAS
                                         || god == GOD_ASHENZARI
                                         || god == GOD_NEMELEX_XOBEH))
    {
        return true;
    }

    return false;
}

god_type random_god(bool available)
{
    god_type god;

    do
        god = static_cast<god_type>(random2(NUM_GODS - 1) + 1);
    while (available && is_unavailable_god(god));

    return god;
}

string get_god_powers(god_type which_god)
{
    // Return early for the special cases.
    if (which_god == GOD_NO_GOD)
        return "";

    string result = getLongDescription(god_name(which_god) + " powers");
    return result;
}

string get_god_likes(god_type which_god, bool verbose)
{
    if (which_god == GOD_NO_GOD || which_god == GOD_XOM)
        return "";

    string text = uppercase_first(god_name(which_god));
    vector<string> likes;
    vector<string> really_likes;

    // Unique/unusual piety gain methods first.
    switch (which_god)
    {
    case GOD_SIF_MUNA:
        likes.push_back("you train your various spell casting skills");
        break;

    case GOD_FEDHAS:
        snprintf(info, INFO_SIZE, "you promote the decay of nearby "
                                  "corpses%s",
                 verbose ? " by <w>p</w>raying" : "");
        likes.push_back(info);
        break;

    case GOD_TROG:
        snprintf(info, INFO_SIZE, "you destroy spellbooks%s",
                 verbose ? " via the <w>a</w> command" : "");
        likes.push_back(info);
        break;

    case GOD_ELYVILON:
        snprintf(info, INFO_SIZE, "you destroy weapons (especially unholy and "
                                  "evil ones)%s",
                 verbose ? " via the <w>p</w> command (inscribe items with "
                           "<w>!p</w> to prevent their accidental destruction)"
                         : "");
        likes.push_back(info);
        likes.push_back("you calm hostilities by healing your foes");
        break;

    case GOD_JIYVA:
        snprintf(info, INFO_SIZE, "you sacrifice items%s",
                 verbose ? " by allowing slimes to consume them" : "");
        likes.push_back(info);
        break;

    case GOD_CHEIBRIADOS:
        snprintf(info, INFO_SIZE, "you kill fast things%s",
                 verbose ? ", relative to your speed"
                         : "");
        likes.push_back(info);
        break;

    case GOD_ASHENZARI:
        likes.push_back("you explore the world (preferably while bound by "
                        "curses)");
        break;

    case GOD_SHINING_ONE:
        likes.push_back("you meet creatures to determine whether they need to "
                        "be eradicated");
        break;

    case GOD_LUGONU:
        likes.push_back("you banish creatures to the Abyss");
        break;

    case GOD_GOZAG:
        likes.push_back("you collect gold");
        break;

    case GOD_RU:
      likes.push_back("you make personal sacrifices");
      break;

    default:
        break;
    }

    switch (which_god)
    {
    case GOD_ZIN:
        snprintf(info, INFO_SIZE, "you donate money%s",
                 verbose ? " (by <w>p</w>raying at an altar)" : "");
        likes.push_back(info);
        break;

    case GOD_BEOGH:
        snprintf(info, INFO_SIZE, "you bless dead orcs%s",
                 verbose ? " (by standing over their remains and <w>p</w>raying)" : "");

        likes.push_back(info);
        break;

    case GOD_NEMELEX_XOBEH:
        snprintf(info, INFO_SIZE, "you explore the world");
        likes.push_back(info);
        break;

    default:
        break;
    }

    if (god_likes_fresh_corpses(which_god))
    {
        snprintf(info, INFO_SIZE, "you sacrifice fresh corpses%s",
                 verbose ? " (by standing over them and <w>p</w>raying)" : "");

        likes.push_back(info);
    }

    switch (which_god)
    {
    case GOD_MAKHLEB:
    case GOD_LUGONU:
    case GOD_QAZLAL:
        likes.push_back("you or your allies kill living beings");
        break;

    case GOD_TROG:
        likes.push_back("you or your god-given allies kill living beings");
        break;

    case GOD_YREDELEMNUL:
    case GOD_KIKUBAAQUDGHA:
        likes.push_back("you or your undead slaves kill living beings");
        break;

    case GOD_BEOGH:
        likes.push_back("you or your allied orcs kill living beings");
        break;

    case GOD_OKAWARU:
    case GOD_VEHUMET:
    case GOD_DITHMENOS:
        likes.push_back("you kill living beings");
        break;

    default:
        break;
    }

    switch (which_god)
    {
    case GOD_ZIN:
        likes.push_back("you or your allies kill unclean or chaotic beings");
        break;

    case GOD_SHINING_ONE:
        likes.push_back("you or your allies kill living unholy or evil beings");
        break;

    default:
        break;
    }

    switch (which_god)
    {
    case GOD_SHINING_ONE:
    case GOD_MAKHLEB:
    case GOD_LUGONU:
    case GOD_QAZLAL:
        likes.push_back("you or your allies kill the undead");
        break;

    case GOD_BEOGH:
        likes.push_back("you or your allied orcs kill the undead");
        break;

    case GOD_OKAWARU:
    case GOD_VEHUMET:
    case GOD_DITHMENOS:
        likes.push_back("you kill the undead");
        break;

    default:
        break;
    }

    switch (which_god)
    {
    case GOD_SHINING_ONE:
    case GOD_MAKHLEB:
    case GOD_LUGONU:
    case GOD_QAZLAL:
        likes.push_back("you or your allies kill demons");
        break;

    case GOD_TROG:
        likes.push_back("you or your god-given allies kill demons");
        break;

    case GOD_KIKUBAAQUDGHA:
        likes.push_back("you or your undead slaves kill demons");
        break;

    case GOD_BEOGH:
        likes.push_back("you or your allied orcs kill demons");
        break;

    case GOD_OKAWARU:
    case GOD_VEHUMET:
    case GOD_DITHMENOS:
        likes.push_back("you kill demons");
        break;

    default:
        break;
    }

    switch (which_god)
    {
    case GOD_YREDELEMNUL:
        likes.push_back("you or your undead slaves kill artificial beings");
        break;

    default:
        break;
    }

    switch (which_god)
    {
    case GOD_MAKHLEB:
    case GOD_LUGONU:
    case GOD_QAZLAL:
        likes.push_back("you or your allies kill holy beings");
        break;

    case GOD_TROG:
        likes.push_back("you or your god-given allies kill holy beings");
        break;

    case GOD_YREDELEMNUL:
        likes.push_back("your undead slaves kill holy beings");
        break;

    case GOD_KIKUBAAQUDGHA:
        likes.push_back("you or your undead slaves kill holy beings");
        break;

    case GOD_BEOGH:
        likes.push_back("you or your allied orcs kill holy beings");
        break;

    case GOD_OKAWARU:
    case GOD_VEHUMET:
    case GOD_DITHMENOS:
        likes.push_back("you kill holy beings");
        break;

    default:
        break;
    }

    // Especially appreciated kills.
    switch (which_god)
    {
    case GOD_YREDELEMNUL:
        really_likes.push_back("you kill holy beings");
        break;

    case GOD_BEOGH:
        really_likes.push_back("you kill the priests of other religions");
        break;

    case GOD_TROG:
        really_likes.push_back("you kill wizards and other users of magic");
        break;

    case GOD_DITHMENOS:
        really_likes.push_back("you kill beings that bring light to the "
                               "dungeon, through fire or other means");
        break;
    default:
        break;
    }

    if (likes.empty() && really_likes.empty())
        text += " doesn't like anything? This is a bug; please report it.";
    else
    {
        text += " likes it when ";
        text += comma_separated_line(likes.begin(), likes.end());
        text += ".";

        if (!really_likes.empty())
        {
            text += " ";
            text += uppercase_first(god_name(which_god));

            text += " especially likes it when ";
            text += comma_separated_line(really_likes.begin(),
                                         really_likes.end());
            text += ".";
        }
    }

    return text;
}

string get_god_dislikes(god_type which_god, bool /*verbose*/)
{
    // Return early for the special cases.
    if (which_god == GOD_NO_GOD || which_god == GOD_XOM)
        return "";

    string text;
    vector<string> dislikes;        // Piety loss
    vector<string> really_dislikes; // Penance

    if (god_hates_cannibalism(which_god))
        really_dislikes.push_back("you perform cannibalism");

    if (is_good_god(which_god))
    {
        really_dislikes.push_back("you desecrate holy remains");

        if (which_god == GOD_SHINING_ONE)
            really_dislikes.push_back("you drink blood");
        else
            dislikes.push_back("you drink blood");

        really_dislikes.push_back("you use necromancy");
        really_dislikes.push_back("you use unholy magic or items");
        really_dislikes.push_back("you attack non-hostile holy beings");
        really_dislikes.push_back("you or your allies kill non-hostile holy beings");

        if (which_god == GOD_ZIN)
            dislikes.push_back("you attack neutral beings");
        else
            really_dislikes.push_back("you attack neutral beings");
    }

    switch (which_god)
    {
    case GOD_ZIN:     case GOD_SHINING_ONE:  case GOD_ELYVILON:
    case GOD_OKAWARU:
        really_dislikes.push_back("you attack allies");
        break;

    case GOD_BEOGH:
        really_dislikes.push_back("you attack allied orcs");
        break;

    case GOD_JIYVA:
        really_dislikes.push_back("you attack fellow slimes");
        break;

    case GOD_FEDHAS:
        dislikes.push_back("you or your allies destroy plants");
        dislikes.push_back("allied flora die");
        really_dislikes.push_back("you use necromancy on corpses, chunks or skeletons");
        break;

    case GOD_SIF_MUNA:
        really_dislikes.push_back("you destroy spellbooks");
        break;

    case GOD_DITHMENOS:
        dislikes.push_back("you light up the dungeon through fire magic or "
                           "other magical means");
        break;

    default:
        break;
    }

    switch (which_god)
    {
    case GOD_ELYVILON:
        dislikes.push_back("you allow allies to die");
        break;

    default:
        break;
    }

    switch (which_god)
    {
    case GOD_ZIN:
        dislikes.push_back("you deliberately mutate yourself");
        really_dislikes.push_back("you transform yourself");
        really_dislikes.push_back("you polymorph monsters");
        really_dislikes.push_back("you use unclean or chaotic magic or items");
        really_dislikes.push_back("you eat the flesh of sentient beings");
        dislikes.push_back("you or your allies attack monsters in a "
                           "sanctuary");
        break;

    case GOD_SHINING_ONE:
        really_dislikes.push_back("you poison monsters");
        really_dislikes.push_back("you attack intelligent monsters in an "
                                  "unchivalric manner");
        break;

    case GOD_ELYVILON:
        really_dislikes.push_back("you kill living things while asking for "
                                  "your life to be spared");
        break;

    case GOD_YREDELEMNUL:
        really_dislikes.push_back("you use holy magic or items");
        break;

    case GOD_TROG:
        really_dislikes.push_back("you memorise spells");
        really_dislikes.push_back("you attempt to cast spells");
        really_dislikes.push_back("you train magic skills");
        break;

    case GOD_BEOGH:
        really_dislikes.push_back("you desecrate orcish remains");
        really_dislikes.push_back("you destroy orcish idols");
        break;

    case GOD_JIYVA:
        really_dislikes.push_back("you kill slimes");
        break;

    case GOD_CHEIBRIADOS:
        really_dislikes.push_back("you hasten yourself or others");
        really_dislikes.push_back("use unnaturally quick items");
        break;

    default:
        break;
    }

    if (dislikes.empty() && really_dislikes.empty())
        return "";

    if (!dislikes.empty())
    {
        text += uppercase_first(god_name(which_god));
        text += " dislikes it when ";
        text += comma_separated_line(dislikes.begin(), dislikes.end(),
                                     " or ", ", ");
        text += ".";

        if (!really_dislikes.empty())
            text += " ";
    }

    if (!really_dislikes.empty())
    {
        text += uppercase_first(god_name(which_god));
        text += " strongly dislikes it when ";
                text += comma_separated_line(really_dislikes.begin(),
                                             really_dislikes.end(),
                                             " or ", ", ");
        text += ".";
    }

    return text;
}

bool active_penance(god_type god)
{
    // Ashenzari's penance isn't active; Nemelex's penance is only active
    // when the penance counter is above 100; good gods only have active
    // wrath when they hate your current god.
    return player_under_penance(god)
           && !is_unavailable_god(god)
           && god != GOD_ASHENZARI
           && god != GOD_GOZAG
           && god != GOD_RU
           && (god != GOD_NEMELEX_XOBEH || you.penance[god] > 100)
           && (god == you.religion && !is_good_god(god)
               || god_hates_your_god(god, you.religion));
}

void dec_penance(god_type god, int val)
{
    if (val <= 0 || you.penance[god] <= 0)
        return;

#ifdef DEBUG_PIETY
    mprf(MSGCH_DIAGNOSTICS, "Decreasing penance by %d", val);
#endif
    if (you.penance[god] <= val)
    {
        you.penance[god] = 0;

        mark_milestone("god.mollify",
                       "mollified " + god_name(god) + ".");

        const bool dead_jiyva = (god == GOD_JIYVA && jiyva_is_dead());

        simple_god_message(
            make_stringf(" seems mollified%s.",
                         dead_jiyva ? ", and vanishes" : "").c_str(),
            god);

        if (dead_jiyva)
            add_daction(DACT_REMOVE_JIYVA_ALTARS);

        take_note(Note(NOTE_MOLLIFY_GOD, god));

        if (you_worship(god))
        {
            // In case the best skill is Invocations, redraw the god
            // title.
            you.redraw_title = true;
        }

        if (you_worship(god))
        {
            // Orcish bonuses are now once more effective.
            if (god == GOD_BEOGH)
                 you.redraw_armour_class = true;
            // TSO's halo is once more available.
            else if (god == GOD_SHINING_ONE
                     && you.piety >= piety_breakpoint(0))
            {
                mprf(MSGCH_GOD, "Your divine halo returns!");
                invalidate_agrid(true);
            }
            else if (god == GOD_ASHENZARI
                     && you.piety >= piety_breakpoint(2))
            {
                mprf(MSGCH_GOD, "Your vision regains its divine sight.");
                autotoggle_autopickup(false);
            }
            else if (god == GOD_CHEIBRIADOS)
            {
                simple_god_message(" restores the support of your attributes.");
                redraw_screen();
                notify_stat_change("mollifying Cheibriados");
            }
            // Likewise Dithmenos's umbra.
            else if (god == GOD_DITHMENOS
                     && you.piety >= piety_breakpoint(0))
            {
                mprf(MSGCH_GOD, "Your aura of darkness returns!");
                invalidate_agrid(true);
            }
            else if (god == GOD_QAZLAL
                     && you.piety >= piety_breakpoint(0))
            {
                mprf(MSGCH_GOD, "A storm instantly forms around you!");
                you.redraw_armour_class = true; // also handles shields
            }
            // When you've worked through all your penance, you get
            // another chance to make hostile slimes strict neutral.
            else if (god == GOD_JIYVA)
                add_daction(DACT_SLIME_NEW_ATTEMPT);
        }
    }
    else if (god == GOD_NEMELEX_XOBEH && you.penance[god] > 100)
    { // Nemelex's penance works actively only until 100
        if ((you.penance[god] -= val) > 100)
            return;
        mark_milestone("god.mollify",
                       "partially mollified " + god_name(god) + ".");
        simple_god_message(" seems mollified... mostly.", god);
        take_note(Note(NOTE_MOLLIFY_GOD, god));
    }
    else
    {
        you.penance[god] -= val;
        return;
    }

    // We only get this far if we just mollified a god.
    // If we just mollified a god, see if we have any angry gods left.
    // If we don't, clear the stored wrath / XP counter.
    int i = GOD_NO_GOD;
    for (; i < NUM_GODS; ++i)
    {
        if (active_penance((god_type) i))
            break;
    }

    if (i != NUM_GODS)
        return;

    you.attribute[ATTR_GOD_WRATH_COUNT] = 0;
    you.attribute[ATTR_GOD_WRATH_XP] = 0;
}

void dec_penance(int val)
{
    dec_penance(you.religion, val);
}

static bool _need_water_walking()
{
    return you.ground_level() && you.species != SP_MERFOLK
           && grd(you.pos()) == DNGN_DEEP_WATER;
}

bool jiyva_is_dead()
{
    return you.royal_jelly_dead
           && !you_worship(GOD_JIYVA) && !you.penance[GOD_JIYVA];
}

void set_penance_xp_timeout()
{
    if (you.attribute[ATTR_GOD_WRATH_XP] > 0)
        return;

    // TODO: make this more random?
    you.attribute[ATTR_GOD_WRATH_XP] +=
        max(div_rand_round(exp_needed(you.experience_level + 1)
                          - exp_needed(you.experience_level),
                          200),
            1);
}

static void _inc_penance(god_type god, int val)
{
    if (val <= 0)
        return;

    if (!player_under_penance(god))
    {
        god_acting gdact(god, true);

        take_note(Note(NOTE_PENANCE, god));

        you.penance[god] += val;
        you.penance[god] = min((uint8_t)MAX_PENANCE, you.penance[god]);

        // Orcish bonuses don't apply under penance.
        if (god == GOD_BEOGH)
        {
            you.redraw_armour_class = true;

            if (_need_water_walking() && !beogh_water_walk())
                fall_into_a_pool(grd(you.pos()));
        }
        // Neither does Trog's regeneration or magic resistance.
        else if (god == GOD_TROG)
        {
            if (you.duration[DUR_TROGS_HAND])
                trog_remove_trogs_hand();

            make_god_gifts_disappear(); // only on level
        }
        // Neither does Zin's divine stamina.
        else if (god == GOD_ZIN)
        {
            if (you.duration[DUR_DIVINE_STAMINA])
                zin_remove_divine_stamina();
        }
        // Neither does TSO's halo or divine shield.
        else if (god == GOD_SHINING_ONE)
        {
            if (you.haloed())
                mprf(MSGCH_GOD, god, "Your divine halo fades away.");

            if (you.duration[DUR_DIVINE_SHIELD])
                tso_remove_divine_shield();

            make_god_gifts_disappear(); // only on level
            invalidate_agrid();
        }
        // Neither does Ely's divine vigour.
        else if (god == GOD_ELYVILON)
        {
            if (you.duration[DUR_DIVINE_VIGOUR])
                elyvilon_remove_divine_vigour();
        }
        else if (god == GOD_JIYVA)
        {
            if (you.duration[DUR_SLIMIFY])
                you.duration[DUR_SLIMIFY] = 0;
        }
        else if (god == GOD_CHEIBRIADOS)
        {
            redraw_screen();
            notify_stat_change("falling into Cheibriados' penance");
        }
        else if (god == GOD_DITHMENOS)
        {
            if (you.umbraed())
                mprf(MSGCH_GOD, god, "Your aura of darkness fades away.");
            invalidate_agrid();
        }
        else if (god == GOD_QAZLAL)
        {
            if (you.piety >= piety_breakpoint(0))
            {
                mprf(MSGCH_GOD, god, "The storm surrounding you dissipates.");
                you.redraw_armour_class = true;
            }
            if (you.duration[DUR_QAZLAL_FIRE_RES])
            {
                mprf(MSGCH_DURATION, "Your resistance to fire fades away.");
                you.duration[DUR_QAZLAL_FIRE_RES] = 0;
            }
            if (you.duration[DUR_QAZLAL_COLD_RES])
            {
                mprf(MSGCH_DURATION, "Your resistance to cold fades away.");
                you.duration[DUR_QAZLAL_COLD_RES] = 0;
            }
            if (you.duration[DUR_QAZLAL_ELEC_RES])
            {
                mprf(MSGCH_DURATION,
                     "Your resistance to electricity fades away.");
                you.duration[DUR_QAZLAL_ELEC_RES] = 0;
            }
            if (you.duration[DUR_QAZLAL_AC])
            {
                mprf(MSGCH_DURATION,
                     "Your resistance to physical damage fades away.");
                you.duration[DUR_QAZLAL_AC] = 0;
                you.redraw_armour_class = true;
            }
        }

        if (you_worship(god))
        {
            // In case the best skill is Invocations, redraw the god
            // title.
            you.redraw_title = true;
        }
    }
    else
    {
        you.penance[god] += val;
        you.penance[god] = min((uint8_t)MAX_PENANCE, you.penance[god]);
    }

    set_penance_xp_timeout();
}

static void _inc_penance(int val)
{
    _inc_penance(you.religion, val);
}

static void _set_penance(god_type god, int val)
{
    you.penance[god] = val;
}

static void _inc_gift_timeout(int val)
{
    if (200 - you.gift_timeout < val)
        you.gift_timeout = 200;
    else
        you.gift_timeout += val;
}

// These are sorted in order of power.
static monster_type _yred_servants[] =
{
    MONS_MUMMY, MONS_WIGHT, MONS_FLYING_SKULL, MONS_WRAITH,
    MONS_VAMPIRE, MONS_PHANTASMAL_WARRIOR, MONS_SKELETAL_WARRIOR,
    MONS_FLAYED_GHOST, MONS_DEATH_COB, MONS_GHOUL, MONS_BONE_DRAGON,
    MONS_PROFANE_SERVITOR
};

#define MIN_YRED_SERVANT_THRESHOLD 3
#define MAX_YRED_SERVANT_THRESHOLD ARRAYSZ(_yred_servants)

static bool _yred_high_level_servant(monster_type type)
{
    return type == MONS_BONE_DRAGON
           || type == MONS_PROFANE_SERVITOR;
}

int yred_random_servants(unsigned int threshold, bool force_hostile)
{
    if (threshold == 0)
    {
        if (force_hostile)
        {
            // This implies wrath - scale the threshold with XL.
            threshold =
                MIN_YRED_SERVANT_THRESHOLD
                + (MAX_YRED_SERVANT_THRESHOLD - MIN_YRED_SERVANT_THRESHOLD)
                  * you.experience_level / 27;
        }
        else
            threshold = ARRAYSZ(_yred_servants);
    }
    else
    {
        threshold = min(static_cast<unsigned int>(ARRAYSZ(_yred_servants)),
                        threshold);
    }

    const unsigned int servant = random2(threshold);

    // Skip some of the weakest servants, once the threshold is high.
    if ((servant + 2) * 2 < threshold)
        return -1;

    monster_type mon_type = _yred_servants[servant];

    // Cap some of the strongest servants.
    if (!force_hostile && _yred_high_level_servant(mon_type))
    {
        int current_high_level = 0;
        for (map<mid_t, companion>::iterator i = companion_list.begin();
             i != companion_list.end(); ++i)
        {
            monster* mons = monster_by_mid(i->first);
            if (!mons)
                mons = &i->second.mons.mons;
            if (_yred_high_level_servant(mons->type))
                current_high_level++;
        }

        if (current_high_level >= 3)
            return -1;
    }

    int how_many = (mon_type == MONS_FLYING_SKULL) ? 2 + random2(4)
                                                   : 1;

    mgen_data mg(mon_type, !force_hostile ? BEH_FRIENDLY : BEH_HOSTILE,
                 !force_hostile ? &you : 0, 0, 0, you.pos(), MHITYOU, 0,
                 GOD_YREDELEMNUL);

    if (force_hostile)
        mg.non_actor_summoner = "the anger of Yredelemnul";

    int created = 0;
    if (force_hostile)
    {
        mg.extra_flags |= (MF_NO_REWARD | MF_HARD_RESET);

        for (; how_many > 0; --how_many)
        {
            if (create_monster(mg))
                created++;
        }
    }
    else
    {
        for (; how_many > 0; --how_many)
            delayed_monster(mg);
    }

    return created;
}

static bool _need_missile_gift(bool forced)
{
    skill_type sk = best_skill(SK_SLINGS, SK_THROWING);
    // Default to throwing if all missile skills are at zero.
    if (you.skills[sk] == 0)
        sk = SK_THROWING;
    return forced
           || (you.piety >= piety_breakpoint(2)
               && random2(you.piety) > 70
               && one_chance_in(8)
               && x_chance_in_y(1 + you.skills[sk], 12));
}

static bool _give_nemelex_gift(bool forced = false)
{
    // But only if you're not flying over deep water.
    if (!(feat_has_solid_floor(grd(you.pos()))
          || feat_is_watery(grd(you.pos())) && species_likes_water(you.species)))
    {
        return false;
    }

    // Nemelex will give at least one gift early.
    if (forced
        || !you.num_total_gifts[GOD_NEMELEX_XOBEH]
           && x_chance_in_y(you.piety + 1, piety_breakpoint(1))
        || one_chance_in(3) && x_chance_in_y(you.piety + 1, MAX_PIETY))
    {

        misc_item_type gift_type = random_choose_weighted(
                                        8, MISC_DECK_OF_WAR,
                                        2, MISC_DECK_OF_ESCAPE,
                                        0);

        int thing_created = items(1, OBJ_MISCELLANY, gift_type, true, 1, 0, 0,
                                  GOD_NEMELEX_XOBEH);

        move_item_to_grid(&thing_created, you.pos(), true);

        if (thing_created != NON_ITEM)
        {
            // Piety|Common  | Rare  |Legendary
            // --------------------------------
            //     0:  95.00%,  5.00%,  0.00%
            //    20:  86.00%, 10.50%,  3.50%
            //    40:  77.00%, 16.00%,  7.00%
            //    60:  68.00%, 21.50%, 10.50%
            //    80:  59.00%, 27.00%, 14.00%
            //   100:  50.00%, 32.50%, 17.50%
            //   120:  41.00%, 38.00%, 21.00%
            //   140:  32.00%, 43.50%, 24.50%
            //   160:  23.00%, 49.00%, 28.00%
            //   180:  14.00%, 54.50%, 31.50%
            //   200:   5.00%, 60.00%, 35.00%
            int common_weight = 95 - (90 * you.piety / MAX_PIETY);
            int rare_weight   = 5  + (55 * you.piety / MAX_PIETY);
            int legend_weight = 0  + (35 * you.piety / MAX_PIETY);

            deck_rarity_type rarity = random_choose_weighted(
                common_weight, DECK_RARITY_COMMON,
                rare_weight,   DECK_RARITY_RARE,
                legend_weight, DECK_RARITY_LEGENDARY,
                0);

            item_def &deck(mitm[thing_created]);

            deck.special = rarity;
            deck.colour  = deck_rarity_to_colour(rarity);
            deck.flags |= ISFLAG_KNOW_TYPE;

            simple_god_message(" grants you a gift!");
            more();
            canned_msg(MSG_SOMETHING_APPEARS);

            _inc_gift_timeout(5 + random2avg(9, 2));
            you.num_current_gifts[you.religion]++;
            you.num_total_gifts[you.religion]++;
            take_note(Note(NOTE_GOD_GIFT, you.religion));
        }
        return true;
    }

    return false;
}

void mons_make_god_gift(monster* mon, god_type god)
{
    const god_type acting_god =
        (crawl_state.is_god_acting()) ? crawl_state.which_god_acting()
                                      : GOD_NO_GOD;

    if (god == GOD_NO_GOD && acting_god == GOD_NO_GOD)
        return;

    if (god == GOD_NO_GOD)
        god = acting_god;

    if (mon->flags & MF_GOD_GIFT)
    {
        dprf("Monster '%s' was already a gift of god '%s', now god '%s'.",
             mon->name(DESC_PLAIN, true).c_str(),
             god_name(mon->god).c_str(),
             god_name(god).c_str());
    }

    mon->god = god;
    mon->flags |= MF_GOD_GIFT;
}

bool mons_is_god_gift(const monster* mon, god_type god)
{
    return (mon->flags & MF_GOD_GIFT) && mon->god == god;
}

bool is_yred_undead_slave(const monster* mon)
{
    return mon->alive() && mon->holiness() == MH_UNDEAD
           && mon->attitude == ATT_FRIENDLY
           && mons_is_god_gift(mon, GOD_YREDELEMNUL);
}

bool is_orcish_follower(const monster* mon)
{
    return mon->alive() && mons_genus(mon->type) == MONS_ORC
           && mon->attitude == ATT_FRIENDLY
           && mons_is_god_gift(mon, GOD_BEOGH);
}

bool is_fellow_slime(const monster* mon)
{
    return mon->alive() && mons_is_slime(mon)
           && mon->attitude == ATT_STRICT_NEUTRAL
           && mons_is_god_gift(mon, GOD_JIYVA);
}

static bool _is_plant_follower(const monster* mon)
{
    return mon->alive() && mons_is_plant(mon)
           && mon->attitude == ATT_FRIENDLY;
}

static bool _has_jelly()
{
    ASSERT(you_worship(GOD_JIYVA));

    for (monster_iterator mi; mi; ++mi)
        if (mons_is_god_gift(*mi, GOD_JIYVA))
            return true;
    return false;
}

bool is_follower(const monster* mon)
{
    if (you_worship(GOD_YREDELEMNUL))
        return is_yred_undead_slave(mon);
    else if (you_worship(GOD_BEOGH))
        return is_orcish_follower(mon);
    else if (you_worship(GOD_JIYVA))
        return is_fellow_slime(mon);
    else if (you_worship(GOD_FEDHAS))
        return _is_plant_follower(mon);
    else
        return mon->alive() && mon->friendly();
}


static void _delayed_gift_callback(const mgen_data &mg, monster *&mon,
                                   int placed)
{
    if (placed <= 0)
        return;

    // Make sure monsters are shown.
    viewwindow();
    more();
    _inc_gift_timeout(4 + random2avg(7, 2));
    you.num_current_gifts[you.religion]++;
    you.num_total_gifts[you.religion]++;
    take_note(Note(NOTE_GOD_GIFT, you.religion));
}

static bool _jiyva_mutate()
{
    simple_god_message(" alters your body.");

    const int rand = random2(100);

    if (rand < 5)
        return delete_mutation(RANDOM_SLIME_MUTATION, "Jiyva's grace", true, false, true);
    else if (rand < 30)
        return delete_mutation(RANDOM_NON_SLIME_MUTATION, "Jiyva's grace", true, false, true);
    else if (rand < 55)
        return mutate(RANDOM_MUTATION, "Jiyva's grace", true, false, true);
    else if (rand < 75)
        return mutate(RANDOM_SLIME_MUTATION, "Jiyva's grace", true, false, true);
    else
        return mutate(RANDOM_GOOD_MUTATION, "Jiyva's grace", true, false, true);
}

bool vehumet_is_offering(spell_type spell)
{
    return you.vehumet_gifts.count(spell);
}

void vehumet_accept_gift(spell_type spell)
{
    if (vehumet_is_offering(spell))
    {
        you.vehumet_gifts.erase(spell);
        you.seen_spell.set(spell);
        you.duration[DUR_VEHUMET_GIFT] = 0;
    }
}

static void _add_to_old_gifts(spell_type spell)
{
    you.old_vehumet_gifts.insert(spell);
}

static bool _is_old_gift(spell_type spell)
{
    return you.old_vehumet_gifts.count(spell);
}

static set<spell_type> _vehumet_eligible_gift_spells(set<spell_type> excluded_spells)
{
    set<spell_type> eligible_spells;

    const int gifts = you.num_total_gifts[you.religion];
    if (gifts >= NUM_VEHUMET_GIFTS)
        return eligible_spells;

    const int min_lev[] = {1,1,2,3,3,4,4,5,5,6,6,6,8};
    const int max_lev[] = {1,2,3,4,5,7,7,7,7,7,7,7,9};
    COMPILE_CHECK(ARRAYSZ(min_lev) == NUM_VEHUMET_GIFTS);
    COMPILE_CHECK(ARRAYSZ(max_lev) == NUM_VEHUMET_GIFTS);
    int min_level = min_lev[gifts];
    int max_level = max_lev[gifts];

    if (min_level > you.experience_level)
        return eligible_spells;

    set<spell_type> backup_spells;
    for (int i = 0; i < NUM_SPELLS; ++i)
    {
        spell_type spell = static_cast<spell_type>(i);
        if (!is_valid_spell(spell))
            continue;

        if (excluded_spells.count(spell))
            continue;

        if (vehumet_supports_spell(spell)
            && !you.has_spell(spell)
            && is_player_spell(spell)
            && spell_difficulty(spell) <= max_level
            && spell_difficulty(spell) >= min_level)
        {
            if (!you.seen_spell[spell] && !_is_old_gift(spell))
                eligible_spells.insert(spell);
            else
                backup_spells.insert(spell);
        }
    }
    // Don't get stuck just because all spells have been seen/offered.
    if (eligible_spells.empty())
    {
        if (backup_spells.empty())
        {
            // This is quite improbable to happen, but in this case just
            // skip the gift and increment the gift counter.
            if (gifts <= 12)
            {
                you.num_current_gifts[you.religion]++;
                you.num_total_gifts[you.religion]++;
            }
        }
        return backup_spells;
    }
    return eligible_spells;
}

static int _vehumet_weighting(spell_type spell)
{
    int bias = 100 + elemental_preference(spell, 10);
    bias = min(max(bias, 10), 190);
    return bias;
}

static spell_type _vehumet_find_spell_gift(set<spell_type> excluded_spells)
{
    set<spell_type> eligible_spells = _vehumet_eligible_gift_spells(excluded_spells);
    spell_type spell = SPELL_NO_SPELL;
    int total_weight = 0;
    int this_weight = 0;
    for (set<spell_type>::iterator it = eligible_spells.begin();
         it != eligible_spells.end(); ++it)
    {
        this_weight = _vehumet_weighting(*it);
        total_weight += this_weight;
        if (x_chance_in_y(this_weight, total_weight))
            spell = *it;
    }
    return spell;
}

static set<spell_type> _vehumet_get_spell_gifts()
{
    set<spell_type> offers;
    unsigned int num_offers = you.num_total_gifts[you.religion] == 12 ? 3 : 1;
    while (offers.size() < num_offers)
    {
        spell_type offer = _vehumet_find_spell_gift(offers);
        if (offer == SPELL_NO_SPELL)
            break;
        offers.insert(offer);
    }
    return offers;
}

///////////////////////////////
bool do_god_gift(bool forced)
{
    ASSERT(!you_worship(GOD_NO_GOD));

    god_acting gdact;

#if defined(DEBUG_DIAGNOSTICS) || defined(DEBUG_GIFTS)
    int old_num_current_gifts = you.num_current_gifts[you.religion];
    int old_num_total_gifts = you.num_total_gifts[you.religion];
#endif

    bool success = false;

    // Consider a gift if we don't have a timeout and weren't already
    // praying when we prayed.
    if (forced || !player_under_penance() && !you.gift_timeout)
    {
        // Remember to check for water/lava.
        switch (you.religion)
        {
        default:
            break;

        case GOD_NEMELEX_XOBEH:
            success = _give_nemelex_gift(forced);
            break;

        case GOD_OKAWARU:
        case GOD_TROG:
        {
            // Break early if giving a gift now means it would be lost.
            if (!(feat_has_solid_floor(grd(you.pos()))
                || feat_is_watery(grd(you.pos())) && species_likes_water(you.species)))
            {
                break;
            }

            // Should gift catnip instead.
            if (you.species == SP_FELID)
                break;

            const bool need_missiles = _need_missile_gift(forced);
            object_class_type gift_type;

            if (forced && coinflip()
                || (!forced && you.piety >= piety_breakpoint(4)
                    && random2(you.piety) > 120
                    && one_chance_in(4)))
            {
                if (you_worship(GOD_TROG)
                    || (you_worship(GOD_OKAWARU) && coinflip()))
                {
                    gift_type = OBJ_WEAPONS;
                }
                else
                    gift_type = OBJ_ARMOUR;
            }
            else if (need_missiles)
                gift_type = OBJ_MISSILES;
            else
                break;

            success = acquirement(gift_type, you.religion);
            if (success)
            {
                simple_god_message(" grants you a gift!");
                more();

                if (gift_type == OBJ_MISSILES)
                    _inc_gift_timeout(4 + roll_dice(2, 4));
                else
                {
                    // Okawaru charges extra for armour acquirements.
                    if (you_worship(GOD_OKAWARU) && gift_type == OBJ_ARMOUR)
                        _inc_gift_timeout(30 + random2avg(15, 2));

                    _inc_gift_timeout(30 + random2avg(19, 2));
                }
                you.num_current_gifts[you.religion]++;
                you.num_total_gifts[you.religion]++;
                take_note(Note(NOTE_GOD_GIFT, you.religion));
            }
            break;
        }

        case GOD_YREDELEMNUL:
            if (forced
                || (random2(you.piety) >= piety_breakpoint(2)
                    && one_chance_in(4)))
            {
                unsigned int threshold = MIN_YRED_SERVANT_THRESHOLD
                                         + you.num_current_gifts[you.religion] / 2;
                threshold = max(threshold,
                    static_cast<unsigned int>(MIN_YRED_SERVANT_THRESHOLD));
                threshold = min(threshold,
                    static_cast<unsigned int>(MAX_YRED_SERVANT_THRESHOLD));

                if (yred_random_servants(threshold) != -1)
                {
                    delayed_monster_done(" grants you @an@ undead servant@s@!",
                                          "", _delayed_gift_callback);
                    success = true;
                }
            }
            break;

        case GOD_JIYVA:
            if (forced || you.piety >= piety_breakpoint(2)
                          && random2(you.piety) > 50
                          && one_chance_in(4) && !you.gift_timeout
                          && you.can_safely_mutate())
            {
                if (_jiyva_mutate())
                {
                    _inc_gift_timeout(15 + roll_dice(2, 4));
                    you.num_current_gifts[you.religion]++;
                    you.num_total_gifts[you.religion]++;
                }
                else
                    mpr("You feel as though nothing has changed.");
            }
            break;

        case GOD_KIKUBAAQUDGHA:
        case GOD_SIF_MUNA:
            int gift;
            gift = NUM_BOOKS;
            // Break early if giving a gift now means it would be lost.
            if (!feat_has_solid_floor(grd(you.pos())))
                break;

            // Kikubaaqudgha gives the lesser Necromancy books in a quick
            // succession.
            if (you_worship(GOD_KIKUBAAQUDGHA))
            {
                if (you.piety >= piety_breakpoint(0)
                    && you.num_total_gifts[you.religion] == 0)
                {
                    gift = BOOK_NECROMANCY;
                }
                else if (you.piety >= piety_breakpoint(2)
                         && you.num_total_gifts[you.religion] == 1)
                {
                    gift = BOOK_DEATH;
                }
            }
            else if (forced || you.piety >= piety_breakpoint(5)
                               && random2(you.piety) > 100)
            {
                if (you_worship(GOD_SIF_MUNA))
                    gift = OBJ_RANDOM;
            }

            if (gift != NUM_BOOKS)
            {
                if (gift == OBJ_RANDOM)
                {
                    // Sif Muna special: Keep quiet if acquirement fails
                    // because the player already has seen all spells.
                    success = acquirement(OBJ_BOOKS, you.religion, true);
                }
                else
                {
                    int thing_created = items(1, OBJ_BOOKS, gift, true, 1, 0, 0,
                                              you.religion);
                    // Replace a Kiku gift by a custom-random book.
                    if (you_worship(GOD_KIKUBAAQUDGHA))
                    {
                        make_book_Kiku_gift(mitm[thing_created],
                                            gift == BOOK_NECROMANCY);
                    }
                    if (thing_created == NON_ITEM)
                        return false;

                    // Mark the book type as known to avoid duplicate
                    // gifts if players don't read their gifts for some
                    // reason.
                    mark_had_book(gift);

                    move_item_to_grid(&thing_created, you.pos(), true);

                    if (thing_created != NON_ITEM)
                        success = true;
                }

                if (success)
                {
                    simple_god_message(" grants you a gift!");
                    more();

                    you.num_current_gifts[you.religion]++;
                    you.num_total_gifts[you.religion]++;
                    // Timeouts are meaningless for Kiku.
                    if (!you_worship(GOD_KIKUBAAQUDGHA))
                        _inc_gift_timeout(40 + random2avg(19, 2));
                    take_note(Note(NOTE_GOD_GIFT, you.religion));
                }
            }                   // End of giving books.
            break;              // End of book gods.

        case GOD_VEHUMET:
            const int gifts = you.num_total_gifts[you.religion];
            if (forced || !you.duration[DUR_VEHUMET_GIFT]
                          && (you.piety >= piety_breakpoint(0) && gifts == 0
                              || you.piety >= piety_breakpoint(0) + random2(6) + 18 * gifts && gifts <= 5
                              || you.piety >= piety_breakpoint(4) && gifts <= 11 && one_chance_in(20)
                              || you.piety >= piety_breakpoint(5) && gifts <= 12 && one_chance_in(20)))
            {
                set<spell_type> offers = _vehumet_get_spell_gifts();
                if (!offers.empty())
                {
                    you.vehumet_gifts = offers;
                    string prompt = " offers you knowledge of ";
                    for (set<spell_type>::iterator it = offers.begin();
                         it != offers.end(); ++it)
                    {
                        if (it != offers.begin())
                        {
                            if (offers.size() > 2)
                                prompt += ",";
                            prompt += " ";
                            set<spell_type>::iterator next = it;
                            next++;
                            if (next == offers.end())
                                prompt += "and ";
                        }
                        prompt += spell_title(*it);
                        _add_to_old_gifts(*it);
                        take_note(Note(NOTE_OFFERED_SPELL, *it));
                    }
                    prompt += ".";
                    if (gifts >= NUM_VEHUMET_GIFTS - 1)
                    {
                        prompt += " These spells will remain available"
                                  " as long as you worship Vehumet.";
                    }

                    you.duration[DUR_VEHUMET_GIFT] = (100 + random2avg(100, 2)) * BASELINE_DELAY;
                    if (gifts >= 5)
                        _inc_gift_timeout(30 + random2avg(30, 2));
                    you.num_current_gifts[you.religion]++;
                    you.num_total_gifts[you.religion]++;

                    simple_god_message(prompt.c_str());
                    more();

                    success = true;
                }
                else
                    success = false;
            }
            break;
        }                       // switch (you.religion)
    }                           // End of gift giving.

    if (success)
        you.running.stop();

#if defined(DEBUG_DIAGNOSTICS) || defined(DEBUG_GIFTS)
    if (old_num_current_gifts < you.num_current_gifts[you.religion])
    {
        mprf(MSGCH_DIAGNOSTICS, "Current number of gifts from this god: %d",
             you.num_current_gifts[you.religion]);
    }
    if (old_num_total_gifts < you.num_total_gifts[you.religion])
    {
        mprf(MSGCH_DIAGNOSTICS, "Total number of gifts from this god: %d",
             you.num_total_gifts[you.religion]);
    }
#endif
    return success;
}

string god_name(god_type which_god, bool long_name)
{
    if (which_god == GOD_JIYVA)
    {
        return god_name_jiyva(long_name) +
               (long_name? " the Shapeless" : "");
    }

    if (long_name)
    {
        const string shortname = god_name(which_god, false);
        const string longname = getMiscString(shortname + " lastname");
        return longname.empty()? shortname : longname;
    }

    switch (which_god)
    {
    case GOD_NO_GOD:        return "No God";
    case GOD_RANDOM:        return "random";
    case GOD_NAMELESS:      return "nameless";
    case GOD_VIABLE:        return "viable";
    case GOD_ZIN:           return "Zin";
    case GOD_SHINING_ONE:   return "the Shining One";
    case GOD_KIKUBAAQUDGHA: return "Kikubaaqudgha";
    case GOD_YREDELEMNUL:   return "Yredelemnul";
    case GOD_VEHUMET:       return "Vehumet";
    case GOD_OKAWARU:       return "Okawaru";
    case GOD_MAKHLEB:       return "Makhleb";
    case GOD_SIF_MUNA:      return "Sif Muna";
    case GOD_TROG:          return "Trog";
    case GOD_NEMELEX_XOBEH: return "Nemelex Xobeh";
    case GOD_ELYVILON:      return "Elyvilon";
    case GOD_LUGONU:        return "Lugonu";
    case GOD_BEOGH:         return "Beogh";
    case GOD_FEDHAS:        return "Fedhas";
    case GOD_CHEIBRIADOS:   return "Cheibriados";
    case GOD_XOM:           return "Xom";
    case GOD_ASHENZARI:     return "Ashenzari";
    case GOD_DITHMENOS:     return "Dithmenos";
    case GOD_GOZAG:         return "Gozag";
    case GOD_QAZLAL:        return "Qazlal";
    case GOD_RU:        return "Ru";
    case GOD_JIYVA: // This is handled at the beginning of the function
    case NUM_GODS:          return "Buggy";
    }
    return "";
}

string god_name_jiyva(bool second_name)
{
    string name = "Jiyva";
    if (second_name)
        name += " " + you.jiyva_second_name;

    return name;
}

god_type str_to_god(const string &_name, bool exact)
{
    string target(_name);
    trim_string(target);
    lowercase(target);

    if (target.empty())
        return GOD_NO_GOD;

    int      num_partials = 0;
    god_type partial      = GOD_NO_GOD;
    for (int i = 0; i < NUM_GODS; ++i)
    {
        god_type    god  = static_cast<god_type>(i);
        string name = lowercase_string(god_name(god, false));

        if (name == target)
            return god;

        if (!exact && name.find(target) != string::npos)
        {
            // Return nothing for ambiguous partial names.
            num_partials++;
            if (num_partials > 1)
                return GOD_NO_GOD;
            partial = god;
        }
    }

    if (!exact && num_partials == 1)
        return partial;

    return GOD_NO_GOD;
}

void god_speaks(god_type god, const char *mesg)
{
    ASSERT(!crawl_state.game_is_arena());

    int orig_mon = mgrd(you.pos());

    monster fake_mon;
    fake_mon.type       = MONS_PROGRAM_BUG;
    fake_mon.hit_points = 1;
    fake_mon.god        = god;
    fake_mon.set_position(you.pos());
    fake_mon.foe        = MHITYOU;
    fake_mon.mname      = "FAKE GOD MONSTER";

    mprf(MSGCH_GOD, god, "%s", do_mon_str_replacements(mesg, &fake_mon).c_str());

    fake_mon.reset();
    mgrd(you.pos()) = orig_mon;
}

void religion_turn_start()
{
    if (you.turn_is_over)
        religion_turn_end();

    crawl_state.clear_god_acting();
}

void religion_turn_end()
{
    ASSERT(you.turn_is_over);
    _place_delayed_monsters();
}

static void _replace(string& s, const string &find, const string &repl)
{
    string::size_type start = 0;
    string::size_type found;

    while ((found = s.find(find, start)) != string::npos)
    {
        s.replace(found, find.length(), repl);
        start = found + repl.length();
    }
}

static void _erase_between(string& s, const string &left, const string &right)
{
    string::size_type left_pos;
    string::size_type right_pos;

    while ((left_pos = s.find(left)) != string::npos
           && (right_pos = s.find(right, left_pos + left.size())) != string::npos)
    {
        s.erase(s.begin() + left_pos, s.begin() + right_pos + right.size());
    }
}

string adjust_abil_message(const char *pmsg, bool allow_upgrades)
{
    if (brdepth[BRANCH_ABYSS] == -1 && strstr(pmsg, "Abyss"))
        return "";
    if ((you.species == SP_FORMICID
#if TAG_MAJOR_VERSION == 34
                || you.species == SP_DJINNI
#endif
         || you.species == SP_MUMMY || you.species == SP_GHOUL)
        && strstr(pmsg, "berserk"))
    {
        return "";
    }
    if (you.species == SP_FORMICID && strstr(pmsg, "speed up your combat"))
        return "";

    string pm = pmsg;

    // Message portions in [] sections are ability upgrades.
    if (allow_upgrades)
    {
        _replace(pm, "[", "");
        _replace(pm, "]", "");
    }
    else
        _erase_between(pm, "[", "]");

    int pos;

    if ((pos = pm.find("{yred_dead}")) != -1)
    {
        if (yred_can_animate_dead())
            pm.replace(pos, 11, "legions of the dead");
        else
            pm.replace(pos, 11, "remains");
    }

    return pm;
}

static bool _abil_chg_message(const char *pmsg, const char *youcanmsg,
                              int breakpoint)
{
    if (!*pmsg)
        return false;

    // Set piety to the passed-in piety breakpoint value when getting
    // the ability message.  If we have an ability upgrade, which will
    // change description based on current piety, and current piety has
    // gone up more than one breakpoint, this will ensure that all
    // ability upgrade descriptions display in the proper sequence.
    int old_piety = you.piety;
    you.piety = piety_breakpoint(breakpoint);

    string pm = adjust_abil_message(pmsg);
    if (pm.empty())
        return false;

    you.piety = old_piety;

    if (isupper(pmsg[0]))
        god_speaks(you.religion, pm.c_str());
    else
    {
        god_speaks(you.religion,
                   make_stringf(youcanmsg, pm.c_str()).c_str());
    }

    return true;
}

void dock_piety(int piety_loss, int penance)
{
    static int last_piety_lecture   = -1;
    static int last_penance_lecture = -1;

    if (piety_loss <= 0 && penance <= 0)
        return;

    piety_loss = piety_scale(piety_loss);
    penance    = piety_scale(penance);

    if (piety_loss)
    {
        if (last_piety_lecture != you.num_turns)
        {
            // output guilt message:
            mprf("You feel%sguilty.",
                 (piety_loss == 1) ? " a little " :
                 (piety_loss <  5) ? " " :
                 (piety_loss < 10) ? " very "
                                   : " extremely ");
        }

        last_piety_lecture = you.num_turns;
        lose_piety(piety_loss);
    }

    if (you.piety < 1)
        excommunication();
    else if (penance)       // only if still in religion
    {
        if (last_penance_lecture != you.num_turns)
        {
            god_speaks(you.religion,
                       "\"You will pay for your transgression, mortal!\"");
        }
        last_penance_lecture = you.num_turns;
        _inc_penance(penance);
    }
}

// Scales a piety number, applying modifiers (faith, forlorn).
int piety_scale(int piety)
{
    return piety + (you.faith() * div_rand_round(piety, 3));
}

/** Gain or lose piety to reach a certain value.
 *
 * If the player cannot gain piety (because they worship Xom, Gozag, or
 * no god), their piety will be unchanged.
 *
 * @param piety The new piety value.
 * @pre piety is between 0 and MAX_PIETY, inclusive.
 */
void set_piety(int piety)
{
    ASSERT(piety >= 0);
    ASSERT(piety <= MAX_PIETY);

    // Ru max piety is 6*
    if (you_worship(GOD_RU) && piety > piety_breakpoint(5))
        piety = piety_breakpoint(5);

    // We have to set the exact piety value this way, because diff may
    // be decreased to account for things like penance and gift timeout.
    int diff;
    do
    {
        diff = piety - you.piety;
        if (diff > 0)
        {
            if (!gain_piety(diff, 1, false))
                break;
        }
        else if (diff < 0)
            lose_piety(-diff);
    }
    while (diff != 0);
}

static void _gain_piety_point()
{
    // check to see if we owe anything first
    if (player_under_penance(you.religion))
    {
        dec_penance(1);
        return;
    }
    else if (you.gift_timeout > 0)
    {
        you.gift_timeout--;

        // Slow down piety gain to account for the fact that gifts
        // no longer have a piety cost for getting them.
        // Jiyva is an exception because there's usually a time-out and
        // the gifts aren't that precious.
        if (!one_chance_in(4) && !you_worship(GOD_JIYVA)
            && !you_worship(GOD_NEMELEX_XOBEH))
        {
#ifdef DEBUG_PIETY
            mprf(MSGCH_DIAGNOSTICS, "Piety slowdown due to gift timeout.");
#endif
            return;
        }
    }

    // slow down gain at upper levels of piety
    if (!you_worship(GOD_SIF_MUNA) && !you_worship(GOD_RU))
    {
        if (you.piety >= MAX_PIETY
            || you.piety >= piety_breakpoint(5) && one_chance_in(3)
            || you.piety >= piety_breakpoint(3) && one_chance_in(3))
        {
            do_god_gift();
            return;
        }
    }
    else if (you_worship(GOD_SIF_MUNA))
    {
        // Sif Muna has a gentler taper off because training becomes
        // naturally slower as the player gains in spell skills.
        if (you.piety >= MAX_PIETY
            || you.piety >= piety_breakpoint(5) && one_chance_in(5))
        {
            do_god_gift();
            return;
        }
    }
    else
    {
      // Ru piety doesn't modulate or taper and Ru doesn't give gifts.
      // Ru max piety is 160 (6*)
      if (you.piety >= piety_breakpoint(5))
          return;
    }

    int old_piety = you.piety;
    // Apply hysteresis.
    // piety_hysteresis is the amount of _loss_ stored up, so this
    // may look backwards.
    if (you.piety_hysteresis)
        you.piety_hysteresis--;
    else if (you.piety < MAX_PIETY)
        you.piety++;

    for (int i = 0; i < MAX_GOD_ABILITIES; ++i)
    {
        if (you.piety >= piety_breakpoint(i)
            && old_piety < piety_breakpoint(i))
        {
            take_note(Note(NOTE_GOD_POWER, you.religion, i));

            // In case the best skill is Invocations, redraw the god
            // title.
            you.redraw_title = true;

            if (_abil_chg_message(god_gain_power_messages[you.religion][i],
                                  "You can now %s.", i))
            {
#ifdef USE_TILE_LOCAL
                tiles.layout_statcol();
                redraw_screen();
#endif
                learned_something_new(HINT_NEW_ABILITY_GOD);
            }

            if (you_worship(GOD_SHINING_ONE) && i == 0)
                mprf(MSGCH_GOD, "A divine halo surrounds you!");

            if (you_worship(GOD_ASHENZARI))
            {
                if (i == 2)
                {
                    autotoggle_autopickup(false);
                    // Inconsistent with donning amulets, but matches the
                    // message better and is not abusable.
                    you.duration[DUR_CONF] = 0;
                }

                auto_id_inventory();
            }

            if (you_worship(GOD_DITHMENOS) && i == 0)
                mprf(MSGCH_GOD, "You are shrouded in an aura of darkness!");

            if (you_worship(GOD_QAZLAL) && i == 3)
            {
                mprf(MSGCH_GOD, "The storm surrounding you grows powerful "
                                "enough to repel missiles.");
            }
        }
    }

    if (you_worship(GOD_BEOGH))
    {
        // Every piety level change also affects AC from orcish gear.
        you.redraw_armour_class = true;
        // The player's symbol depends on Beogh piety.
        update_player_symbol();
    }

    if (you_worship(GOD_CHEIBRIADOS)
        && chei_stat_boost(old_piety) < chei_stat_boost())
    {
        simple_god_message(" raises the support of your attributes as your movement slows.");
        notify_stat_change("Cheibriados piety gain");
    }

    if (you_worship(GOD_QAZLAL)
        && qazlal_sh_boost(old_piety) != qazlal_sh_boost())
    {
        you.redraw_armour_class = true;
    }

    if (you_worship(GOD_SHINING_ONE) || you_worship(GOD_DITHMENOS))
    {
        // Piety change affects halo / umbra radius.
        invalidate_agrid(true);
    }

    if (you.piety >= piety_breakpoint(5) && old_piety < piety_breakpoint(5))
    {
        // In case the best skill is Invocations, redraw the god title.
        you.redraw_title = true;

        if (!you.one_time_ability_used[you.religion])
        {
            switch (you.religion)
            {
                case GOD_ZIN:
                    simple_god_message(" will now cure all your mutations... once.");
                    break;
                case GOD_SHINING_ONE:
                    if (you.species == SP_FELID)
                        break;
                    simple_god_message(" will now bless your weapon at an altar... once.");
                    break;
                case GOD_KIKUBAAQUDGHA:
                    simple_god_message(" will now enhance your necromancy at an altar... once.");
                    break;
                case GOD_LUGONU:
                    if (you.species == SP_FELID)
                        break;
                    simple_god_message(" will now corrupt your weapon at an altar... once.");
                    break;
                case GOD_JIYVA:
                    simple_god_message(" will now unseal the treasures of the Slime Pits.");
                    dlua.callfn("dgn_set_persistent_var", "sb", "fix_slime_vaults", true);
                    // If we're on Slime:6, pretend we just entered the level
                    // in order to bring down the vault walls.
                    if (level_id::current() == level_id(BRANCH_SLIME, 6))
                        dungeon_events.fire_event(DET_ENTERED_LEVEL);

                    you.one_time_ability_used.set(you.religion);
                    break;
                default:
                    break;
            }
        }
    }

    do_god_gift();
}

/**
 * Gain an amount of piety.
 *
 * @param original_gain The numerator of the nominal piety gain.
 * @param denominator The denominator of the nominal piety gain.
 * @param should_scale_piety Should the piety gain be scaled by faith,
 *   forlorn, and Sprint?
 * @return True if something happened, or if another call with the same
 *   arguments might cause something to happen (because of random number
 *   rolls).
 */
bool gain_piety(int original_gain, int denominator, bool should_scale_piety)
{
    if (original_gain <= 0)
        return false;

    // Xom uses piety differently; Gozag doesn't at all.
    if (you_worship(GOD_NO_GOD)
        || you_worship(GOD_XOM)
        || you_worship(GOD_GOZAG))
    {
        return false;
    }

    int pgn = should_scale_piety? piety_scale(original_gain) : original_gain;

    if (crawl_state.game_is_sprint() && should_scale_piety)
        pgn = sprint_modify_piety(pgn);

    pgn = div_rand_round(pgn, denominator);
    while (pgn-- > 0)
        _gain_piety_point();
    if (you.piety > you.piety_max[you.religion])
    {
        if (you.piety >= piety_breakpoint(5)
            && you.piety_max[you.religion] < piety_breakpoint(5))
        {
            mark_milestone("god.maxpiety", "became the Champion of "
                           + god_name(you.religion) + ".");
        }
        you.piety_max[you.religion] = you.piety;
    }
    return true;
}

void lose_piety(int pgn)
{
    if (pgn <= 0)
        return;

    const int old_piety = you.piety;

    // Apply hysteresis.
    const int old_hysteresis = you.piety_hysteresis;
    you.piety_hysteresis = min<int>(PIETY_HYSTERESIS_LIMIT,
                                    you.piety_hysteresis + pgn);
    const int pgn_borrowed = (you.piety_hysteresis - old_hysteresis);
    pgn -= pgn_borrowed;
#ifdef DEBUG_PIETY
    mprf(MSGCH_DIAGNOSTICS,
         "Piety decreasing by %d (and %d added to hysteresis)",
         pgn, pgn_borrowed);
#endif

    if (you.piety - pgn < 0)
        you.piety = 0;
    else
        you.piety -= pgn;

    // Don't bother printing out these messages if you're under
    // penance, you wouldn't notice since all these abilities
    // are withheld.
    if (!player_under_penance() && you.piety != old_piety)
    {
        if (you.piety < piety_breakpoint(5)
            && old_piety >= piety_breakpoint(5))
        {
            // In case the best skill is Invocations, redraw the god
            // title.
            you.redraw_title = true;

            if (!you.one_time_ability_used[you.religion])
            {
                if (you_worship(GOD_ZIN))
                {
                    simple_god_message(
                        " is no longer ready to cure all your mutations.");
                }
                else if (you_worship(GOD_SHINING_ONE) && you.species != SP_FELID)
                {
                    simple_god_message(
                        " is no longer ready to bless your weapon.");
                }
                else if (you_worship(GOD_KIKUBAAQUDGHA))
                {
                    simple_god_message(
                        " is no longer ready to enhance your necromancy.");
                }
                else if (you_worship(GOD_LUGONU) && you.species != SP_FELID)
                {
                    simple_god_message(
                        " is no longer ready to corrupt your weapon.");
                }
            }
        }

        for (int i = 0; i < MAX_GOD_ABILITIES; ++i)
        {
            if (you.piety < piety_breakpoint(i)
                && old_piety >= piety_breakpoint(i))
            {
                // In case the best skill is Invocations, redraw the god
                // title.
                you.redraw_title = true;

                _abil_chg_message(god_lose_power_messages[you.religion][i],
                                  "You can no longer %s.", i);

                if (_need_water_walking() && !beogh_water_walk())
                    fall_into_a_pool(grd(you.pos()));

                if (you_worship(GOD_QAZLAL) && i == 3)
                {
                    mprf(MSGCH_GOD, "The storm surrounding you is now too weak "
                                    "to repel missiles.");
                }
            }
        }

#ifdef USE_TILE_LOCAL
        if (you.redraw_title)
        {
            tiles.layout_statcol();
            redraw_screen();
        }
#endif
    }

    if (you.piety > 0 && you.piety <= 5)
        learned_something_new(HINT_GOD_DISPLEASED);

    if (you_worship(GOD_BEOGH))
    {
        // Every piety level change also affects AC from orcish gear.
        you.redraw_armour_class = true;
    }

    if (you_worship(GOD_CHEIBRIADOS)
        && chei_stat_boost(old_piety) > chei_stat_boost())
    {
        simple_god_message(" reduces the support of your attributes as your movement quickens.");
        notify_stat_change("Cheibriados piety loss");
    }

    if (you_worship(GOD_QAZLAL)
        && qazlal_sh_boost(old_piety) != qazlal_sh_boost())
    {
        you.redraw_armour_class = true;
    }

    if (you_worship(GOD_SHINING_ONE) || you_worship(GOD_DITHMENOS))
    {
        // Piety change affects halo / umbra radius.
        invalidate_agrid(true);
    }
}

// Fedhas worshipers are on the hook for most plants and fungi
//
// If fedhas worshipers kill a protected monster they lose piety,
// if they attack a friendly one they get penance,
// if a friendly one dies they lose piety.
static bool _fedhas_protects_species(monster_type mc)
{
    return mons_class_is_plant(mc)
           && mons_class_holiness(mc) == MH_PLANT
           && mc != MONS_GIANT_SPORE
           && mc != MONS_SNAPLASHER_VINE
           && mc != MONS_SNAPLASHER_VINE_SEGMENT;
}

bool fedhas_protects(const monster* target)
{
    return target && _fedhas_protects_species(mons_base_type(target));
}

// Fedhas neutralises most plants and fungi
bool fedhas_neutralises(const monster* target)
{
    return target && mons_is_plant(target)
           && target->holiness() == MH_PLANT
           && target->type != MONS_SNAPLASHER_VINE
           && target->type != MONS_SNAPLASHER_VINE_SEGMENT;
}

static string _god_hates_your_god_reaction(god_type god, god_type your_god)
{
    if (god_hates_your_god(god, your_god))
    {
        // Non-good gods always hate your current god.
        if (!is_good_god(god))
            return "";

        // Zin hates chaotic gods.
        if (god == GOD_ZIN && is_chaotic_god(your_god))
            return " for chaos";

        if (is_evil_god(your_god))
            return " for evil";
    }

    return "";
}

void excommunication(god_type new_god, bool immediate)
{
    const god_type old_god = you.religion;
    ASSERT(old_god != new_god);
    ASSERT(old_god != GOD_NO_GOD);

    const bool was_haloed  = you.haloed();
    const bool was_umbraed = you.umbraed();
    const int  old_piety   = you.piety;

    god_acting gdact(old_god, true);

    take_note(Note(NOTE_LOSE_GOD, old_god));

    vector<ability_type> abilities = get_god_abilities(true, true);

    you.duration[DUR_PIETY_POOL] = 0; // your loss
    you.duration[DUR_RECITE] = 0;
    you.piety = 0;
    you.piety_hysteresis = 0;
    if (old_god == GOD_ASHENZARI)
        ash_init_bondage(&you);

    you.num_current_gifts[old_god] = 0;

    you.religion = GOD_NO_GOD;

    you.redraw_title = true;

    // Renouncing may have changed the conducts on our wielded or
    // quivered weapons, so refresh the display.
    you.wield_change = true;
    you.redraw_quiver = true;

    mpr("You have lost your religion!");
    if (!immediate)
        more();

    if (old_god == GOD_BEOGH)
    {
        // The player's symbol depends on Beogh worship.
        update_player_symbol();
    }

    mark_milestone("god.renounce", "abandoned " + god_name(old_god) + ".");
#ifdef DGL_WHEREIS
    whereis_record();
#endif

    if (god_hates_your_god(old_god, new_god))
    {
        simple_god_message(
            make_stringf(" does not appreciate desertion%s!",
                         _god_hates_your_god_reaction(old_god, new_god).c_str()).c_str(),
            old_god);
    }

    switch (old_god)
    {
    case GOD_XOM:
        _set_penance(old_god, 50);
        break;

    case GOD_KIKUBAAQUDGHA:
        mprf(MSGCH_GOD, old_god, "You sense decay."); // in the state of Denmark
        add_daction(DACT_ROT_CORPSES);
        _set_penance(old_god, 30);
        break;

    case GOD_YREDELEMNUL:
        you.duration[DUR_MIRROR_DAMAGE] = 0;
        if (query_da_counter(DACT_ALLY_YRED_SLAVE))
        {
            simple_god_message(" reclaims all of your granted undead slaves!",
                               GOD_YREDELEMNUL);
            add_daction(DACT_ALLY_YRED_SLAVE);
            remove_all_companions(GOD_YREDELEMNUL);
        }
        _set_penance(old_god, 30);
        break;

    case GOD_VEHUMET:
        you.vehumet_gifts.clear();
        you.duration[DUR_VEHUMET_GIFT] = 0;
        _set_penance(old_god, 25);
        break;

    case GOD_MAKHLEB:
        _set_penance(old_god, 25);
        break;

    case GOD_TROG:
        if (you.duration[DUR_TROGS_HAND])
            trog_remove_trogs_hand();

        add_daction(DACT_ALLY_TROG);

        _set_penance(old_god, 50);
        break;

    case GOD_BEOGH:
        // You might have lost water walking at a bad time...
        if (_need_water_walking())
            fall_into_a_pool(grd(you.pos()));

        if (query_da_counter(DACT_ALLY_BEOGH))
        {
            simple_god_message("'s voice booms out, \"Who do you think you "
                               "are?\"", GOD_BEOGH);
            mprf(MSGCH_MONSTER_ENCHANT, "All of your followers decide to abandon you.");
            add_daction(DACT_ALLY_BEOGH);
            remove_all_companions(GOD_BEOGH);
        }

        env.level_state |= LSTATE_BEOGH;

        _set_penance(old_god, 50);
        break;

    case GOD_SIF_MUNA:
        _set_penance(old_god, 50);
        break;

    case GOD_NEMELEX_XOBEH:
        nemelex_shuffle_decks();
        _set_penance(old_god, 150); // Nemelex penance is special
        break;

    case GOD_LUGONU:
        _set_penance(old_god, 50);
        break;

    case GOD_SHINING_ONE:
        if (was_haloed)
        {
            mprf(MSGCH_GOD, old_god, "Your divine halo fades away.");
            invalidate_agrid(true);
        }

        if (you.duration[DUR_DIVINE_SHIELD])
            tso_remove_divine_shield();

        // Leaving TSO for a non-good god will make all your followers
        // abandon you.  Leaving him for a good god will make your holy
        // followers (daeva and angel servants) indifferent.
        if (!is_good_god(new_god))
            add_daction(DACT_ALLY_HOLY);
        else
            add_daction(DACT_HOLY_PETS_GO_NEUTRAL);

        _set_penance(old_god, 30);
        break;

    case GOD_ZIN:
        if (you.duration[DUR_DIVINE_STAMINA])
            zin_remove_divine_stamina();

        if (env.sanctuary_time)
            remove_sanctuary();

        // Leaving Zin for a non-good god will make neutral holies
        // (originally from TSO) abandon you.
        if (!is_good_god(new_god))
            add_daction(DACT_ALLY_HOLY);

        _set_penance(old_god, 25);
        break;

    case GOD_ELYVILON:
        you.duration[DUR_LIFESAVING] = 0;
        if (you.duration[DUR_DIVINE_VIGOUR])
            elyvilon_remove_divine_vigour();

        // Leaving Elyvilon for a non-good god will make neutral holies
        // (originally from TSO) abandon you.
        if (!is_good_god(new_god))
            add_daction(DACT_ALLY_HOLY);

        _set_penance(old_god, 30);
        break;

    case GOD_JIYVA:
        if (you.duration[DUR_SLIMIFY])
            you.duration[DUR_SLIMIFY] = 0;

        if (query_da_counter(DACT_ALLY_SLIME))
        {
            mprf(MSGCH_MONSTER_ENCHANT, "All of your fellow slimes turn on you.");
            add_daction(DACT_ALLY_SLIME);
        }

        _set_penance(old_god, 30);
        break;

    case GOD_FEDHAS:
        if (query_da_counter(DACT_ALLY_PLANT))
        {
            mprf(MSGCH_MONSTER_ENCHANT, "The plants of the dungeon turn on you.");
            add_daction(DACT_ALLY_PLANT);
        }
        _set_penance(old_god, 30);
        break;

    case GOD_ASHENZARI:
        if (you.transfer_skill_points > 0)
            ashenzari_end_transfer(false, true);
        you.duration[DUR_SCRYING] = 0;
        you.exp_docked = exp_needed(min<int>(you.max_level, 27)  + 1)
                       - exp_needed(min<int>(you.max_level, 27));
        you.exp_docked_total = you.exp_docked;
        _set_penance(old_god, 50);
        break;

    case GOD_DITHMENOS:
        if (was_umbraed)
        {
            mprf(MSGCH_GOD, old_god, "Your aura of darkness fades away.");
            invalidate_agrid(true);
        }
        _set_penance(old_god, 25);
        break;

    case GOD_GOZAG:
        if (you.attribute[ATTR_GOZAG_SHOPS_CURRENT])
        {
            mprf(MSGCH_GOD, old_god, "Your funded stores close, unable to pay "
                                     "their debts without your funds.");
            you.attribute[ATTR_GOZAG_SHOPS_CURRENT] = 0;
        }
        invalidate_agrid(true); // gold auras
        for (branch_iterator it; it; ++it)
            branch_bribe[it->id] = 0;
        add_daction(DACT_BRIBE_TIMEOUT);
        add_daction(DACT_REMOVE_GOZAG_SHOPS);
        _set_penance(old_god, 25);
        break;

    case GOD_QAZLAL:
        if (old_piety >= piety_breakpoint(0))
        {
            mprf(MSGCH_GOD, old_god, "Your storm instantly dissipates.");
            you.redraw_armour_class = true;
        }
        if (you.duration[DUR_QAZLAL_FIRE_RES])
        {
            mprf(MSGCH_DURATION, "Your resistance to fire fades away.");
            you.duration[DUR_QAZLAL_FIRE_RES] = 0;
        }
        if (you.duration[DUR_QAZLAL_COLD_RES])
        {
            mprf(MSGCH_DURATION, "Your resistance to cold fades away.");
            you.duration[DUR_QAZLAL_COLD_RES] = 0;
        }
        if (you.duration[DUR_QAZLAL_ELEC_RES])
        {
            mprf(MSGCH_DURATION,
                 "Your resistance to electricity fades away.");
            you.duration[DUR_QAZLAL_ELEC_RES] = 0;
        }
        if (you.duration[DUR_QAZLAL_AC])
        {
            mprf(MSGCH_DURATION,
                 "Your resistance to physical damage fades away.");
            you.duration[DUR_QAZLAL_AC] = 0;
            you.redraw_armour_class = true;
        }
        _set_penance(old_god, 25);
        break;

    case GOD_CHEIBRIADOS:
    default:
        _set_penance(old_god, 25);
        break;
    }

    // When you start worshipping a non-good god, or no god, you make
    // all non-hostile holy beings that worship a good god hostile.
    if (!is_good_god(new_god) && query_da_counter(DACT_ALLY_HOLY))
    {
        mprf(MSGCH_MONSTER_ENCHANT, "The divine host forsakes you.");
        add_daction(DACT_ALLY_HOLY);
    }

#ifdef USE_TILE_LOCAL
    tiles.layout_statcol();
    redraw_screen();
#endif

    // Evil hack.
    learned_something_new(HINT_EXCOMMUNICATE,
                          coord_def((int)new_god, old_piety));

    for (unsigned int i = 0; i < abilities.size(); ++i)
    {
        you.stop_train.insert(abil_skill(abilities[i]));
        if (abilities[i] == ABIL_TSO_DIVINE_SHIELD)
            you.stop_train.insert(SK_SHIELDS);
    }

    update_can_train();

    // Perhaps we abandoned Trog with everything but Spellcasting maxed out.
    check_selected_skills();
}

static string _sacrifice_message(string msg, const string& itname, bool glowing,
                                 bool plural, piety_gain_t piety_gain)
{
    if (glowing)
    {
        _replace(msg, "[", "");
        _replace(msg, "]", "");
    }
    else
        _erase_between(msg, "[", "]");
    _replace(msg, "%", (plural ? "" : "s"));
    _replace(msg, "&", (plural ? "are" : "is"));

    const char *tag_start, *tag_end;
    switch (piety_gain)
    {
    case PIETY_NONE:
        tag_start = "<lightgrey>";
        tag_end = "</lightgrey>";
        break;
    default:
    case PIETY_SOME:
        tag_start = tag_end = "";
        break;
    case PIETY_LOTS:
        tag_start = "<white>";
        tag_end = "</white>";
        break;
    }

    msg.insert(0, itname);
    msg = tag_start + msg + tag_end;

    return msg;
}

void print_sacrifice_message(god_type god, const item_def &item,
                             piety_gain_t piety_gain, bool your)
{
    if (god == GOD_ELYVILON && get_weapon_brand(item) == SPWPN_HOLY_WRATH)
    {
        // Weapons blessed by TSO don't get destroyed but are instead
        // returned whence they came. (jpeg)
        simple_god_message(
            make_stringf(" %sreclaims %s.",
                         piety_gain ? "gladly " : "",
                         item.name(DESC_THE).c_str()).c_str(),
            GOD_SHINING_ONE);
        return;
    }
    const string itname = item.name(your ? DESC_YOUR : DESC_THE);
    mprf(MSGCH_GOD, god, "%s",
         _sacrifice_message(_Sacrifice_Messages[god][piety_gain], itname,
                           itname.find("glowing") != string::npos,
                           item.quantity > 1,
                           piety_gain).c_str());
}

static string nemelex_death_glow_message(int piety_gain)
{
    static const char *messages[NUM_PIETY_GAIN] =
    {
        " disappear% without a[dditional] glow.",
        " glow% slightly [brighter ]and disappear%.",
        " glow% with a rainbow of weird colours and disappear%.",
    };

    return messages[piety_gain];
}

void nemelex_death_message()
{
    const piety_gain_t piety_gain = static_cast<piety_gain_t>
            (min(random2(you.piety) / 30, (int)PIETY_LOTS));

    mprf("%s", _sacrifice_message(nemelex_death_glow_message(piety_gain),
               "Your body", you.backlit(), false, piety_gain).c_str());
}

bool god_hates_attacking_friend(god_type god, const actor *fr)
{
    if (!fr || fr->kill_alignment() != KC_FRIENDLY)
        return false;

    monster_type species = fr->mons_species();

    if (mons_is_object(species))
        return false;
    switch (god)
    {
        case GOD_ZIN:
        case GOD_SHINING_ONE:
        case GOD_ELYVILON:
        case GOD_OKAWARU:
            return true;
        case GOD_BEOGH: // added penance to avoid killings for loot
            return mons_genus(species) == MONS_ORC;
        case GOD_JIYVA:
            return mons_class_is_slime(species);
        case GOD_FEDHAS:
            return _fedhas_protects_species(species);
        default:
            return false;
    }
}

/**
 * Does this god accept items for sacrifice?
 *
 * @param god The god.
 * @param greedy_explore If true, the return value is based on whether
 *                       we should make explore greedy for items under
 *                       this god.
 * @return  True if the god accepts items for sacrifice, false otherwise.
*/
bool god_likes_items(god_type god, bool greedy_explore)
{
    if (greedy_explore && (!(Options.explore_stop & ES_GREEDY_SACRIFICEABLE)
                           || you_worship(GOD_ASHENZARI)))
        // Ash's sacrifice isn't trading items for piety so it shouldn't make
        // explore greedy for ?RC
    {
        return false;
    }

    if (god_likes_fresh_corpses(god))
        return true;

    switch (god)
    {
    case GOD_BEOGH:
    case GOD_ASHENZARI:
    case GOD_ELYVILON:
        return true;

    case NUM_GODS: case GOD_RANDOM: case GOD_NAMELESS:
        die("Bad god for item sacrifice check: %d", static_cast<int>(god));

    default:
        return false;
    }
}

/**
 * Does a god like a particular item for sacrifice?
 *
 * @param god The god.
 * @param item The item.
 * @return  True if the god likes the item, false otherwise.
*/
bool god_likes_item(god_type god, const item_def& item)
{
    if (!god_likes_items(god))
        return false;

    if (god_likes_fresh_corpses(god))
    {
        return item.base_type == OBJ_CORPSES
               && item.sub_type == CORPSE_BODY
               && !food_is_rotten(item);
    }

    switch (god)
    {
    case GOD_ELYVILON:
        if (item_is_stationary_net(item)) // Held in a net?
            return false;
        return (item.base_type == OBJ_WEAPONS
                || item.base_type == OBJ_STAVES
                || item.base_type == OBJ_RODS
                || item.base_type == OBJ_MISSILES)
               // Once you've reached *** once, don't accept mundane weapon
               // sacrifices ever again just because of value.
               && (is_unholy_item(item) || is_evil_item(item)
                   || you.piety_max[GOD_ELYVILON] < piety_breakpoint(2));

    case GOD_BEOGH:
        return item.base_type == OBJ_CORPSES
               && mons_genus(item.mon_type) == MONS_ORC;

    case GOD_ASHENZARI:
        return item.base_type == OBJ_SCROLLS
               && item.sub_type == SCR_REMOVE_CURSE;

    default:
        return false;
    }
}

static bool _transformed_player_can_join_god(god_type which_god)
{
    if ((is_good_god(which_god) || which_god == GOD_FEDHAS)
        && you.form == TRAN_LICH)
    {
        return false;
    }

    if (is_good_god(which_god) && you.form == TRAN_SHADOW)
        return false;

    if (which_god == GOD_ZIN && you.form != TRAN_NONE)
        return false;

    if (which_god == GOD_YREDELEMNUL
        && (you.form == TRAN_STATUE || you.petrified()))
    {   // it's rather hard to pray while petrified, though
        return false;
    }

    return true;
}

int gozag_service_fee()
{
    if (you.char_class == JOB_MONK && had_gods() == 0)
        return 0;

    const int gold = you.attribute[ATTR_GOLD_GENERATED];
    int fee = 50 + (int)(gold - gold / log10(gold + 10.0))/2;

    dprf("found %d gold, fee %d", gold, fee);
    return fee;
}

bool player_can_join_god(god_type which_god)
{
    if (you.species == SP_DEMIGOD)
        return false;

    if (is_good_god(which_god) && you.undead_or_demonic())
        return false;

    if (which_god == GOD_YREDELEMNUL && you.is_artificial())
        return false;

    if (which_god == GOD_BEOGH && !player_genus(GENPC_ORCISH))
        return false;

    // Fedhas hates undead, but will accept demonspawn.
    if (which_god == GOD_FEDHAS && you.holiness() == MH_UNDEAD)
        return false;

    if (which_god == GOD_SIF_MUNA && !you.spell_no)
        return false;

#if TAG_MAJOR_VERSION == 34
    // Dithmenos hates fiery species.
    if (which_god == GOD_DITHMENOS
        && (you.species == SP_DJINNI
            || you.species == SP_LAVA_ORC))
    {
        return false;
    }
#endif

    if (which_god == GOD_GOZAG && you.gold < gozag_service_fee())
        return false;

    return _transformed_player_can_join_god(which_god);
}

// Handle messaging and identification for items/equipment on conversion.
static void _god_welcome_handle_gear()
{
    // Check for amulets of faith.
    item_def *amulet = you.slot_item(EQ_AMULET, false);
    if (amulet && amulet->sub_type == AMU_FAITH)
    {
        mprf(MSGCH_GOD, "Your amulet flashes!");
        flash_view_delay(god_colour(you.religion), 300);
    }

    if (you_worship(GOD_ASHENZARI))
    {
        // Seemingly redundant with auto_id_inventory(), but we don't want to
        // announce items where the only new information is their cursedness.
        for (int i = 0; i < ENDOFPACK; i++)
            if (you.inv[i].defined())
                you.inv[i].flags |= ISFLAG_KNOW_CURSE;

        set_ident_type(OBJ_SCROLLS, SCR_REMOVE_CURSE, ID_KNOWN_TYPE);
        auto_id_inventory();
        ash_detect_portals(true);
    }

    // detect evil weapons
    if (you_worship(GOD_ELYVILON))
        auto_id_inventory();

    // Give a reminder to remove any disallowed equipment.
    for (int i = EQ_MIN_ARMOUR; i < EQ_MAX_ARMOUR; i++)
    {
        if (!player_wearing_slot(i))
            continue;

        const item_def& item = you.inv[you.equip[i]];
        if (god_hates_item(item))
        {
            mprf(MSGCH_GOD, "%s warns you to remove %s.",
                 uppercase_first(god_name(you.religion)).c_str(),
                 item.name(DESC_YOUR, false, false, false).c_str());
        }
    }
}

<<<<<<< HEAD
/* Make a CrawlStoreValue an empty vector with the requested item type.
 * It is an error if the value already had a different type.
 */
static void _make_empty_vec(CrawlStoreValue &v, store_val_type vectype)
{
    const store_val_type currtype = v.get_type();
    ASSERT(currtype == SV_NONE || currtype == SV_VEC);

    if (currtype == SV_NONE)
        v.new_vector(vectype);
    else
    {
        CrawlVector &vec = v.get_vector();
        const store_val_type old_vectype = vec.get_type();
        ASSERT(old_vectype == SV_NONE || old_vectype == vectype);
        vec.clear();
    }
}

void god_pitch(god_type which_god)
=======
void join_religion(god_type which_god, bool immediate)
>>>>>>> 8f4210bb
{
    redraw_screen();

    const god_type old_god = you.religion;
    const int old_piety = you.piety;

    // Leave your prior religion first.
    if (!you_worship(GOD_NO_GOD))
        excommunication(which_god, immediate);

    // Welcome to the fold!
    you.religion = static_cast<god_type>(which_god);

    if (you_worship(GOD_XOM))
    {
        // Xom uses piety and gift_timeout differently.
        you.piety = HALF_MAX_PIETY;
        you.gift_timeout = random2(40) + random2(40);
    }
    else if (you_worship(GOD_RU))
    {
        you.piety = 10; // one moderate sacrifice should get you to *.
        you.piety_hysteresis = 0;
        you.gift_timeout = 0;
        _make_empty_vec(you.props["available_sacrifices"], SV_INT);
        _make_empty_vec(you.props["current_health_sacrifice"], SV_INT);
        _make_empty_vec(you.props["current_essence_sacrifice"], SV_INT);
        _make_empty_vec(you.props["current_purity_sacrifice"], SV_INT);
        _make_empty_vec(you.props["current_arcane_sacrifices"], SV_INT);
        you.props["ru_progress_to_next_sacrifice"] = 0;
        you.props["ru_sacrifice_delay"] = 50; // offer the first sacrifice fast
    }
    else
    {
        you.piety = 15; // to prevent near instant excommunication
        if (you.piety_max[you.religion] < 15)
            you.piety_max[you.religion] = 15;
        you.piety_hysteresis = 0;
        you.gift_timeout = 0;
    }

    set_god_ability_slots();    // remove old god's slots, reserve new god's
#ifdef DGL_WHEREIS
    whereis_record();
#endif

    mark_milestone("god.worship", "became a worshipper of "
                   + god_name(you.religion) + ".");

    simple_god_message(
        make_stringf(" welcomes you%s!",
                     you.worshipped[which_god] ? " back" : "").c_str());
    if (!immediate)
        more();
    if (crawl_state.game_is_tutorial())
    {
        // Tutorial needs berserk usable.
        gain_piety(30, 1, false);
    }

    if (you_worship(GOD_BEOGH))
    {
        // The player's symbol depends on Beogh worship.
        update_player_symbol();
    }

    _god_welcome_handle_gear();
    ash_check_bondage();

    // Chei worshippers start their stat gain immediately.
    if (you_worship(GOD_CHEIBRIADOS))
    {
        simple_god_message(" begins to support your attributes as your "
                           "movement slows.");
        notify_stat_change("Cheibriados worship");
        mprf(MSGCH_GOD, "You can now bend time to slow others.");
    }

    // We disable all magical skills to avoid accidentally angering Trog.
    if (you_worship(GOD_TROG))
    {
        for (int sk = SK_SPELLCASTING; sk <= SK_LAST_MAGIC; ++sk)
            if (you.skills[sk])
                you.train[sk] = 0;
    }

    // Move gold to top of piles with Gozag.
    if (you_worship(GOD_GOZAG))
        add_daction(DACT_GOLD_ON_TOP);

    // Mention cloud immunity with Qazlal.
    if (you_worship(GOD_QAZLAL))
        simple_god_message(" will now protect you from your own clouds.");

    // Allow training all divine ability skills immediately.
    vector<ability_type> abilities = get_god_abilities(true, true);
    for (unsigned int i = 0; i < abilities.size(); ++i)
    {
        you.start_train.insert(abil_skill(abilities[i]));
        if (abilities[i] == ABIL_TSO_DIVINE_SHIELD)
            you.start_train.insert(SK_SHIELDS);
    }
    update_can_train();

    // When you start worshipping a good god, you make all non-hostile
    // unholy and evil beings hostile; when you start worshipping Zin,
    // you make all non-hostile unclean and chaotic beings hostile; and
    // when you start worshipping Trog, you make all non-hostile magic
    // users hostile.
    if (is_good_god(you.religion)
        && query_da_counter(DACT_ALLY_UNHOLY_EVIL))
    {
        add_daction(DACT_ALLY_UNHOLY_EVIL);
        mprf(MSGCH_MONSTER_ENCHANT, "Your unholy and evil allies forsake you.");
    }

    if (you_worship(GOD_ZIN)
        && query_da_counter(DACT_ALLY_UNCLEAN_CHAOTIC))
    {
        add_daction(DACT_ALLY_UNCLEAN_CHAOTIC);
        mprf(MSGCH_MONSTER_ENCHANT, "Your unclean and chaotic allies forsake you.");
    }
    else if (you_worship(GOD_TROG)
             && query_da_counter(DACT_ALLY_SPELLCASTER))
    {
        add_daction(DACT_ALLY_SPELLCASTER);
        mprf(MSGCH_MONSTER_ENCHANT, "Your magic-using allies forsake you.");
    }

    if (you_worship(GOD_ELYVILON))
    {
        mprf(MSGCH_GOD, "You can now call upon Elyvilon to destroy weapons "
                        "lying on the ground.");
        mprf(MSGCH_GOD, "You can now provide lesser healing for others.");
    }
    else if (you_worship(GOD_TROG))
    {
        mprf(MSGCH_GOD, "You can now call upon Trog to burn spellbooks in your "
            "surroundings.");
    }
    else if (you_worship(GOD_FEDHAS))
    {
        mprf(MSGCH_GOD, "You can now call upon Fedhas to speed up the decay of corpses.");
        mprf(MSGCH_MONSTER_ENCHANT, "The plants of the dungeon cease their hostilities.");
        if (env.forest_awoken_until)
            for (monster_iterator mi; mi; ++mi)
                mi->del_ench(ENCH_AWAKEN_FOREST);
    }

    if (you.worshipped[you.religion] < 100)
        you.worshipped[you.religion]++;

    take_note(Note(NOTE_GET_GOD, you.religion));

    // Currently, penance is just zeroed.  This could be much more
    // interesting.
    you.penance[you.religion] = 0;

    if (is_good_god(you.religion) && is_good_god(old_god))
    {
        // Some feedback that piety moved over.
        switch (you.religion)
        {
        case GOD_ELYVILON:
            simple_god_message((" says: Farewell. Go and aid the meek with "
                               + god_name(you.religion) + ".").c_str(), old_god);
            break;
        case GOD_SHINING_ONE:
            simple_god_message((" says: Farewell. Go and vanquish evil with "
                               + god_name(you.religion) + ".").c_str(), old_god);
            break;
        case GOD_ZIN:
            simple_god_message((" says: Farewell. Go and enforce order with "
                               + god_name(you.religion) + ".").c_str(), old_god);
            break;
        default:
            mprf(MSGCH_ERROR, "Unknown good god.");
        }
        // Give a piety bonus when switching between good gods.
        if (old_piety > piety_breakpoint(0))
            gain_piety(old_piety - piety_breakpoint(0), 2, false);
    }

    // Warn if a good god is starting wrath now.
    if (old_god != GOD_ELYVILON && you.penance[GOD_ELYVILON]
        && god_hates_your_god(GOD_ELYVILON, you.religion))
    {
        simple_god_message(" says: Your evil deeds will not go unpunished!",
                           GOD_ELYVILON);
        set_penance_xp_timeout();
    }
    if (old_god != GOD_SHINING_ONE && you.penance[GOD_SHINING_ONE]
        && god_hates_your_god(GOD_SHINING_ONE, you.religion))
    {
        simple_god_message(" says: You will pay for your evil ways, mortal!",
                           GOD_SHINING_ONE);
        set_penance_xp_timeout();
    }
    if (old_god != GOD_ZIN && you.penance[GOD_ZIN]
        && god_hates_your_god(GOD_ZIN, you.religion))
    {
        simple_god_message(make_stringf(" says: You will suffer for embracing such %s!",
                                        is_chaotic_god(you.religion) ? "chaos" : "evil").c_str(),
                           GOD_ZIN);
        set_penance_xp_timeout();
    }

    // Note that you.worshipped[] has already been incremented.
    if (you.char_class == JOB_MONK && had_gods() <= 1)
    {
        // monks get bonus piety for first god
        if (you_worship(GOD_RU))
            you.props["ru_progress_to_next_sacrifice"] = 100;
        else
            gain_piety(35, 1, false);
    }

    if (you_worship(GOD_LUGONU) && you.worshipped[GOD_LUGONU] == 1)
        gain_piety(20, 1, false);  // allow instant access to first power

    // Complimentary jelly upon joining.
    if (you_worship(GOD_JIYVA))
    {
        if (!_has_jelly())
        {
            monster_type mon = MONS_JELLY;
            mgen_data mg(mon, BEH_STRICT_NEUTRAL, &you, 0, 0, you.pos(),
                         MHITNOT, 0, GOD_JIYVA);

            delayed_monster(mg);
            simple_god_message(" grants you a jelly!");
        }
    }

    // Need to pay St. Peters.
    if (you_worship(GOD_ZIN) && you.attribute[ATTR_DONATIONS] * 9 < you.gold)
    {
        item_def lucre;
        lucre.base_type = OBJ_GOLD;
        // If you worshipped Zin before, the already tithed for part is fine.
        lucre.quantity = you.gold - you.attribute[ATTR_DONATIONS] * 9;
        // Use the harsh acquirement pricing -- with a cap at +50 piety.
        // We don't want you get max piety at start just because you're filthy
        // rich.  In that case, you have to donate again more...  That the poor
        // widow is not spared doesn't mean the rich can't be milked for more.
        lucre.props["acquired"] = 0;
        you.gold -= zin_tithe(lucre, lucre.quantity, false, true);
    }

    if (you_worship(GOD_GOZAG))
    {
        bool needs_redraw = false;
        const int fee = gozag_service_fee();
        if (fee > 0)
        {
            mprf(MSGCH_GOD, "You pay a service fee of %d gold.", fee);
            you.gold -= fee;
            you.attribute[ATTR_GOZAG_GOLD_USED] += fee;
        }
        else
            simple_god_message(" waives the service fee.");

        for (int i = 0; i < MAX_GOD_ABILITIES; ++i)
        {
            if (you.gold >= get_gold_cost(abilities[i])
                && _abil_chg_message(god_gain_power_messages[you.religion][i],
                                     "You have enough gold to %s.", i))
            {
                needs_redraw = true;
            }
        }

        if (!you.one_time_ability_used[you.religion])
        {
            simple_god_message(" will now duplicate a non-artefact item for"
                               " you... once.");
        }

        if (needs_redraw)
        {
#ifdef USE_TILE_LOCAL
            tiles.layout_statcol();
            redraw_screen();
#else
            ;
#endif
        }
    }

    // Refresh wielded/quivered weapons in case we have a new conduct
    // on them.
    you.wield_change = true;
    you.redraw_quiver = true;

    you.redraw_title = true;

#ifdef USE_TILE_LOCAL
    tiles.layout_statcol();
    redraw_screen();
#endif

    learned_something_new(HINT_CONVERT);
}

void god_pitch(god_type which_god)
{
    if (which_god == GOD_BEOGH && grd(you.pos()) != DNGN_ALTAR_BEOGH)
        mpr("You bow before the missionary of Beogh.");
    else
    {
        mprf("You %s the altar of %s.",
         you.form == TRAN_WISP   ? "swirl around" :
         you.form == TRAN_BAT    ? "perch on" :
         you.form == TRAN_DRAGON ? "bow your head before" :
         you.flight_mode()       ? "hover solemnly before" :
         you.form == TRAN_STATUE ? "place yourself before" :
         you.form == TRAN_ICE_BEAST
             || you.form == TRAN_PIG    ? "bow your head before" :
         you.form == TRAN_SPIDER ? "crawl onto" :
         you.form == TRAN_TREE   ? "sway towards" :
         you.form == TRAN_FUNGUS ? "release spores on" :
         you.form == TRAN_PORCUPINE ? "curl into a sanctuary of spikes before" :
         you.species == SP_NAGA  ? "coil in front of" :
         you.species == SP_OCTOPODE  ? "curl up in front of" :
         // < TGWi> you curl up on the altar and go to sleep
         you.species == SP_FELID ? "sit before" :
                                   "kneel at",
         god_name(which_god).c_str());
    }
    more();

    const int fee = (which_god == GOD_GOZAG) ? gozag_service_fee() : 0;

    // Note: using worship we could make some gods not allow followers to
    // return, or not allow worshippers from other religions. - bwr

    // Gods can be racist...
    if (!player_can_join_god(which_god))
    {
        you.turn_is_over = false;
        if (which_god == GOD_SIF_MUNA)
        {
            simple_god_message(" does not accept worship from the ignorant!",
                               which_god);
        }
        else if (which_god == GOD_GOZAG)
        {
            simple_god_message(" does not accept service from beggars like you!",
                               which_god);
            if (you.gold == 0)
            {
                mprf("The service fee for joining is currently %d gold; you have"
                     " none.", fee);
            }
            else
            {
                mprf("The service fee for joining is currently %d gold; you only"
                     " have %d.", fee, you.gold);
            }
        }
        else if (!_transformed_player_can_join_god(which_god))
        {
            simple_god_message(" says: How dare you come in such a loathsome"
                               " form!",
                               which_god);
        }
        else
        {
            simple_god_message(" does not accept worship from those such as"
                               " you!",
                               which_god);
        }
        return;
    }

    if (which_god == GOD_LUGONU && you.penance[GOD_LUGONU])
    {
        you.turn_is_over = false;
        simple_god_message(" refuses to forgive you so easily!", which_god);
        return;
    }

#ifdef USE_TILE_WEB
    tiles_crt_control show_as_menu(CRT_MENU, "god_pitch");
#endif

    describe_god(which_god, false);

    string service_fee = "";
    if (which_god == GOD_GOZAG)
    {
        if (fee == 0)
        {
            service_fee = string("Gozag will waive the service fee if you ")
                          + (coinflip() ? "act now" : "join today") + "!\n";
        }
        else
        {
            service_fee = make_stringf(
                    "The service fee for joining is currently %d gold; you"
                    " currently have %d.\n",
                    fee, you.gold);
        }
    }
    snprintf(info, INFO_SIZE, "%sDo you wish to %sjoin this religion?",
             service_fee.c_str(),
             (you.worshipped[which_god]) ? "re" : "");

    cgotoxy(1, 18, GOTO_CRT);
    textcolor(channel_to_colour(MSGCH_PROMPT));
    if (!yesno(info, false, 'n', true, true, false, NULL, GOTO_CRT))
    {
        you.turn_is_over = false; // Okay, opt out.
        redraw_screen();
        return;
    }

    // OK, so join the new religion.
    join_religion(which_god);
}

god_type choose_god()
{
    char specs[80];

    msgwin_get_line("Which god (by name)? ", specs, sizeof(specs));

    if (specs[0] == '\0')
        return NUM_GODS;

    string spec = lowercase_string(specs);

    return find_earliest_match(spec, GOD_NO_GOD, NUM_GODS,
                               _always_true<god_type>,
                               bind2nd(ptr_fun(god_name), false));
}

int had_gods()
{
    int count = 0;
    for (int i = 0; i < NUM_GODS; i++)
        count += you.worshipped[i];
    return count;
}

bool god_likes_your_god(god_type god, god_type your_god)
{
    return is_good_god(god) && is_good_god(your_god);
}

bool god_hates_your_god(god_type god, god_type your_god)
{
    // Ru doesn't care.
    if (god == GOD_RU)
        return false;

    // Gods do not hate themselves.
    if (god == your_god)
        return false;

    // Non-good gods always hate your current god.
    if (!is_good_god(god))
        return true;

    // Zin hates chaotic gods.
    if (god == GOD_ZIN && is_chaotic_god(your_god))
        return true;

    return is_evil_god(your_god);
}

bool god_hates_cannibalism(god_type god)
{
    return is_good_god(god) || god == GOD_BEOGH;
}

bool god_hates_killing(god_type god, const monster* mon)
{
    // Must be at least a creature of sorts.  Smacking down an enchanted
    // weapon or disrupting a lightning doesn't count.  Technically, this
    // might raise a concern about necromancy but zombies traditionally
    // count as creatures and that's the average person's (even if not ours)
    // intuition.
    if (mons_is_object(mon->type))
        return false;

    // kill as many illusions as you want.
    if (mon->is_illusion())
        return false;

    bool retval = false;
    const mon_holy_type holiness = mon->holiness();

    switch (holiness)
    {
        case MH_HOLY:
            retval = (is_good_god(god));
            break;
        case MH_NATURAL:
            retval = (god == GOD_ELYVILON);
            break;
        default:
            break;
    }

    if (god == GOD_FEDHAS)
        retval = (fedhas_protects(mon));

    return retval;
}

bool god_likes_fresh_corpses(god_type god)
{
    if (god == GOD_LUGONU)
        return !player_in_branch(BRANCH_ABYSS);

    return god == GOD_OKAWARU
           || god == GOD_MAKHLEB
           || god == GOD_TROG;
}

bool god_likes_spell(spell_type spell, god_type god)
{
    switch (god)
    {
    case GOD_VEHUMET:
        return vehumet_supports_spell(spell);
    case GOD_KIKUBAAQUDGHA:
        return spell_typematch(spell, SPTYP_NECROMANCY);
    default: // quash unhandled constants warnings
        return false;
    }
}

bool god_hates_spell(spell_type spell, god_type god, bool rod_spell)
{
    if (is_good_god(god) && (is_unholy_spell(spell) || is_evil_spell(spell)))
        return true;

    if (god == GOD_TROG && !rod_spell)
        return true;

    unsigned int disciplines = get_spell_disciplines(spell);

    switch (god)
    {
    case GOD_ZIN:
        if (is_unclean_spell(spell) || is_chaotic_spell(spell))
            return true;
        break;
    case GOD_SHINING_ONE:
        // TSO hates using poison, but is fine with curing it.
        if ((disciplines & SPTYP_POISON) && spell != SPELL_CURE_POISON)
            return true;
        break;
    case GOD_YREDELEMNUL:
        if (spell == SPELL_STATUE_FORM)
            return true;
        break;
    case GOD_FEDHAS:
        if (is_corpse_violating_spell(spell))
            return true;
        break;
    case GOD_CHEIBRIADOS:
        if (is_hasty_spell(spell))
            return true;
        break;
    case GOD_DITHMENOS:
        if (is_illuminating_spell(spell) || is_fiery_spell(spell))
            return true;
        break;
    default:
        break;
    }
    return false;
}

bool god_loathes_spell(spell_type spell, god_type god)
{
    if (spell == SPELL_NECROMUTATION && is_good_god(god))
        return true;
    if (spell == SPELL_STATUE_FORM && god == GOD_YREDELEMNUL)
        return true;
    return false;
}

bool god_hates_ability(ability_type ability, god_type god)
{
    switch (ability)
    {
        case ABIL_SPIT_POISON:
        case ABIL_BREATHE_POISON:
        case ABIL_BREATHE_MEPHITIC:
            return god == GOD_SHINING_ONE;
        case ABIL_BREATHE_FIRE:
        case ABIL_BREATHE_STICKY_FLAME:
        case ABIL_BREATHE_STEAM:
        case ABIL_DELAYED_FIREBALL:
        case ABIL_HELLFIRE:
            return god == GOD_DITHMENOS;
        case ABIL_EVOKE_BERSERK:
            return god == GOD_CHEIBRIADOS;
        default:
            break;
    }
    return false;
}

bool god_can_protect_from_harm(god_type god)
{
    switch (god)
    {
    case GOD_BEOGH:
        return !you.penance[god];
    case GOD_ZIN:
    case GOD_SHINING_ONE:
    case GOD_ELYVILON:
        return true;
    default:
        return false;
    }
}

int elyvilon_lifesaving()
{
    if (!you_worship(GOD_ELYVILON))
        return 0;

    if (you.piety < piety_breakpoint(0))
        return 0;

    return you.piety > 130 ? 2 : 1;
}

bool god_protects_from_harm()
{
    if (you.duration[DUR_LIFESAVING])
    {
        switch (elyvilon_lifesaving())
        {
        case 1:
            if (random2(piety_scale(you.piety)) >= piety_breakpoint(0))
                return true;
            break;
        case 2:
            // Reliable lifesaving is costly.
            lose_piety(21 + random2(20));
            return true;
        }
    }

    if (god_can_protect_from_harm(you.religion)
        && (one_chance_in(10) || x_chance_in_y(piety_scale(you.piety), 1000)))
    {
        return true;
    }

    return false;
}

void handle_god_time(int time_delta)
{
    UNUSED(time_delta);

    if (you.attribute[ATTR_GOD_WRATH_COUNT] > 0)
    {
        vector<god_type> angry_gods;
        // First count the number of gods to whom we owe penance.
        for (int i = GOD_NO_GOD; i < NUM_GODS; ++i)
        {
            if (active_penance((god_type) i))
                angry_gods.push_back((god_type) i);
        }
        if (x_chance_in_y(angry_gods.size(), 20))
        {
            // This should be guaranteed; otherwise the god wouldn't have
            // appeared in the angry_gods list.
            ASSERT(divine_retribution(angry_gods[random2(angry_gods.size())]));
        }
        you.attribute[ATTR_GOD_WRATH_COUNT]--;
    }

    // Update the god's opinion of the player.
    if (!you_worship(GOD_NO_GOD))
    {
        int added_delay;
        int delay;
        switch (you.religion)
        {
        case GOD_OKAWARU:
        case GOD_TROG:
            if (one_chance_in(14))
                lose_piety(1);
            break;

        case GOD_MAKHLEB:
        case GOD_BEOGH:
        case GOD_LUGONU:
        case GOD_DITHMENOS:
        case GOD_QAZLAL:
            if (one_chance_in(16))
                lose_piety(1);
            break;

        case GOD_YREDELEMNUL:
        case GOD_KIKUBAAQUDGHA:
        case GOD_VEHUMET:
        case GOD_ZIN:
            if (one_chance_in(17))
                lose_piety(1);
            break;

        case GOD_JIYVA:
            if (one_chance_in(20))
                lose_piety(1);
            break;

        case GOD_ASHENZARI:
            if (one_chance_in(25))
                lose_piety(1);
            break;

        case GOD_SHINING_ONE:
        case GOD_NEMELEX_XOBEH:
            if (one_chance_in(35))
                lose_piety(1);
            break;

        case GOD_ELYVILON:
            if (one_chance_in(50))
                lose_piety(1);
            return;

        case GOD_SIF_MUNA:
            if (one_chance_in(100))
                lose_piety(1);
            break;

        case GOD_FEDHAS:
        case GOD_CHEIBRIADOS:
            // These gods do not lose piety  over time but we need a case here
            // to avoid the error message below.
            break;

        case GOD_RU:
            ASSERT(you.props.exists("ru_progress_to_next_sacrifice"));
            ASSERT(you.props.exists("ru_sacrifice_delay"));

            delay = you.props["ru_sacrifice_delay"].get_int();
            if (you.props["ru_progress_to_next_sacrifice"].get_int() >= delay)
            {
                if (you.piety < piety_breakpoint(5)) // 6* is max piety for Ru
                {
                    ru_offer_new_sacrifices();

                    simple_god_message(" believes you are ready to make a new sacrifice.");
                    more();

                    // raise the delay if there's an active sacrifice, and more
                    // so the more often you pass on a sacrifice and the more
                    // piety you have.
                    added_delay = div_rand_round((90 + max(100,
                        static_cast<int>(you.piety))
                        - 100) * (3 + you.faith()), 9);
                    you.props["ru_sacrifice_delay"] = delay + added_delay;

                }
                you.props["ru_progress_to_next_sacrifice"] = 0;
            }
            break;
            return;

        case GOD_GOZAG:
        case GOD_XOM:
            // Gods without normal piety do nothing each tick.
            return;

        default:
            die("Bad god, no bishop!");
            return;

        }

        if (you.piety < 1)
            excommunication();
    }
}

// yet another wrapper for mpr() {dlb}:
void simple_god_message(const char *event, god_type which_deity)
{
    string msg = uppercase_first(god_name(which_deity)) + event;
    msg = apostrophise_fixup(msg);
    god_speaks(which_deity, msg.c_str());
}

int god_colour(god_type god) // mv - added
{
    switch (god)
    {
    case GOD_ZIN:
    case GOD_SHINING_ONE:
    case GOD_ELYVILON:
    case GOD_OKAWARU:
    case GOD_FEDHAS:
        return CYAN;

    case GOD_YREDELEMNUL:
    case GOD_KIKUBAAQUDGHA:
    case GOD_MAKHLEB:
    case GOD_VEHUMET:
    case GOD_TROG:
    case GOD_BEOGH:
    case GOD_LUGONU:
    case GOD_ASHENZARI:
        return LIGHTRED;

    case GOD_GOZAG:
    case GOD_XOM:
        return YELLOW;

    case GOD_NEMELEX_XOBEH:
        return LIGHTMAGENTA;

    case GOD_SIF_MUNA:
        return LIGHTBLUE;

    case GOD_JIYVA:
        return GREEN;

    case GOD_CHEIBRIADOS:
        return LIGHTCYAN;

    case GOD_DITHMENOS:
        return MAGENTA;

    case GOD_QAZLAL:
    case GOD_RU:
        return BROWN;

    case GOD_NO_GOD:
    case NUM_GODS:
    case GOD_RANDOM:
    case GOD_NAMELESS:
    default:
        break;
    }

    return YELLOW;
}

colour_t god_message_altar_colour(god_type god)
{
    int rnd;

    switch (god)
    {
    case GOD_SHINING_ONE:
        return YELLOW;

    case GOD_ZIN:
        return WHITE;

    case GOD_ELYVILON:
        return LIGHTBLUE;     // Really, LIGHTGREY but that's plain text.

    case GOD_OKAWARU:
        return CYAN;

    case GOD_YREDELEMNUL:
        return coinflip() ? DARKGREY : RED;

    case GOD_BEOGH:
        return coinflip() ? BROWN : LIGHTRED;

    case GOD_KIKUBAAQUDGHA:
        return DARKGREY;

    case GOD_FEDHAS:
        return coinflip() ? BROWN : GREEN;

    case GOD_XOM:
        return random2(15) + 1;

    case GOD_VEHUMET:
        rnd = random2(3);
        return (rnd == 0) ? LIGHTMAGENTA :
               (rnd == 1) ? LIGHTRED
                          : LIGHTBLUE;

    case GOD_MAKHLEB:
        rnd = random2(3);
        return (rnd == 0) ? RED :
               (rnd == 1) ? LIGHTRED
                          : YELLOW;

    case GOD_TROG:
        return RED;

    case GOD_NEMELEX_XOBEH:
        return LIGHTMAGENTA;

    case GOD_SIF_MUNA:
        return BLUE;

    case GOD_LUGONU:
        return LIGHTRED;

    case GOD_CHEIBRIADOS:
        return LIGHTCYAN;

    case GOD_JIYVA:
        return coinflip() ? GREEN : LIGHTGREEN;

    case GOD_DITHMENOS:
        return MAGENTA;

    case GOD_GOZAG:
        return coinflip() ? YELLOW : BROWN;

    case GOD_QAZLAL:
    case GOD_RU:
        return BROWN;

    default:
        return YELLOW;
    }
}

int piety_rank(int piety)
{
    if (piety < 0)
        piety = you.piety;

    if (you_worship(GOD_XOM))
    {
        const int breakpoints[] = { 20, 50, 80, 120, 180, INT_MAX };
        for (unsigned int i = 0; i < ARRAYSZ(breakpoints); ++i)
            if (piety <= breakpoints[i])
                return i + 1;
        die("INT_MAX is no good");
    }

    const int breakpoints[] = { 160, 120, 100, 75, 50, 30, 1 };
    const int numbreakpoints = ARRAYSZ(breakpoints);

    for (int i = 0; i < numbreakpoints; ++i)
    {
        if (piety >= breakpoints[i])
            return numbreakpoints - i;
    }

    return 0;
}

int piety_breakpoint(int i)
{
    int breakpoints[MAX_GOD_ABILITIES + 1] = { 30, 50, 75, 100, 120, 160 };
    if (i >= MAX_GOD_ABILITIES + 1 || i < 0)
        return 255;
    else
        return breakpoints[i];
}

// Returns true if the Shining One doesn't mind your using unchivalric
// attacks on this creature.
bool tso_unchivalric_attack_safe_monster(const monster* mon)
{
    const mon_holy_type holiness = mon->holiness();
    return mons_intel(mon) < I_NORMAL
           || mons_is_object(mon->mons_species())
           || mon->undead_or_demonic()
           || mon->is_shapeshifter() && (mon->flags & MF_KNOWN_SHIFTER)
           || !mon->is_holy() && holiness != MH_NATURAL;
}

int get_monster_tension(const monster* mons, god_type god)
{
    if (!mons->alive())
        return 0;

    if (you.see_cell(mons->pos()))
    {
        if (!mons_can_hurt_player(mons))
            return 0;
    }

    const mon_attitude_type att = mons_attitude(mons);
    if (att == ATT_GOOD_NEUTRAL || att == ATT_NEUTRAL)
        return 0;

    if (mons->cannot_act() || mons->asleep() || mons_is_fleeing(mons))
        return 0;

    int exper = exper_value(mons);
    if (exper <= 0)
        return 0;

    // Almost dead monsters don't count as much.
    exper *= mons->hit_points;
    exper /= mons->max_hit_points;

    bool gift = false;

    if (god != GOD_NO_GOD)
        gift = mons_is_god_gift(mons, god);

    if (att == ATT_HOSTILE)
    {
        // God is punishing you with a hostile gift, so it doesn't
        // count towards tension.
        if (gift)
            return 0;
    }
    else if (att == ATT_FRIENDLY)
    {
        // Friendly monsters being around to help you reduce
        // tension.
        exper = -exper;

        // If it's a god gift, it reduces tension even more, since
        // the god is already helping you out.
        if (gift)
            exper *= 2;
    }

    if (att != ATT_FRIENDLY)
    {
        if (!you.visible_to(mons))
            exper /= 2;
        if (!mons->visible_to(&you))
            exper *= 2;
    }

    if (mons->confused() || mons->caught())
        exper /= 2;

    if (mons->has_ench(ENCH_SLOW))
    {
        exper *= 2;
        exper /= 3;
    }

    if (mons->has_ench(ENCH_HASTE))
    {
        exper *= 3;
        exper /= 2;
    }

    if (mons->has_ench(ENCH_MIGHT))
    {
        exper *= 5;
        exper /= 4;
    }

    if (mons->berserk_or_insane())
    {
        // in addition to haste and might bonuses above
        exper *= 3;
        exper /= 2;
    }

    return exper;
}

int get_tension(god_type god)
{
    int total = 0;

    bool nearby_monster = false;
    for (radius_iterator ri(you.pos(), LOS_NO_TRANS); ri; ++ri)
    {
        const monster* mon = monster_at(*ri);

        if (mon && mon->alive() && you.can_see(mon))
        {
            int exper = get_monster_tension(mon, god);

            if (!mon->wont_attack() && !mon->withdrawn())
                nearby_monster = true;

            total += exper;
        }
    }

    // At least one monster has to be nearby, for tension to count.
    if (!nearby_monster)
        return 0;

    const int scale = 1;

    int tension = total;

    // Tension goes up inversely proportional to the percentage of max
    // hp you have.
    tension *= (scale + 1) * you.hp_max;
    tension /= max(you.hp_max + scale * you.hp, 1);

    // Divides by 1 at level 1, 200 at level 27.
    const int exp_lev  = you.get_experience_level();
    const int exp_need = exp_needed(exp_lev);
    const int factor   = (int)ceil(sqrt(exp_need / 30.0));
    const int div      = 1 + factor;

    tension /= div;

    if (player_in_branch(BRANCH_ABYSS))
    {
        if (tension < 2)
            tension = 2;
        else
        {
            tension *= 3;
            tension /= 2;
        }
    }

    if (you.cannot_act())
    {
        tension *= 10;
        tension  = max(1, tension);

        return tension;
    }

    if (you.confused())
        tension *= 2;

    if (you.caught())
        tension *= 2;

    if (you.duration[DUR_SLOW])
    {
        tension *= 3;
        tension /= 2;
    }

    if (you.duration[DUR_HASTE])
    {
        tension *= 2;
        tension /= 3;
    }

    return max(0, tension);
}

int get_fuzzied_monster_difficulty(const monster *mons)
{
    double factor = sqrt(exp_needed(you.experience_level) / 30.0);
    int exp = exper_value(mons) * 100;
    exp = random2(exp) + random2(exp);
    return exp / (1 + factor);
}

/////////////////////////////////////////////////////////////////////////////
// Stuff for placing god gift monsters after the player's turn has ended.
/////////////////////////////////////////////////////////////////////////////

static vector<mgen_data>       _delayed_data;
static deque<delayed_callback> _delayed_callbacks;
static deque<unsigned int>     _delayed_done_trigger_pos;
static deque<delayed_callback> _delayed_done_callbacks;
static deque<string>      _delayed_success;
static deque<string>      _delayed_failure;

void delayed_monster(const mgen_data &mg, delayed_callback callback)
{
    _delayed_data.push_back(mg);
    _delayed_callbacks.push_back(callback);
}

void delayed_monster_done(string success, string failure,
                                  delayed_callback callback)
{
    const unsigned int size = _delayed_data.size();
    ASSERT(size > 0);

    _delayed_done_trigger_pos.push_back(size - 1);
    _delayed_success.push_back(success);
    _delayed_failure.push_back(failure);
    _delayed_done_callbacks.push_back(callback);
}

static void _place_delayed_monsters()
{
    int      placed   = 0;
    god_type prev_god = GOD_NO_GOD;
    for (unsigned int i = 0; i < _delayed_data.size(); i++)
    {
        mgen_data &mg          = _delayed_data[i];
        delayed_callback cback = _delayed_callbacks[i];

        if (prev_god != mg.god)
        {
            placed   = 0;
            prev_god = mg.god;
        }

        monster *mon = create_monster(mg);

        if (cback)
            (*cback)(mg, mon, placed);

        if (mon)
        {
            if (you_worship(GOD_YREDELEMNUL) || you_worship(GOD_BEOGH))
                add_companion(mon);
            placed++;
        }

        if (!_delayed_done_trigger_pos.empty()
            && _delayed_done_trigger_pos[0] == i)
        {
            cback = _delayed_done_callbacks[0];

            string msg;
            if (placed > 0)
                msg = _delayed_success[0];
            else
                msg = _delayed_failure[0];

            if (placed == 1)
            {
                msg = replace_all(msg, "@a@", "a");
                msg = replace_all(msg, "@an@", "an");
            }
            else
            {
                msg = replace_all(msg, " @a@", "");
                msg = replace_all(msg, " @an@", "");
            }

            if (placed == 1)
                msg = replace_all(msg, "@s@", "");
            else
                msg = replace_all(msg, "@s@", "s");

            prev_god = GOD_NO_GOD;
            _delayed_done_trigger_pos.pop_front();
            _delayed_success.pop_front();
            _delayed_failure.pop_front();
            _delayed_done_callbacks.pop_front();

            if (msg == "")
            {
                if (cback)
                    (*cback)(mg, mon, placed);
                continue;
            }

            // Fake its coming from simple_god_message().
            if (msg[0] == ' ' || msg[0] == '\'')
                msg = uppercase_first(god_name(mg.god)) + msg;

            msg = apostrophise_fixup(msg);
            trim_string(msg);

            god_speaks(mg.god, msg.c_str());

            if (cback)
                (*cback)(mg, mon, placed);
        }
    }

    _delayed_data.clear();
    _delayed_callbacks.clear();
    _delayed_done_trigger_pos.clear();
    _delayed_success.clear();
    _delayed_failure.clear();
}

static bool _is_god(god_type god)
{
    return god > GOD_NO_GOD && god < NUM_GODS;
}

static bool _is_temple_god(god_type god)
{
    if (!_is_god(god))
        return false;

    switch (god)
    {
    case GOD_NO_GOD:
    case GOD_LUGONU:
    case GOD_BEOGH:
    case GOD_JIYVA:
        return false;

    default:
        return true;
    }
}

static bool _is_nontemple_god(god_type god)
{
    return _is_god(god) && !_is_temple_god(god);
}

static bool _cmp_god_by_name(god_type god1, god_type god2)
{
    return god_name(god1, false) < god_name(god2, false);
}

// Vector of temple gods.
// Sorted by name for the benefit of the overview.
vector<god_type> temple_god_list()
{
    vector<god_type> god_list;
    for (int i = 0; i < NUM_GODS; i++)
    {
        god_type god = static_cast<god_type>(i);
        if (_is_temple_god(god))
            god_list.push_back(god);
    }
    sort(god_list.begin(), god_list.end(), _cmp_god_by_name);
    return god_list;
}

// Vector of non-temple gods.
// Sorted by name for the benefit of the overview.
vector<god_type> nontemple_god_list()
{
    vector<god_type> god_list;
    for (int i = 0; i < NUM_GODS; i++)
    {
        god_type god = static_cast<god_type>(i);
        if (_is_nontemple_god(god))
            god_list.push_back(god);
    }
    sort(god_list.begin(), god_list.end(), _cmp_god_by_name);
    return god_list;
}<|MERGE_RESOLUTION|>--- conflicted
+++ resolved
@@ -3349,7 +3349,6 @@
     }
 }
 
-<<<<<<< HEAD
 /* Make a CrawlStoreValue an empty vector with the requested item type.
  * It is an error if the value already had a different type.
  */
@@ -3369,10 +3368,7 @@
     }
 }
 
-void god_pitch(god_type which_god)
-=======
 void join_religion(god_type which_god, bool immediate)
->>>>>>> 8f4210bb
 {
     redraw_screen();
 
