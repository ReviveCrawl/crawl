--- conflicted
+++ resolved
@@ -2345,29 +2345,6 @@
             {
                 if (you.religion == GOD_SIF_MUNA)
                     gift = OBJ_RANDOM;
-<<<<<<< HEAD
-=======
-                else if (you.religion == GOD_VEHUMET)
-                {
-                    if (!you.had_book[BOOK_CONJURATIONS])
-                        gift = BOOK_CONJURATIONS;
-                    else if (!you.had_book[BOOK_POWER])
-                        gift = BOOK_POWER;
-                    else if (!you.had_book[BOOK_ANNIHILATIONS])
-                        gift = BOOK_ANNIHILATIONS;  // Conjuration books.
-
-                    if (you.skills[SK_CONJURATIONS] < you.skills[SK_SUMMONINGS]
-                        || gift == NUM_BOOKS)
-                    {
-                        if (!you.had_book[BOOK_CALLINGS])
-                            gift = BOOK_CALLINGS;
-                        else if (!you.had_book[BOOK_SUMMONINGS])
-                            gift = BOOK_SUMMONINGS;
-                        else if (!you.had_book[BOOK_GRAND_GRIMOIRE])
-                            gift = BOOK_GRAND_GRIMOIRE; // Summoning books.
-                    }
-                }
->>>>>>> 2162151f
             }
 
             if (gift != NUM_BOOKS)
