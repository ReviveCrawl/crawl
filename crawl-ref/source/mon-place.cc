/**
 * @file
 * @brief Functions used when placing monsters in the dungeon.
**/

#include "AppHdr.h"

#include <algorithm>

#include "mon-place.h"
#include "mgen_data.h"

#include "abyss.h"
#include "areas.h"
#include "arena.h"
#include "branch.h"
#include "cloud.h"
#include "colour.h"
#include "coordit.h"
#include "directn.h"
#include "dungeon.h"
#include "fprop.h"
#include "godabil.h"
#include "externs.h"
#include "options.h"
#include "ghost.h"
#include "lev-pand.h"
#include "libutil.h"
#include "losglobal.h"
#include "message.h"
#include "mislead.h"
#include "mon-behv.h"
#include "mon-death.h"
#include "mon-gear.h"
#include "mon-iter.h"
#include "mon-pick.h"
#include "mon-stuff.h"
#include "place.h"
#include "random.h"
#include "religion.h"
#include "shopping.h"
#include "spl-clouds.h"
#include "spl-damage.h"
#include "sprint.h"
#include "stairs.h"
#include "state.h"
#include "env.h"
#include "terrain.h"
#include "tilepick.h"
#include "traps.h"
#include "travel.h"
#include "unwind.h"
#include "view.h"
#include "viewchar.h"
#ifdef USE_TILE
 #include "tiledef-player.h"
#endif

band_type active_monster_band = BAND_NO_BAND;

static vector<int> vault_mon_types;
static vector<int> vault_mon_bases;
static vector<int> vault_mon_weights;
static vector<bool> vault_mon_bands;

#define VAULT_MON_TYPES_KEY   "vault_mon_types"
#define VAULT_MON_BASES_KEY   "vault_mon_bases"
#define VAULT_MON_WEIGHTS_KEY "vault_mon_weights"
#define VAULT_MON_BANDS_KEY   "vault_mon_bands"

// proximity is the same as for mons_place:
// 0 is no restrictions
// 1 attempts to place near player
// 2 attempts to avoid player LOS

#define BIG_BAND        20

static monster_type _resolve_monster_type(monster_type mon_type,
                                          proximity_type proximity,
                                          monster_type &base_type,
                                          coord_def &pos,
                                          unsigned mmask,
                                          dungeon_char_type *stair_type,
                                          level_id *place,
                                          bool *want_band);

<<<<<<< HEAD
static monster_type _band_member(band_type band);
static band_type _choose_band(monster_type mon_type, int &band_size,
=======
static monster_type _band_member(band_type band, int power, int which);
static band_type _choose_band(monster_type mon_type, int power, int &band_size,
>>>>>>> e8f008ab
                              bool& natural_leader);

static monster* _place_monster_aux(const mgen_data &mg, const monster *leader,
                               int monster_level,
                               bool force_pos = false, bool dont_place = false);

// Returns whether actual_feat is compatible with feat_wanted for monster
// movement and generation.
bool feat_compatible(dungeon_feature_type feat_wanted,
                     dungeon_feature_type actual_feat)
{
    if (feat_wanted == DNGN_FLOOR)
        return feat_has_solid_floor(actual_feat);

    if (feat_wanted >= DNGN_ROCK_WALL
        && feat_wanted <= DNGN_CLEAR_PERMAROCK_WALL)
    {
        // A monster can only move through or inhabit permanent rock if that's
        // exactly what it's asking for.
        if (actual_feat == DNGN_PERMAROCK_WALL
            || actual_feat == DNGN_CLEAR_PERMAROCK_WALL)
        {
            return (feat_wanted == DNGN_PERMAROCK_WALL
                    || feat_wanted == DNGN_CLEAR_PERMAROCK_WALL);
        }

        return (actual_feat >= DNGN_ROCK_WALL
                && actual_feat <= DNGN_CLEAR_PERMAROCK_WALL);
    }

    return (feat_wanted == actual_feat
            || (feat_wanted == DNGN_DEEP_WATER
                && (actual_feat == DNGN_SHALLOW_WATER
                    || actual_feat == DNGN_FOUNTAIN_BLUE)));
}

// Can this monster survive on actual_grid?
//
// If you have an actual monster, use this instead of the overloaded function
// that uses only the monster class to make decisions.
bool monster_habitable_grid(const monster* mon,
                            dungeon_feature_type actual_grid)
{
    // Zombified monsters enjoy the same habitat as their original.
    const monster_type mt = mons_base_type(mon);

    return (monster_habitable_grid(mt,
                                   actual_grid,
                                   DNGN_UNSEEN,
                                   mons_flies(mon),
                                   mon->cannot_move()));
}

bool mons_airborne(monster_type mcls, int flies, bool paralysed)
{
    if (flies == -1)
        flies = mons_class_flies(mcls);

    return (paralysed ? flies == FL_LEVITATE : flies != FL_NONE);
}

// Can monsters of class monster_class live happily on actual_grid?
// Use flies == true to pretend the monster can fly.
//
// [dshaligram] We're trying to harmonise the checks from various places into
// one check, so we no longer care if a water elemental springs into existence
// on dry land, because they're supposed to be able to move onto dry land
// anyway.
bool monster_habitable_grid(monster_type mt,
                            dungeon_feature_type actual_grid,
                            dungeon_feature_type wanted_grid_feature,
                            int flies, bool paralysed)
{
    // No monster may be placed on open sea.
    if (actual_grid == DNGN_OPEN_SEA || actual_grid == DNGN_LAVA_SEA)
        return false;

    // Monsters can't use teleporters, and standing there would look just wrong.
    if (actual_grid == DNGN_TELEPORTER)
        return false;

    const dungeon_feature_type feat_preferred =
        habitat2grid(mons_class_primary_habitat(mt));
    const dungeon_feature_type feat_nonpreferred =
        habitat2grid(mons_class_secondary_habitat(mt));

    const bool monster_is_airborne = mons_airborne(mt, flies, paralysed);

    // If the caller insists on a specific feature type, try to honour
    // the request. This allows the builder to place amphibious
    // creatures only on land, or flying creatures only on lava, etc.
    if (wanted_grid_feature != DNGN_UNSEEN
        && (feat_compatible(feat_preferred, wanted_grid_feature)
            || feat_compatible(feat_nonpreferred, wanted_grid_feature)
            || (monster_is_airborne && !feat_is_solid(wanted_grid_feature))))
    {
        return feat_compatible(wanted_grid_feature, actual_grid);
    }

    // Special check for fire elementals since their habitat is floor which
    // is generally considered compatible with shallow water.
    if (mt == MONS_FIRE_ELEMENTAL && feat_is_watery(actual_grid))
        return false;

    if (actual_grid == DNGN_MALIGN_GATEWAY)
    {
        if (mt == MONS_ELDRITCH_TENTACLE
            || mt == MONS_ELDRITCH_TENTACLE_SEGMENT)
        {
            return true;
        }
        else
            return false;
    }

    if (feat_compatible(feat_preferred, actual_grid)
        || (feat_nonpreferred != feat_preferred
            && feat_compatible(feat_nonpreferred, actual_grid)))
    {
        return true;
    }

    // [dshaligram] Flying creatures are all DNGN_FLOOR, so we
    // only have to check for the additional valid grids of deep
    // water and lava.
    if (monster_is_airborne
        && (actual_grid == DNGN_LAVA || actual_grid == DNGN_DEEP_WATER))
    {
        return true;
    }

    return false;
}

// Returns true if the monster can submerge in the given grid.
bool monster_can_submerge(const monster* mon, dungeon_feature_type feat)
{
    if (testbits(env.pgrid(mon->pos()), FPROP_NO_SUBMERGE))
        return false;
    if (!mon->is_habitable_feat(feat))
        return false;
    if (mons_class_flag(mon->type, M_SUBMERGES))
        switch (mons_habitat(mon))
        {
        case HT_WATER:
        case HT_AMPHIBIOUS:
            return feat_is_watery(feat);
        case HT_LAVA:
            return (feat == DNGN_LAVA);
        case HT_LAND:
            // Currently, trapdoor spider and air elemental only.
            return (feat == DNGN_FLOOR);
        default:
            return false;
        }
    else
        return false;
}

static bool _is_spawn_scaled_area(const level_id &here)
{
    return (is_connected_branch(here.branch)
            && !is_hell_subbranch(here.branch)
            && here.branch != BRANCH_VESTIBULE_OF_HELL
            && here.branch != BRANCH_HALL_OF_ZOT);
}

// Scale monster generation parameter with time spent on level. Note:
// (target_value - base_value) * dropoff_ramp_turns must be < INT_MAX!
static int _scale_spawn_parameter(int base_value,
                                  int target_value,
                                  int final_value,
                                  int dropoff_start_turns = 3000,
                                  int dropoff_ramp_turns  = 12000)
{
    if (!_is_spawn_scaled_area(level_id::current()))
        return base_value;

    const int turns_on_level = env.turns_on_level;
    return (turns_on_level <= dropoff_start_turns ? base_value :
            turns_on_level > dropoff_start_turns + dropoff_ramp_turns ?
            final_value :

            // Actual scaling, strictly linear at the moment:
            (base_value +
             (target_value - base_value)
             * (turns_on_level - dropoff_start_turns)
             / dropoff_ramp_turns));
}

static void _apply_ood(level_id &place)
{
    // OODs do not apply to any portal vaults, any 1-level branches, Zot and
    // hells.  What with newnewabyss?
    if (!is_connected_branch(place)
        || startdepth[place.branch] >= 27
        || brdepth[place.branch] <= 1)
    {
        return;
    }

    // The OOD fuzz roll is not applied at level generation time on
    // D:1, and is applied slightly less often (0.75*0.14) on D:2. All
    // other levels have a straight 14% chance of moderate OOD fuzz
    // for each monster at level generation, and the chances of
    // moderate OODs go up to 100% after a ramp-up period.

    if (place.branch == BRANCH_MAIN_DUNGEON
        && (place.depth == 1 && env.turns_on_level < 701
         || place.depth == 2 && (env.turns_on_level < 584 || one_chance_in(4))))
    {
        return;
    }

#ifdef DEBUG_DIAGNOSTICS
    level_id old_place = place;
#endif

    if (x_chance_in_y(_scale_spawn_parameter(140, 1000, 1000, 3000, 4800),
                      1000))
    {
        const int fuzzspan = 5;
        const int fuzz = max(0, random_range(-fuzzspan, fuzzspan, 2));

        // Quite bizarre logic: why should we fail in >50% cases here?
        if (fuzz)
        {
            place.depth += fuzz;
            dprf("Monster level fuzz: %d (old: %s, new: %s)",
                 fuzz, old_place.describe().c_str(), place.describe().c_str());
        }
    }

    // On D:13 and deeper, and for those who tarry, something extreme:
    if (env.turns_on_level > 1400 - place.absdepth() * 117
        && x_chance_in_y(_scale_spawn_parameter(2, 10000, 10000, 3000, 9000),
                         10000))
    {
        // this maxes depth most of the time
        place.depth += random2avg(27, 2);
        dprf("Super OOD roll: Old: %s, New: %s",
             old_place.describe().c_str(), place.describe().c_str());
    }
}

static int _vestibule_spawn_rate()
{
    // Monster generation in the Vestibule drops off quickly.
    const int taper_off_turn = 500;
    int genodds = 240;
    // genodds increases once you've spent more than 500 turns in Hell.
    if (env.turns_on_level > taper_off_turn)
    {
        genodds += (env.turns_on_level - taper_off_turn);
        genodds  = (genodds < 0 ? 20000 : min(genodds, 20000));
    }

    return genodds;
}

//#define DEBUG_MON_CREATION

// This function is now only called about once every 5 turns. (Used to be
// every turn independent of how much time an action took, which was not ideal.)
// To arrive at spawning rates close to how they used to be, replace the
// one_chance_in(value) checks with the new x_chance_in_y(5, value). (jpeg)
void spawn_random_monsters()
{
    if (crawl_state.disables[DIS_SPAWNS])
        return;

    if (crawl_state.game_is_arena()
        || (crawl_state.game_is_sprint()
            && player_in_connected_branch()
            && you.char_direction == GDT_DESCENDING))
    {
        return;
    }

#ifdef DEBUG_MON_CREATION
    mpr("in spawn_random_monsters()", MSGCH_DIAGNOSTICS);
#endif
    int rate = env.spawn_random_rate;
    if (!rate)
    {
#ifdef DEBUG_MON_CREATION
        mpr("random monster gen turned off", MSGCH_DIAGNOSTICS);
#endif
        return;
    }

    if (player_in_branch(BRANCH_VESTIBULE_OF_HELL))
        rate = _vestibule_spawn_rate();

    rate = (you.char_direction == GDT_DESCENDING) ?
            _scale_spawn_parameter(rate, 6 * rate, 0)
            : (you.religion == GOD_CHEIBRIADOS) ? 16 : 8;

    if (rate == 0)
    {
        dprf("random monster gen scaled off, %d turns on level",
             env.turns_on_level);
        return;
    }

    if (player_in_branch(BRANCH_ABYSS))
    {
        // In Abyss, monsters spawn regularly every 5 turns which might look
        // a bit strange for a place as chaotic as the Abyss.  Then again,
        // the player is unlikely to meet all of them and notice this.
        if (you.char_direction != GDT_GAME_START)
            rate = 5;
        if (you.religion == GOD_CHEIBRIADOS)
            rate *= 2;
    }

    if (!x_chance_in_y(5, rate))
        return;

    // Place normal dungeon monsters, but not in player LOS.
    if (player_in_connected_branch())
    {
        dprf("Placing monster, rate: %d, turns here: %d",
             rate, env.turns_on_level);
        proximity_type prox = (one_chance_in(10) ? PROX_NEAR_STAIRS
                                                 : PROX_AWAY_FROM_PLAYER);

        // The rules change once the player has picked up the Orb...
        if (you.char_direction == GDT_ASCENDING)
            prox = (one_chance_in(3) ? PROX_CLOSE_TO_PLAYER : PROX_ANYWHERE);

        mgen_data mg(WANDERING_MONSTER);
        mg.proximity = prox;
        mg.foe = (you.char_direction == GDT_ASCENDING) ? MHITYOU : MHITNOT;
        mons_place(mg);
        viewwindow();
        return;
    }

    // Pandemonium doesn't yet use the standard way.
    if (player_in_branch(BRANCH_PANDEMONIUM))
    {
        pandemonium_mons();
        viewwindow();
        return;
    }

    mons_place(mgen_data(WANDERING_MONSTER));
    viewwindow();
}

static vector<monster_type> _find_valid_monster_types(const level_id &place)
{
    static vector<monster_type> valid_monster_types;
    static level_id last_monster_type_place;

    if (last_monster_type_place == place)
        return valid_monster_types;

    valid_monster_types.clear();
    for (monster_type i = MONS_0; i < NUM_MONSTERS; ++i)
        if (mons_rarity(i, place.branch) > 0)
            valid_monster_types.push_back(i);

    last_monster_type_place = place;
    return valid_monster_types;
}

static bool _is_random_monster(int mt)
{
    return (mt == RANDOM_MONSTER || mt == RANDOM_MOBILE_MONSTER
            || mt == WANDERING_MONSTER);
}

// Caller must use !invalid_monster_type to check if the return value
// is a real monster.
static monster_type _pick_random_monster(level_id place,
                                 level_id *final_place = nullptr,
                                 bool force_mobile = false)
{
    if (crawl_state.game_is_arena())
    {
        monster_type type = arena_pick_random_monster(place);
        if (!_is_random_monster(type))
            return type;
    }

    // Short-circuit it when we know it will fail.
    if (!branch_has_monsters(place.branch))
        return MONS_PROGRAM_BUG;

    monster_type mon_type = MONS_PROGRAM_BUG;

    _apply_ood(place);
    if (final_place)
        *final_place = place;

    int level = 0, diff, chance;

    int lev_mons = min(30, place.absdepth());

    const int n_pick_tries   = 10000;
    const int n_relax_margin = n_pick_tries / 10;
    int monster_pick_tries = 10000;
    const vector<monster_type> valid_monster_types =
        _find_valid_monster_types(place);

    if (valid_monster_types.empty())
        return MONS_PROGRAM_BUG;

    while (monster_pick_tries-- > 0)
    {
        mon_type = valid_monster_types[random2(valid_monster_types.size())];

        if (crawl_state.game_is_arena() && arena_veto_random_monster(mon_type)
            || force_mobile && mons_class_is_stationary(mon_type))
        {
            continue;
        }

<<<<<<< HEAD
        if (place == BRANCH_ABYSS && crawl_state.game_is_sprint()
            && sprint_veto_random_abyss_monster(mon_type))
        {
            continue;
        }

        level = mons_depth(mon_type, place.branch)
                + absdungeon_depth(place.branch, 0);
=======
        level = mons_level(mon_type, place) + absdungeon_depth(place.branch, 0);
>>>>>>> e8f008ab
        diff = level - lev_mons;
#ifdef ASSERTS
        if (diff && branches[place.branch].numlevels <= 1)
        {
            die("Requested a monster for %s:%d (got: %s)",
                branches[place.branch].abbrevname,
                1 + lev_mons - absdungeon_depth(place.branch, 0),
                mons_class_name(mon_type));
        }
#endif

        // If we're running low on tries, ignore level differences.
        if (monster_pick_tries < n_relax_margin)
            diff = 0;

        chance = mons_rarity(mon_type, place.branch) - (diff * diff);

        // If we're running low on tries, remove level restrictions.
        if ((monster_pick_tries < n_relax_margin || abs(lev_mons - level) <= 5)
            && random2avg(100, 2) <= chance)
        {
            break;
        }
    }

    if (monster_pick_tries <= 0)
        return MONS_PROGRAM_BUG;

    return mon_type;
}

// Caller must use !invalid_monster_type to check if the return value
// is a real monster.
monster_type pick_random_monster(const level_id &place)
{
    return _pick_random_monster(place);
}

bool can_place_on_trap(monster_type mon_type, trap_type trap)
{
    if (mons_is_tentacle_segment(mon_type))
        return true;

    if (trap == TRAP_TELEPORT)
        return false;

    if (trap == TRAP_SHAFT)
    {
        if (_is_random_monster(mon_type))
            return false;

        return (mons_class_flies(mon_type)
                || get_monster_data(mon_type)->size == SIZE_TINY);
    }

    return true;
}

bool drac_colour_incompatible(int drac, int colour)
{
    return (drac == MONS_DRACONIAN_SCORCHER && colour == MONS_WHITE_DRACONIAN);
}

// Finds a random square as close to a staircase as possible
static bool _find_mon_place_near_stairs(coord_def& pos,
                                        dungeon_char_type *stair_type,
                                        level_id &place)
{
    pos = get_random_stair();
    const dungeon_feature_type feat = grd(pos);
    *stair_type = get_feature_dchar(feat);

    // First, assume a regular stair.
    switch (feat_stair_direction(feat))
    {
    case CMD_GO_UPSTAIRS:
        if (place.depth > 1)
            place.depth--;
        break;
    case CMD_GO_DOWNSTAIRS:
        if (place.depth < brdepth[place.branch])
            place.depth++;
        break;
    default: ;
    }

    // Is it a branch stair?
    for (int i = 0; i < NUM_BRANCHES; ++i)
    {
        if (branches[i].entry_stairs == feat)
        {
            place = static_cast<branch_type>(i);
            break;
        }
        else if (branches[i].exit_stairs == feat)
        {
            place = level_id(branches[i].parent_branch, startdepth[i]);
            break;
        }
    }
    const monster_type habitat_target = MONS_BAT;
    int distance = 3;
    if (crawl_state.game_is_zotdef())
        distance = 9999;
    pos = find_newmons_square_contiguous(habitat_target, pos, distance);
    return in_bounds(pos);
}

static monster_type _resolve_monster_type(monster_type mon_type,
                                          proximity_type proximity,
                                          monster_type &base_type,
                                          coord_def &pos,
                                          unsigned mmask,
                                          dungeon_char_type *stair_type,
                                          level_id *place,
                                          bool *want_band)
{
    if (want_band)
        *want_band = false;

    if (mon_type == RANDOM_DRACONIAN)
    {
        // Pick any random drac, constrained by colour if requested.
        do
        {
            mon_type =
                static_cast<monster_type>(
                    random_range(MONS_BLACK_DRACONIAN,
                                 MONS_DRACONIAN_SCORCHER));
        }
        while (base_type != MONS_PROGRAM_BUG
               && mon_type != base_type
               && (mons_species(mon_type) == mon_type
                   || drac_colour_incompatible(mon_type, base_type)));
    }
    else if (mon_type == RANDOM_BASE_DRACONIAN)
        mon_type = random_draconian_monster_species();
    else if (mon_type == RANDOM_NONBASE_DRACONIAN)
    {
        mon_type =
            static_cast<monster_type>(
                random_range(MONS_DRACONIAN_CALLER, MONS_DRACONIAN_SCORCHER));
    }

    // (2) Take care of non-draconian random monsters.
    else if (_is_random_monster(mon_type))
    {
        // Respect destination level for staircases.
        if (proximity == PROX_NEAR_STAIRS)
        {
            const level_id orig_place = *place;

            if (_find_mon_place_near_stairs(pos, stair_type, *place))
            {
                // No monsters spawned in the Temple.
                if (branches[place->branch].id == BRANCH_ECUMENICAL_TEMPLE)
                    proximity = PROX_AWAY_FROM_PLAYER;
            }
            else
                proximity = PROX_AWAY_FROM_PLAYER;
            if (proximity == PROX_NEAR_STAIRS)
                dprf("foreign monster from %s", place->describe().c_str());
            else // we dunt cotton to no ferrniers in these here parts
                *place = orig_place;

        } // end proximity check

        if (!vault_mon_types.empty())
        {
            // XXX: not respecting RANDOM_MOBILE_MONSTER currently.
            int i = choose_random_weighted(vault_mon_weights.begin(),
                                           vault_mon_weights.end());
            int type = vault_mon_types[i];
            int base = vault_mon_bases[i];
            bool banded = vault_mon_bands[i];

            if (type == -1)
                *place = level_id::from_packed_place(base);
            else
            {
                base_type = (monster_type) base;
                mon_type  = (monster_type) type;
                if (want_band)
                    *want_band = banded;
                if (mon_type == RANDOM_DRACONIAN
                    || mon_type == RANDOM_BASE_DRACONIAN
                    || mon_type == RANDOM_NONBASE_DRACONIAN)
                {
                    mon_type =
                        _resolve_monster_type(mon_type, proximity,
                                              base_type, pos, mmask,
                                              stair_type,
                                              place,
                                              want_band);
                }
                return mon_type;
            }
        }

        int tries = 0;
        while (tries++ < 300)
        {
            level_id orig_place = *place;

            // Now pick a monster of the given branch and level.
            mon_type = _pick_random_monster(*place, place,
                                            mon_type == RANDOM_MOBILE_MONSTER);

            // Don't allow monsters too stupid to use stairs (e.g.
            // non-spectral zombified undead) to be placed near
            // stairs.
            if (proximity != PROX_NEAR_STAIRS
                || mons_class_can_use_stairs(mon_type))
            {
                break;
            }

            *place = orig_place;
        }

        if (proximity == PROX_NEAR_STAIRS && tries >= 300)
        {
<<<<<<< HEAD
            proximity = PROX_AWAY_FROM_PLAYER;

            mon_type = _pick_random_monster(*place, place,
=======
            // If we couldn't find a stair-taker, just place a monster
            // for this level.
            *lev_mons = original_level;

            mon_type = _pick_random_monster(place, *lev_mons, *lev_mons,
                                       chose_ood_monster,
>>>>>>> e8f008ab
                                       mon_type == RANDOM_MOBILE_MONSTER);
        }
    }
    return mon_type;
}

monster_type pick_random_monster_for_place(const level_id &place,
                                           monster_type zombie_monster,
                                           bool want_corpse_capable)
{
    // If the caller supplied a zombie_monster argument, use it to
    // figure out whether or not it wants a zombie, and if so, what
    // size.
    const bool wanted_a_zombie = zombie_monster != MONS_NO_MONSTER
                                 && mons_class_is_zombified(zombie_monster);
    const zombie_size_type wanted_zombie_size =
        wanted_a_zombie ? zombie_class_size(zombie_monster) : Z_NOZOMBIE;

    // Try 100 times to generate an acceptable monster, then give up and
    // return MONS_NO_MONSTER and let the caller deal with it.
    for (int tries = 0; tries < 100; ++tries)
    {
        monster_type chosen = _pick_random_monster(place, NULL);

        // If _pick_random_monster() gave us something invalid, give up
        // and let the caller deal with it.
        if (invalid_monster_type(chosen))
            return chosen;

        // Reject things that can't leave corpses.
        if (want_corpse_capable
            && !mons_class_can_leave_corpse(mons_species(chosen)))
        {
            continue;
        }

        // Now, if we didn't want a zombie, we are done.
        if (!wanted_a_zombie)
            return chosen;

        // Otherwise make sure our zombie is the right size.
        if (mons_zombie_size(chosen) == wanted_zombie_size)
            return chosen;
    }

    // :( We failed to find a monster. Sorry.
    return MONS_NO_MONSTER;
}

// A short function to check the results of near_stairs().
// Returns 0 if the point is not near stairs.
// Returns 1 if the point is near unoccupied stairs.
// Returns 2 if the point is near player-occupied stairs.
static int _is_near_stairs(coord_def &p)
{
    int result = 0;

    for (int i = -1; i <= 1; ++i)
        for (int j = -1; j <= 1; ++j)
        {
            if (!in_bounds(p))
                continue;

            const dungeon_feature_type feat = grd(p);
            if (feat_is_stair(feat))
            {
                // Shouldn't matter for escape hatches.
                if (feat_is_escape_hatch(feat))
                    continue;

                // Should there be several stairs, don't overwrite the
                // player on stairs info.
                if (result < 2)
                    result = (p == you.pos()) ? 2 : 1;
            }
        }

    return result;
}

// Checks if the monster is ok to place at mg_pos. If force_location
// is true, then we'll be less rigorous in our checks, in particular
// allowing land monsters to be placed in shallow water and water
// creatures in fountains.
static bool _valid_monster_generation_location(const mgen_data &mg,
                                                const coord_def &mg_pos)
{
    if (!in_bounds(mg_pos)
        || monster_at(mg_pos)
        || you.pos() == mg_pos && !fedhas_passthrough_class(mg.cls))
        return false;

    const monster_type montype = (mons_class_is_zombified(mg.cls) ? mg.base_type
                                                                  : mg.cls);
    if (!monster_habitable_grid(montype, grd(mg_pos), mg.preferred_grid_feature,
                                mons_class_flies(montype), false)
        || (mg.behaviour != BEH_FRIENDLY && !mons_is_mimic(montype)
            && is_sanctuary(mg_pos)
            && !mons_is_tentacle_segment(montype)))
    {
        return false;
    }

    // Check player proximity to avoid band members being placed
    // close to the player erroneously.
    // XXX: This is a little redundant with proximity checks in
    // place_monster.
    if (mg.proximity == PROX_AWAY_FROM_PLAYER
        && distance2(you.pos(), mg_pos) <= LOS_RADIUS_SQ)
    {
        return false;
    }

    // Don't generate monsters on top of teleport traps.
    // (How did they get there?)
    const trap_def* ptrap = find_trap(mg_pos);
    if (ptrap && !can_place_on_trap(mg.cls, ptrap->type))
        return false;

    return true;
}

static bool _valid_monster_generation_location(mgen_data &mg)
{
    return _valid_monster_generation_location(mg, mg.pos);
}

// Returns true if the player is on a level that should be sheltered from
// OOD packs, based on depth and time spent on-level.
static bool _in_ood_pack_protected_place()
{
    return (env.turns_on_level < 1400 - env.absdepth0 * 117);
}

static string _abyss_monster_creation_message(const monster* mon, bool visible)
{
    if (mon->type == MONS_DEATH_COB)
    {
        if (visible)
            return coinflip() ? " appears in a burst of microwaves!" : " pops from nullspace!";
        // XXX: What if the player can't smell?
        return " smells like butter!";
    }

    string messages[] = {
        (visible ? " appears" : " flickers") + string(" in a shower of ")
            + (one_chance_in(3) ? "translocational energy." : "sparks."),
        " materialises.",
        string(" emerges from ") + (one_chance_in(3) ? "chaos." : "the beyond."),
        " assembles " + string(mon->pronoun(PRONOUN_REFLEXIVE, visible)) + "!",
        (one_chance_in(3) ? " erupts" : " bursts") + string(" from nowhere!"),
        string(" is cast out of ") + (one_chance_in(3) ? "space!" : "reality!"),
        string(" coalesces out of ") + (one_chance_in(3) ? "pure" : "seething")
            + string(" chaos."),
        string(" punctures the fabric of ") + (one_chance_in(5) ? "time!" : "the universe."),
        string(" manifests") + (silenced(you.pos()) ? "!" : " with a bang!")
    };
    return messages[min(random2(9), random2(9))];
}

monster* place_monster(mgen_data mg, bool force_pos, bool dont_place)
{
#ifdef DEBUG_MON_CREATION
    mpr("in place_monster()", MSGCH_DIAGNOSTICS);
#endif

    int tries = 0;
    dungeon_char_type stair_type = NUM_DCHAR_TYPES;

    // (1) Early out (summoned to occupied grid).
    if (mg.use_position() && monster_at(mg.pos))
        return 0;

    if (!mg.place.is_valid())
        mg.place = level_id::current();

    bool want_band = false;
    level_id place = mg.place;
    mg.cls = _resolve_monster_type(mg.cls, mg.proximity, mg.base_type,
                                   mg.pos, mg.map_mask,
                                   &stair_type,
                                   &place,
                                   &want_band);
    bool chose_ood_monster = place.absdepth() > mg.place.absdepth() + 5;
    if (want_band)
        mg.flags |= MG_PERMIT_BANDS;

    if (mg.cls == MONS_NO_MONSTER || mg.cls == MONS_PROGRAM_BUG)
        return 0;

    bool create_band = mg.permit_bands();
    // If we drew an OOD monster and there hasn't been much time spent
    // on level, disable band generation. This applies only to
    // randomly picked monsters -- chose_ood_monster will never be set
    // true for explicitly specified monsters in vaults and other
    // places.
    if (chose_ood_monster && _in_ood_pack_protected_place())
    {
        dprf("Chose monster with OOD roll: %s, disabling band generation",
             get_monster_data(mg.cls)->name);
        create_band = false;
    }

    // Re-check for PROX_NEAR_STAIRS here - if original monster
    // type wasn't RANDOM_MONSTER then the position won't
    // have been set.
    if (mg.proximity == PROX_NEAR_STAIRS && mg.pos.origin())
    {
        level_id lev;
        if (!_find_mon_place_near_stairs(mg.pos, &stair_type, lev))
            mg.proximity = PROX_AWAY_FROM_PLAYER;
    } // end proximity check

    if (mg.cls == MONS_PROGRAM_BUG)
        return 0;

    // (3) Decide on banding (good lord!)
    int band_size = 1;
    bool leader = false;
    monster_type band_monsters[BIG_BAND];        // band monster types
    band_type band = BAND_NO_BAND;
    band_monsters[0] = mg.cls;

    // The (very) ugly thing band colour.
    static colour_t ugly_colour = BLACK;

    if (create_band)
    {
#ifdef DEBUG_MON_CREATION
        mpr("Choose band members...", MSGCH_DIAGNOSTICS);
#endif
        band = _choose_band(mg.cls, band_size, leader);
        band_size++;
        for (int i = 1; i < band_size; ++i)
        {
<<<<<<< HEAD
            band_monsters[i] = _band_member(band);
=======
            band_monsters[i] = _band_member(band, mg.power, i);
>>>>>>> e8f008ab

            // Get the (very) ugly thing band colour, so that all (very)
            // ugly things in a band will start with it.
            if ((band_monsters[i] == MONS_UGLY_THING
                || band_monsters[i] == MONS_VERY_UGLY_THING)
                    && ugly_colour == BLACK)
            {
                ugly_colour = ugly_thing_random_colour();
            }
        }
    }

    // Set the (very) ugly thing band colour.
    if (ugly_colour != BLACK)
        mg.colour = ugly_colour;

    // Returns 2 if the monster is placed near player-occupied stairs.
    int pval = _is_near_stairs(mg.pos);
    if (mg.proximity == PROX_NEAR_STAIRS)
    {
        // For some cases disallow monsters on stairs.
        if (mons_class_is_stationary(mg.cls)
            || (pval == 2 // Stairs occupied by player.
                && (mons_class_base_speed(mg.cls) == 0
                    || grd(mg.pos) == DNGN_LAVA
                    || grd(mg.pos) == DNGN_DEEP_WATER)))
        {
            mg.proximity = PROX_AWAY_FROM_PLAYER;
        }
    }

    // (4) For first monster, choose location.  This is pretty intensive.
    bool proxOK;
    bool close_to_player;

    // Player shoved out of the way?
    bool shoved = false;

    if (!mg.use_position() && !force_pos)
    {
        tries = 0;

        // Try to pick a position that is
        // a) not occupied
        // b) compatible
        // c) in the 'correct' proximity to the player

        while (true)
        {
            if (tries++ >= 45)
                return 0;

            // Placement already decided for PROX_NEAR_STAIRS.
            // Else choose a random point on the map.
            if (mg.proximity != PROX_NEAR_STAIRS)
                mg.pos = random_in_bounds();

            if (!_valid_monster_generation_location(mg))
                continue;

            // Is the grid verboten?
            if (map_masked(mg.pos, mg.map_mask))
                continue;

            // Let's recheck these even for PROX_NEAR_STAIRS, just in case.
            // Check proximity to player.
            proxOK = true;

            switch (mg.proximity)
            {
            case PROX_ANYWHERE:
                if (distance2(you.pos(), mg.pos) < dist_range(2 + random2(3)))
                    proxOK = false;
                break;

            case PROX_CLOSE_TO_PLAYER:
            case PROX_AWAY_FROM_PLAYER:
                // If this is supposed to measure los vs not los,
                // then see_cell(mg.pos) should be used instead. (jpeg)
                close_to_player = (distance2(you.pos(), mg.pos) <=
                                   LOS_RADIUS_SQ);

                if (mg.proximity == PROX_CLOSE_TO_PLAYER && !close_to_player
                    || mg.proximity == PROX_AWAY_FROM_PLAYER && close_to_player)
                {
                    proxOK = false;
                }
                break;

            case PROX_NEAR_STAIRS:
                if (pval == 2) // player on stairs
                {
                    if (mons_class_base_speed(mg.cls) == 0)
                    {
                        proxOK = false;
                        break;
                    }
                    // Swap the monster and the player spots, unless the
                    // monster was generated in lava or deep water.
                    if (grd(mg.pos) == DNGN_LAVA
                        || grd(mg.pos) == DNGN_DEEP_WATER)
                    {
                        proxOK = false;
                        break;
                    }

                    // You can't be shoved if you're caught in a net.
                    if (you.caught())
                    {
                        proxOK = false;
                        break;
                    }

                    shoved = true;
                    coord_def mpos = mg.pos;
                    mg.pos         = you.pos();
                    you.moveto(mpos);
                }
                proxOK = (pval > 0);
                break;
            }

            if (!proxOK)
                continue;

            // Cool.. passes all tests.
            break;
        } // end while... place first monster
    }
    else if (!_valid_monster_generation_location(mg) && !dont_place)
    {
        // Sanity check that the specified position is valid.
        return 0;
    }

    // Reset the (very) ugly thing band colour.
    if (ugly_colour != BLACK)
        ugly_colour = BLACK;

    monster* mon = _place_monster_aux(mg, 0, place.absdepth(), force_pos, dont_place);

    // Bail out now if we failed.
    if (!mon)
        return 0;

    if (mg.props.exists("map"))
        mon->set_originating_map(mg.props["map"].get_string());

    if (mg.needs_patrol_point()
        || (mon->type == MONS_ALLIGATOR
            && !testbits(mon->flags, MF_BAND_MEMBER)))
    {
        mon->patrol_point = mon->pos();
#ifdef DEBUG_PATHFIND
        mprf("Monster %s is patrolling around (%d, %d).",
             mon->name(DESC_PLAIN).c_str(), mon->pos().x, mon->pos().y);
#endif
    }

    if (player_in_branch(BRANCH_ABYSS) && !mg.summoner)
        big_cloud(CLOUD_TLOC_ENERGY, mon, mon->pos(), 3 + random2(3), 3, 3);

    // Message to player from stairwell/gate/abyss appearance.
    if (you.see_cell(mg.pos)
        && (mg.proximity == PROX_NEAR_STAIRS
            || (player_in_branch(BRANCH_ABYSS)
                && !mg.summoner && !mons_is_mimic(mon->type))))
    {
        string msg;
        bool is_visible = mon->visible_to(&you);
        if (is_visible)
            msg = mon->name(DESC_A);
        else if (shoved)
            msg = "Something";

        if (mg.proximity == PROX_NEAR_STAIRS)
        {
            if (shoved)
            {
                msg += " shoves you out of the ";
                if (stair_type == DCHAR_ARCH)
                    msg += "gateway!";
                else
                    msg += "stairwell!";
                mpr(msg.c_str());
            }
            else if (!msg.empty())
            {
                if (stair_type == DCHAR_STAIRS_DOWN)
                    msg += " comes up the stairs.";
                else if (stair_type == DCHAR_STAIRS_UP)
                    msg += " comes down the stairs.";
                else if (stair_type == DCHAR_ARCH)
                    msg += " comes through the gate.";
                else
                    msg = "";
            }
        }
        else if (player_in_branch(BRANCH_ABYSS))
            msg += _abyss_monster_creation_message(mon, is_visible);
        if (!msg.empty())
            mpr(msg.c_str());
        // Special case: must update the view for monsters created
        // in player LOS.
        viewwindow();
    }

    // Now, forget about banding if the first placement failed, or there are
    // too many monsters already, or we successfully placed by stairs.
    // Zotdef change - banding allowed on stairs for extra challenge!
    // Frequency reduced, though, and only after 2K turns.
    if (mon->mindex() >= MAX_MONSTERS - 30
        || (mg.proximity == PROX_NEAR_STAIRS && !crawl_state.game_is_zotdef())
        || (crawl_state.game_is_zotdef() && you.num_turns < 2000))
        return mon;

    // Not PROX_NEAR_STAIRS, so it will be part of a band, if there is any.
    if (band_size > 1)
        mon->flags |= MF_BAND_MEMBER;

    const bool priest = mon->is_priest();

    mgen_data band_template = mg;

    if (leader && !mg.summoner)
    {
        band_template.summoner = mon;
        band_template.flags |= MG_BAND_MINION;
    }

    unwind_var<band_type> current_band(active_monster_band, band);
    // (5) For each band monster, loop call to place_monster_aux().
    for (int i = 1; i < band_size; i++)
    {
        if (band_monsters[i] == MONS_NO_MONSTER)
            break;

        band_template.cls = band_monsters[i];

        // We don't want to place a unique that has already been
        // generated.
        if (mons_is_unique(band_template.cls)
            && you.unique_creatures[band_template.cls])
        {
            continue;
        }

        monster *member = _place_monster_aux(band_template, mon, place.absdepth());
        if (member)
        {
            member->flags |= MF_BAND_MEMBER;
            member->props["band_leader"].get_int() = mon->mid;
            member->set_originating_map(mon->originating_map());

            // Priestly band leaders should have an entourage of the
            // same religion, unless members of that entourage already
            // have a different one.
            if (priest && member->god == GOD_NO_GOD)
                member->god = mon->god;

            if (mon->type == MONS_PIKEL)
            {
                // Don't give XP for the slaves to discourage hunting.  Pikel
                // has an artificially large XP modifier to compensate for
                // this.
                member->flags |= MF_NO_REWARD;
                member->props["pikel_band"] = true;
            }
            if (mon->type == MONS_SHEDU)
            {
                // We store these here for later resurrection, etc.
                member->number = mon->mid;
                mon->number = member->mid;
            }
        }
    }

    // Placement of first monster, at least, was a success.
    return mon;
}

monster* get_free_monster()
{
    for (int i = 0; i < MAX_MONSTERS; ++i)
        if (env.mons[i].type == MONS_NO_MONSTER)
        {
            env.mons[i].reset();
            return (&env.mons[i]);
        }

    return NULL;
}

void mons_add_blame(monster* mon, const string &blame_string)
{
    const bool exists = mon->props.exists("blame");
    CrawlStoreValue& blame = mon->props["blame"];
    if (!exists)
        blame.new_vector(SV_STR, SFLAG_CONST_TYPE);
    blame.get_vector().push_back(blame_string);
}

static void _place_twister_clouds(monster *mon)
{
    // Yay for the abj_degree having a huge granularity.
    if (mon->has_ench(ENCH_ABJ))
    {
        mon_enchant abj = mon->get_ench(ENCH_ABJ);
        mon->lose_ench_duration(abj, abj.duration / 2);
    }

    tornado_damage(mon, -10);
}

static monster* _place_monster_aux(const mgen_data &mg, const monster *leader,
                                   int monster_level,
                                   bool force_pos, bool dont_place)
{
    coord_def fpos;

    // Some sanity checks.
    if (mons_is_unique(mg.cls) && you.unique_creatures[mg.cls]
            && !crawl_state.game_is_arena()
        || mg.cls == MONS_MERGED_SLIME_CREATURE
        || mons_is_sensed(mg.cls)
        || mg.cls == MONS_PLAYER)
    {
        die("invalid monster to place: %s (%d)", mons_class_name(mg.cls), mg.cls);
    }

    const monsterentry *m_ent = get_monster_data(mg.cls);

    monster* mon = get_free_monster();
    if (!mon)
        return 0;

    const monster_type montype = (mons_class_is_zombified(mg.cls) ? mg.base_type
                                                                  : mg.cls);

    // Setup habitat and placement.
    // If the space is occupied, try some neighbouring square instead.
    if (dont_place)
        fpos.reset();
    else if (leader == 0 && in_bounds(mg.pos)
        && (mg.behaviour == BEH_FRIENDLY ||
            (!is_sanctuary(mg.pos) || mons_is_tentacle_segment(montype))
            || mons_is_mimic(montype))
        && !monster_at(mg.pos)
        && (you.pos() != mg.pos || fedhas_passthrough_class(mg.cls))
        && (force_pos || monster_habitable_grid(montype, grd(mg.pos))))
    {
        fpos = mg.pos;
    }
    else
    {
        int i;
        // We'll try 1000 times for a good spot.
        for (i = 0; i < 1000; ++i)
        {
            fpos = mg.pos + coord_def(random_range(-3, 3),
                                      random_range(-3, 3));

            // Place members within LOS_SOLID of their leader.
            // TODO nfm - allow placing around corners but not across walls.
            if ((leader == 0 || cell_see_cell(fpos, leader->pos(), LOS_SOLID))
                && _valid_monster_generation_location(mg, fpos))
            {
                break;
            }
        }

        // Did we really try 1000 times?
        if (i == 1000)
            return 0;
    }

    ASSERT(!monster_at(fpos));

    if (crawl_state.game_is_arena()
        && arena_veto_place_monster(mg, leader == 0, fpos))
    {
        return 0;
    }

    // Now, actually create the monster. (Wheeee!)
    mon->set_new_monster_id();
    mon->type         = mg.cls;
    mon->base_monster = mg.base_type;
    mon->number       = mg.number;

    // Set pos and link monster into monster grid.
    if (!dont_place && !mon->move_to_pos(fpos))
    {
        mon->reset();
        return 0;
    }

    // Pick the correct Serpent of Hell.
    if (mon->type == MONS_SERPENT_OF_HELL)
        switch (you.where_are_you)
        {
        case BRANCH_COCYTUS:
            mon->type = MONS_SERPENT_OF_HELL_COCYTUS;
            break;
        case BRANCH_DIS:
            mon->type = MONS_SERPENT_OF_HELL_DIS;
            break;
        case BRANCH_TARTARUS:
            mon->type = MONS_SERPENT_OF_HELL_TARTARUS;
            break;
        default: ; // if it spawns out of Hell (sprint, wizmode), use Gehenna
        }

    // Generate a brand shiny new monster, or zombie.
    if (mons_class_is_zombified(mg.cls))
    {
        monster_type ztype = mg.base_type;

        if (ztype == MONS_NO_MONSTER || ztype == RANDOM_MONSTER)
            ztype = pick_local_zombifiable_monster(monster_level, true, mg.cls, fpos);

        define_zombie(mon, ztype, mg.cls);
    }
    else
        define_monster(mon);

    // Is it a god gift?
    if (mg.god != GOD_NO_GOD)
    {
        mon->god    = mg.god;
        mon->flags |= MF_GOD_GIFT;
    }
    // Not a god gift, give priestly monsters a god.
    else if (mons_class_flag(mg.cls, M_PRIEST))
    {
        // Berserkers belong to Trog.
        if (mg.cls == MONS_DEEP_DWARF_BERSERKER
            || mg.cls == MONS_SPRIGGAN_BERSERKER)
        {
            mon->god = GOD_TROG;
        }
        // Deep dwarf death knights belong to Yredelemnul.
        else if (mg.cls == MONS_DEEP_DWARF_DEATH_KNIGHT)
            mon->god = GOD_YREDELEMNUL;
        // Wiglaf belongs to Okawaru.
        else if (mg.cls == MONS_WIGLAF)
            mon->god = GOD_OKAWARU;
        else
        {
            switch (mons_genus(mg.cls))
            {
            case MONS_ORC:
                mon->god = GOD_BEOGH;
                break;
            case MONS_JELLY:
                mon->god = GOD_JIYVA;
                break;
            case MONS_PROFANE_SERVITOR:
                mon->god = GOD_YREDELEMNUL;
                break;
            case MONS_MUMMY:
            case MONS_DRACONIAN:
            case MONS_ELF:
                // [ds] Vault defs can request priest monsters of unusual types.
            default:
                mon->god = GOD_NAMELESS;
                break;
            }
        }
    }
    // The royal jelly belongs to Jiyva.
    else if (mg.cls == MONS_ROYAL_JELLY)
        mon->god = GOD_JIYVA;
    // Mennas belongs to Zin.
    else if (mg.cls == MONS_MENNAS)
        mon->god = GOD_ZIN;
    // Yiuf is a faithful Xommite.
    else if (mg.cls == MONS_CRAZY_YIUF)
        mon->god = GOD_XOM;
    // The hell lords, Grinder and Ignacio belong to Makhleb.
    else if (mons_species(mg.cls) == MONS_HELL_LORD
             || mg.cls == MONS_ANTAEUS
             || mg.cls == MONS_GRINDER
             || mg.cls == MONS_IGNACIO)
    {
        mon->god = GOD_MAKHLEB;
    }
    // 1 out of 7 non-priestly orcs are unbelievers.
    else if (mons_genus(mg.cls) == MONS_ORC)
    {
        if (!one_chance_in(7))
            mon->god = GOD_BEOGH;
    }
    else if (mg.cls == MONS_APIS)
        mon->god = GOD_ELYVILON;
    // Angels (other than Mennas) and daevas belong to TSO, but 1 out of
    // 7 in the Abyss are adopted by Xom.
    else if (mons_class_holiness(mg.cls) == MH_HOLY)
    {
        if (mg.place != BRANCH_ABYSS || !one_chance_in(7))
            mon->god = GOD_SHINING_ONE;
        else
            mon->god = GOD_XOM;
    }
    // 6 out of 7 demons in the Abyss belong to Lugonu, and 6 out of 7
    // demons in hell belong to Makhleb.
    else if (mons_class_holiness(mg.cls) == MH_DEMONIC)
    {
        if (mg.place == BRANCH_ABYSS && !one_chance_in(7))
            mon->god = GOD_LUGONU;
        else if ((mg.place == BRANCH_VESTIBULE_OF_HELL || player_in_hell())
                 && !one_chance_in(7))
        {
            mon->god = GOD_MAKHLEB;
        }
    }

    // Holy monsters need their halo!
    if (mon->holiness() == MH_HOLY)
        invalidate_agrid(true);
    if (mg.cls == MONS_SILENT_SPECTRE || mg.cls == MONS_PROFANE_SERVITOR
        || mg.cls == MONS_MOTH_OF_SUPPRESSION)
    {
        invalidate_agrid(true);
    }

    // If the caller requested a specific colour for this monster, apply
    // it now.
    if (mg.colour != BLACK)
        mon->colour = mg.colour;

    if (mg.mname != "")
        mon->mname = mg.mname;

    if (mg.hd != 0)
    {
        mon->hit_dice = mg.hd;
        // Re-roll HP.
        int hp = hit_points(mg.hd, m_ent->hpdice[1], m_ent->hpdice[2]);
        // But only for monsters with random HP.
        if (hp > 0)
        {
            mon->max_hit_points = hp;
            mon->hit_points = hp;
        }
    }

    if (mg.hp != 0)
    {
        mon->max_hit_points = mg.hp;
        mon->hit_points = mg.hp;
    }

    if (!crawl_state.game_is_arena())
    {
        mon->max_hit_points = min(mon->max_hit_points, MAX_MONSTER_HP);
        mon->hit_points = min(mon->hit_points, MAX_MONSTER_HP);
    }

    // Store the extra flags here.
    mon->flags       |= mg.extra_flags;

    // The return of Boris is now handled in monster_die().  Not setting
    // this for Boris here allows for multiple Borises in the dungeon at
    // the same time. - bwr
    if (mons_is_unique(mg.cls))
        you.unique_creatures[mg.cls] = true;

    if (mons_class_flag(mg.cls, M_INVIS))
        mon->add_ench(ENCH_INVIS);

    if (mons_class_flag(mg.cls, M_CONFUSED))
        mon->add_ench(ENCH_CONFUSION);

    if (mg.cls == MONS_SHAPESHIFTER)
        mon->add_ench(ENCH_SHAPESHIFTER);

    if (mg.cls == MONS_GLOWING_SHAPESHIFTER)
        mon->add_ench(ENCH_GLOWING_SHAPESHIFTER);

    if (mg.cls == MONS_SPIRIT)
        mon->add_ench(ENCH_FADING_AWAY);

    if (mg.cls == MONS_TOADSTOOL || mg.cls == MONS_PILLAR_OF_SALT)
    {
        // This enchantment is a timer that counts down until death.
        // It should last longer than the lifespan of a corpse, to avoid
        // spawning mushrooms in the same place over and over.  Aside
        // from that, the value is slightly randomised to avoid
        // simultaneous die-offs of mushroom rings.
        mon->add_ench(ENCH_SLOWLY_DYING);
    }
    else if (mg.cls == MONS_HYPERACTIVE_BALLISTOMYCETE)
        mon->add_ench(ENCH_EXPLODING);

    if (mg.cls == MONS_TWISTER || mg.cls == MONS_DIAMOND_OBELISK)
    {
        mon->props["tornado_since"].get_int() = you.elapsed_time;
        mon->add_ench(mon_enchant(ENCH_TORNADO, 0, 0, INFINITE_DURATION));
    }

    if (!crawl_state.game_is_arena() && you.misled())
        update_mislead_monster(mon);

    if (monster_can_submerge(mon, grd(fpos)) && !one_chance_in(5))
        mon->add_ench(ENCH_SUBMERGED);

    mon->flags |= MF_JUST_SUMMONED;

    // Don't leave shifters in their starting shape.
    if (mg.cls == MONS_SHAPESHIFTER || mg.cls == MONS_GLOWING_SHAPESHIFTER)
    {
        no_messages nm;
        monster_polymorph(mon, mg.initial_shifter);

        // It's not actually a known shapeshifter if it happened to be
        // placed in LOS of the player.
        mon->flags &= ~MF_KNOWN_SHIFTER;
    }

    // dur should always be 1-6 for monsters that can be abjured.
    const bool summoned = mg.abjuration_duration >= 1
                       && mg.abjuration_duration <= 6;

    if (mg.cls == MONS_DANCING_WEAPON)
    {
        if (mg.props.exists(TUKIMA_WEAPON))
            give_specific_item(mon, mg.props[TUKIMA_WEAPON].get_item());
        else
            give_item(mon, monster_level, summoned);

        // Dancing weapons *always* have a weapon. Fail to create them
        // otherwise.
        const item_def* wpn = mon->mslot_item(MSLOT_WEAPON);
        if (!wpn)
        {
            mon->destroy_inventory();
            mon->reset();
            mgrd(fpos) = NON_MONSTER;
            return 0;
        }
        else
            mon->colour = wpn->colour;
    }
    else if (mons_class_itemuse(mg.cls) >= MONUSE_STARTING_EQUIPMENT)
    {
        give_item(mon, monster_level, summoned);
        // Give these monsters a second weapon. - bwr
        if (mons_class_wields_two_weapons(mg.cls))
            give_weapon(mon, monster_level, summoned);

        unwind_var<int> save_speedinc(mon->speed_increment);
        mon->wield_melee_weapon(false);
    }

    if (mg.cls == MONS_SLIME_CREATURE)
    {
        if (mg.number > 1)
        {
            // Boost HP to what it would have been if it had grown this
            // big by merging.
            mon->hit_points     *= mg.number;
            mon->max_hit_points *= mg.number;
        }
    }

    if (mons_is_mimic(mg.cls))
        mon->props = mg.props;

    // Set attitude, behaviour and target.
    mon->attitude  = ATT_HOSTILE;
    mon->behaviour = mg.behaviour;

    // Statues cannot sleep (nor wander but it means they are a bit
    // more aware of the player than they'd be otherwise).
    if (mons_is_statue(mg.cls))
        mon->behaviour = BEH_WANDER;
    // Trapdoor spiders lurk, they don't sleep
    if (mg.cls == MONS_TRAPDOOR_SPIDER)
        mon->behaviour = BEH_LURK;

    mon->foe_memory = 0;

    // Setting attitude will always make the monster wander...
    // If you want sleeping hostiles, use BEH_SLEEP since the default
    // attitude is hostile.
    if (mg.behaviour > NUM_BEHAVIOURS)
    {
        if (mg.behaviour == BEH_FRIENDLY)
            mon->attitude = ATT_FRIENDLY;

        if (mg.behaviour == BEH_GOOD_NEUTRAL)
            mon->attitude = ATT_GOOD_NEUTRAL;

        if (mg.behaviour == BEH_NEUTRAL)
            mon->attitude = ATT_NEUTRAL;

        if (mg.behaviour == BEH_STRICT_NEUTRAL)
            mon->attitude = ATT_STRICT_NEUTRAL;

        mon->behaviour = BEH_WANDER;
    }

    if (summoned)
    {
        // Instead of looking for dancing weapons, look for Tukima's dance.
        // Dancing weapons can be created with shadow creatures. {due}
        bool mark_items = mg.summon_type != SPELL_TUKIMAS_DANCE;

        mon->mark_summoned(mg.abjuration_duration,
                           mark_items,
                           mg.summon_type);
    }

    // Perm summons shouldn't leave gear either.
    if (mg.extra_flags & MF_HARD_RESET && mg.extra_flags & MF_NO_REWARD)
        mon->mark_summoned(0, true, 0, false);

    ASSERT(!invalid_monster_index(mg.foe)
           || mg.foe == MHITYOU || mg.foe == MHITNOT);
    mon->foe = mg.foe;

    string blame_prefix;

    if (mg.flags & MG_BAND_MINION)
        blame_prefix = "led by ";
    else if (mg.abjuration_duration > 0)
    {
        blame_prefix = "summoned by ";

        if (mg.summoner != NULL && mg.summoner->alive()
            && mg.summoner->type == MONS_MARA)
        {
            blame_prefix = "woven by ";
        }

        if (mg.cls == MONS_DANCING_WEAPON)
            blame_prefix = "animated by ";
    }
    else if (mons_class_is_zombified(mg.cls))
        blame_prefix = "animated by ";
    else if (mg.summon_type == SPELL_STICKS_TO_SNAKES)
        blame_prefix = "transmuted by ";
    else if (mg.cls == MONS_ELDRITCH_TENTACLE
             || mg.cls == MONS_ELDRITCH_TENTACLE_SEGMENT)
    {
        blame_prefix = "called by ";
    }
    else
        blame_prefix = "created by ";

    if (!mg.non_actor_summoner.empty())
        mons_add_blame(mon, blame_prefix + mg.non_actor_summoner);
    // NOTE: The summoner might be dead if the summoned is placed by a
    // beam which killed the summoner first (like fire vortexes placed
    // by the Fire Storm spell); a deceased summoner's mindex might also
    // be reused to create its summon, so make sure the summon doesn't
    // think it has summoned itself.
    else if (mg.summoner != NULL && mg.summoner->alive()
             && mg.summoner != mon)
    {
        ASSERT(mg.summoner->alive());
        if (mg.summoner->is_player())
            mons_add_blame(mon, blame_prefix + "the player character");
        else
        {
            const monster* sum = mg.summoner->as_monster();
            mons_add_blame(mon, (blame_prefix
                                 + sum->full_name(DESC_A, true)));
            if (sum->props.exists("blame"))
            {
                const CrawlVector& oldblame = sum->props["blame"].get_vector();
                for (CrawlVector::const_iterator i = oldblame.begin();
                     i != oldblame.end(); ++i)
                {
                    mons_add_blame(mon, i->get_string());
                }
            }
        }
    }

    // Initialise (very) ugly things and pandemonium demons.
    if (mon->type == MONS_UGLY_THING
        || mon->type == MONS_VERY_UGLY_THING)
    {
        ghost_demon ghost;
        ghost.init_ugly_thing(mon->type == MONS_VERY_UGLY_THING, false,
                              mg.colour);
        mon->set_ghost(ghost);
        mon->uglything_init();
    }
    else if (mon->type == MONS_LABORATORY_RAT)
    {
        ghost_demon ghost;
        ghost.init_labrat(mg.colour);
        mon->set_ghost(ghost);
        mon->ghost_demon_init();
    }
    else if (mon->type == MONS_DANCING_WEAPON)
    {
        ghost_demon ghost;
        // We can't use monster::weapon here because it wants to look
        // at attack types, which are in the ghost structure we're
        // building.
        ASSERT(mon->mslot_item(MSLOT_WEAPON));
        // Dancing weapons are placed at pretty high power.  Remember, the
        // player is fighting them one-on-one, while he will often summon
        // several.
        ghost.init_dancing_weapon(*(mon->mslot_item(MSLOT_WEAPON)),
                                  mg.props.exists(TUKIMA_POWER) ?
                                      mg.props[TUKIMA_POWER].get_int() : 100);
        mon->set_ghost(ghost);
        mon->ghost_demon_init();
    }

    tile_init_props(mon);

#ifndef DEBUG_DIAGNOSTICS
    // A rare case of a debug message NOT showing in the debug mode.
    if (mons_class_flag(mon->type, M_UNFINISHED))
    {
        mprf(MSGCH_WARN, "Warning: monster '%s' is not yet fully coded.",
             mon->name(DESC_PLAIN).c_str());
    }
#endif

    mark_interesting_monst(mon, mg.behaviour);

    if (crawl_state.game_is_arena())
        arena_placed_monster(mon);
    else if (!Generating_Level && !dont_place && you.can_see(mon))
    {
        if (mg.flags & MG_DONT_COME)
            mon->seen_context = SC_JUST_SEEN;
        // FIXME: This causes "comes into view" messages at the
        //        wrong time, since code checks for placement
        //        success before printing messages.
        handle_seen_interrupt(mon);
    }

    // Area effects can produce additional messages, and thus need to be
    // done after come in view ones.
    if (mon->type == MONS_TWISTER && !dont_place)
        _place_twister_clouds(mon);

    return mon;
}

monster_type pick_random_zombie()
{
    static vector<monster_type> zombifiable;

    if (zombifiable.empty())
    {
        for (monster_type mcls = MONS_0; mcls < NUM_MONSTERS; ++mcls)
        {
            if (mons_species(mcls) != mcls || mcls == MONS_PROGRAM_BUG)
                continue;

            if (!mons_zombie_size(mcls) || mons_is_unique(mcls))
                continue;
            if (mons_class_holiness(mcls) != MH_NATURAL)
                continue;

            zombifiable.push_back(mcls);
        }
    }

    return (zombifiable[random2(zombifiable.size())]);
}

// Check base monster class against zombie type and position if set.
static bool _good_zombie(monster_type base, monster_type cs,
                         const coord_def& pos)
{
    // Actually pick a monster that is happy where we want to put it.
    // Fish zombies on land are helpless and uncool.
    if (in_bounds(pos) && !monster_habitable_grid(base, grd(pos)))
        return false;

    if (cs == MONS_NO_MONSTER)
        return true;

    // If skeleton, monster must have a skeleton.
    if ((cs == MONS_SKELETON_SMALL || cs == MONS_SKELETON_LARGE)
        && !mons_skeleton(base))
    {
        return false;
    }

    // Size must match, but you can make a spectral thing out of
    // anything.
    if (cs != MONS_SPECTRAL_THING
        && mons_zombie_size(base) != zombie_class_size(cs))
    {
        return false;
    }

    return true;
}

monster_type pick_local_zombifiable_monster(int power, bool hack_hd,
                                            monster_type cs,
                                            const coord_def& pos)
{
    bool ignore_rarity = false;
    const level_id place = (crawl_state.game_is_zotdef())
                           ? level_id(BRANCH_MAIN_DUNGEON)
                           : level_id::current();
    const int eff_depth  = (crawl_state.game_is_zotdef())
                           ? (you.num_turns / (2 * ZOTDEF_CYCLE_LENGTH)) + 1
                           : absdungeon_depth(you.where_are_you, 0);
    power = min(27, power);

    // How OOD this zombie can be.
    int relax = 5;

    // Pick an appropriate creature to make a zombie out of,
    // levelwise.  The old code was generating absolutely
    // incredible OOD zombies.
    while (true)
    {
        monster_type base = pick_random_zombie();

        // On certain branches, zombie creation will fail if we use
        // the mons_rarity() functions, because (for example) there
        // are NO zombifiable "native" abyss creatures. Other branches
        // where this is a problem are hell levels and the crypt.
        // we have to watch for summoned zombies on other levels, too,
        // such as the Temple, HoB, and Slime Pits.
        if ((!crawl_state.game_is_zotdef()
             && (!player_in_connected_branch()
                 || player_in_hell()
                 || player_in_branch(BRANCH_VESTIBULE_OF_HELL)
                 || player_in_branch(BRANCH_ECUMENICAL_TEMPLE)
                 || player_in_branch(BRANCH_CRYPT)
                 || player_in_branch(BRANCH_TOMB)
                 || player_in_branch(BRANCH_HALL_OF_BLADES)
                 || player_in_branch(BRANCH_SLIME_PITS)))
            || one_chance_in(1000))
        {
            ignore_rarity = true;
        }

        // Don't make out-of-rarity zombies when we don't have to.
        if (!ignore_rarity && mons_rarity(base, place.branch) == 0)
            continue;

        // Does the zombie match the parameters?
        if (!_good_zombie(base, cs, pos))
            continue;

        // Hack -- non-dungeon zombies are always made out of nastier
        // monsters.
        if (hack_hd && !player_in_connected_branch() && mons_power(base) > 8)
            return base;

        // Check for rarity.. and OOD - identical to mons_place()
        int level, diff, chance;

        level = mons_depth(base, place.branch) + eff_depth - 4;
        diff  = level - power;

        chance = (ignore_rarity) ? 100
                 : mons_rarity(base, place.branch) - (diff * diff) / 2;

        if (power > level - relax && power < level + relax
            && random2avg(100, 2) <= chance)
        {
            return base;
        }

        // Every so often, we'll relax the OOD restrictions.  Avoids
        // infinite loops (if we don't do this, things like creating
        // a large skeleton on level 1 may hang the game!).
        if (one_chance_in(5))
            relax++;
    }
}

void roll_zombie_hp(monster* mon)
{
    ASSERT(mons_class_is_zombified(mon->type));

    int hp = 0;

    switch (mon->type)
    {
    case MONS_ZOMBIE_SMALL:
    case MONS_ZOMBIE_LARGE:
        hp = hit_points(mon->hit_dice, 6, 5);
        break;

    case MONS_SKELETON_SMALL:
    case MONS_SKELETON_LARGE:
        hp = hit_points(mon->hit_dice, 5, 4);
        break;

    case MONS_SIMULACRUM_SMALL:
    case MONS_SIMULACRUM_LARGE:
        // Simulacra aren't tough, but you can create piles of them. - bwr
        hp = hit_points(mon->hit_dice, 1, 4);
        break;

    case MONS_SPECTRAL_THING:
        hp = hit_points(mon->hit_dice, 4, 4);
        break;

    default:
        die("invalid zombie type %d (%s)", mon->type,
            mons_class_name(mon->type));
    }

    mon->max_hit_points = max(hp, 1);
    mon->hit_points     = mon->max_hit_points;
}

static void _roll_zombie_ac_ev_mods(monster* mon, int& acmod, int& evmod)
{
    ASSERT(mons_class_is_zombified(mon->type));

    switch (mon->type)
    {
    case MONS_ZOMBIE_SMALL:
    case MONS_ZOMBIE_LARGE:
        acmod = -2;
        evmod = -5;
        break;

    case MONS_SKELETON_SMALL:
    case MONS_SKELETON_LARGE:
        acmod = -6;
        evmod = -7;
        break;

    case MONS_SIMULACRUM_SMALL:
    case MONS_SIMULACRUM_LARGE:
        // Simulacra aren't tough, but you can create piles of them. - bwr
        acmod = -2;
        evmod = -5;
        break;

    case MONS_SPECTRAL_THING:
        acmod = +2;
        evmod = -5;
        break;

    default:
        die("invalid zombie type %d (%s)", mon->type,
            mons_class_name(mon->type));
    }
}

static void _roll_zombie_ac_ev(monster* mon)
{
    ASSERT(mons_class_is_zombified(mon->type));

    int acmod = 0;
    int evmod = 0;

    _roll_zombie_ac_ev_mods(mon, acmod, evmod);

    mon->ac = max(mon->ac + acmod, 0);
    mon->ev = max(mon->ev + evmod, 0);
}

void define_zombie(monster* mon, monster_type ztype, monster_type cs)
{
    ASSERT(ztype != MONS_NO_MONSTER);
    ASSERT(!invalid_monster_type(ztype));
    ASSERT(mons_class_is_zombified(cs));

    monster_type base = mons_species(ztype);

#ifdef ASSERTS
    if (zombie_class_size(cs) != Z_NOZOMBIE
        && zombie_class_size(cs) != mons_zombie_size(base))
    {
        // we don't know the place requested
        die("invalid zombie size: %s for %s, player on: %s",
            mons_class_name(cs),
            mons_class_name(ztype),
            level_id::current().describe().c_str());
    }
#endif

    // Set type to the original type to calculate appropriate stats.
    mon->type         = ztype;
    mon->base_monster = MONS_PROGRAM_BUG;
    define_monster(mon);

    mon->type         = cs;
    mon->base_monster = base;

    mon->colour       = mons_class_colour(mon->type);
    mon->speed        = mons_class_zombie_base_speed(mon->base_monster);

    // Turn off all melee ability flags except dual-wielding.
    mon->flags       &= (~MF_MELEE_MASK | MF_TWO_WEAPONS);

    // Turn off all spellcasting and priestly ability flags.
    // Hack - kraken get to keep their spell-like ability.
    if (mon->base_monster != MONS_KRAKEN)
        mon->flags   &= ~MF_SPELL_MASK;

    // Turn off regeneration if the base monster cannot regenerate.
    // This is needed for e.g. spectral things of non-regenerating
    // monsters.
    if (!mons_class_can_regenerate(mon->base_monster))
        mon->flags   |= MF_NO_REGEN;

    roll_zombie_hp(mon);
    _roll_zombie_ac_ev(mon);
}

bool downgrade_zombie_to_skeleton(monster* mon)
{
    if ((mon->type != MONS_ZOMBIE_SMALL && mon->type != MONS_ZOMBIE_LARGE)
        || !mons_skeleton(mon->base_monster))
    {
        return false;
    }

    int acmod = 0;
    int evmod = 0;

    _roll_zombie_ac_ev_mods(mon, acmod, evmod);

    // Reverse the zombie AC and EV mods, since they will be replaced
    // with the skeleton AC and EV mods below.
    mon->ac = max(mon->ac - acmod, 0);
    mon->ev = max(mon->ev - evmod, 0);

    const int old_hp    = mon->hit_points;
    const int old_maxhp = mon->max_hit_points;

    mon->type           = (mons_zombie_size(mon->base_monster) == Z_SMALL) ?
                              MONS_SKELETON_SMALL : MONS_SKELETON_LARGE;

    mon->colour         = mons_class_colour(mon->type);
    mon->speed          = mons_class_zombie_base_speed(mon->base_monster);

    roll_zombie_hp(mon);
    _roll_zombie_ac_ev(mon);

    // Scale the skeleton HP to the zombie HP.
    mon->hit_points     = old_hp * mon->max_hit_points / old_maxhp;
    mon->hit_points     = max(mon->hit_points, 1);

    return true;
}

static band_type _choose_band(monster_type mon_type, int &band_size,
                              bool &natural_leader)
{
#ifdef DEBUG_MON_CREATION
    mpr("in _choose_band()", MSGCH_DIAGNOSTICS);
#endif
    // Band size describes the number of monsters in addition to
    // the band leader.
    band_size = 0; // Single monster, no band.
    natural_leader = false;
    band_type band = BAND_NO_BAND;

    switch (mon_type)
    {
    case MONS_ORC:
        if (coinflip())
            break;
        // intentional fall-through {dlb}
    case MONS_ORC_WIZARD:
        band = BAND_ORCS;
        band_size = 2 + random2(3);
        break;

    case MONS_ORC_PRIEST:
    case MONS_ORC_WARRIOR:
        band = BAND_ORC_WARRIOR;
        band_size = 2 + random2(3);
        break;

    case MONS_ORC_WARLORD:
    case MONS_SAINT_ROKA:
        band_size = 5 + random2(5);   // warlords have large bands
        // intentional fall through
    case MONS_ORC_KNIGHT:
        band = BAND_ORC_KNIGHT;       // orcs + knight
        band_size += 3 + random2(4);
        natural_leader = true;
        break;

    case MONS_ORC_HIGH_PRIEST:
        band = BAND_ORC_HIGH_PRIEST;
        band_size = 4 + random2(4);
        natural_leader = true;
        break;

    case MONS_BIG_KOBOLD:
        if (env.absdepth0 > 3)
        {
            band = BAND_KOBOLDS;
            band_size = 2 + random2(6);
        }
        break;

    case MONS_KILLER_BEE:
        band = BAND_KILLER_BEES;
        band_size = 2 + random2(4);
        break;

    case MONS_FLYING_SKULL:
        band = BAND_FLYING_SKULLS;
        band_size = 2 + random2(4);
        break;
    case MONS_SLIME_CREATURE:
        band = BAND_SLIME_CREATURES;
        band_size = 2 + random2(4);
        break;
    case MONS_YAK:
        band = BAND_YAKS;
        band_size = 2 + random2(4);
        break;
    case MONS_UGLY_THING:
    case MONS_VERY_UGLY_THING:
        band = BAND_UGLY_THINGS;
        band_size = 2 + random2(4);
        break;
    case MONS_HELL_HOUND:
        band = BAND_HELL_HOUNDS;
        band_size = 2 + random2(3);
        break;
    case MONS_JACKAL:
        band = BAND_JACKALS;
        band_size = 1 + random2(3);
        break;
    case MONS_MARGERY:
        natural_leader = true;
    case MONS_HELL_KNIGHT:
        band = BAND_HELL_KNIGHTS;
        band_size = 4 + random2(4);
        break;
    case MONS_JOSEPHINE:
    case MONS_NECROMANCER:
    case MONS_VAMPIRE_MAGE:
        natural_leader = true;
        band = BAND_NECROMANCER;
        band_size = 4 + random2(4);
        break;
    case MONS_GNOLL:
        if (!player_in_branch(BRANCH_MAIN_DUNGEON) || you.depth > 1)
        {
            band = BAND_GNOLLS;
            band_size = (coinflip() ? 3 : 2);
        }
        break;
    case MONS_GNOLL_SHAMAN:
    case MONS_GNOLL_SERGEANT:
        band = BAND_GNOLLS;
        band_size = 3 + random2(4);
        break;
    case MONS_DEEP_DWARF_SCION:
        band = BAND_DEEP_DWARF;
        band_size = (one_chance_in(5)? 2: 1) + random2(3);
        break;
    case MONS_DEEP_DWARF_ARTIFICER:
    case MONS_DEEP_DWARF_DEATH_KNIGHT:
        band = BAND_DEEP_DWARF;
        band_size = 3 + random2(4);
        break;
    case MONS_GRUM:
        natural_leader = true;
        band = BAND_WAR_DOGS;
        band_size = 2 + random2(3);
        break;
    case MONS_CENTAUR_WARRIOR:
        natural_leader = true;
    case MONS_CENTAUR:
        if (env.absdepth0 > 9 && one_chance_in(3) && !player_in_branch(BRANCH_SHOALS))
        {
            band = BAND_CENTAURS;
            band_size = 2 + random2(4);
        }
        break;

    case MONS_YAKTAUR_CAPTAIN:
        natural_leader = true;
    case MONS_YAKTAUR:
        if (coinflip())
        {
            band = BAND_YAKTAURS;
            band_size = 2 + random2(3);
        }
        break;

    case MONS_DEATH_YAK:
        band = BAND_DEATH_YAKS;
        band_size = 2 + random2(4);
        break;
    case MONS_INSUBSTANTIAL_WISP:
        band = BAND_INSUBSTANTIAL_WISPS;
        band_size = 4 + random2(5);
        break;
    case MONS_OGRE_MAGE:
        natural_leader = true;
        band = BAND_OGRE_MAGE;
        band_size = 4 + random2(4);
        break;
    case MONS_BALRUG:
        natural_leader = true;
        band = BAND_BALRUG;
        band_size = 2 + random2(3);
        break;
    case MONS_CACODEMON:
        natural_leader = true;
        band = BAND_CACODEMON;
        band_size = 1 + random2(3);
        break;

    case MONS_EXECUTIONER:
        if (coinflip())
        {
            natural_leader = true;
            band = BAND_EXECUTIONER;
            band_size = 1 + random2(3);
        }
        break;

    case MONS_PANDEMONIUM_LORD:
        natural_leader = true;
        band = BAND_PANDEMONIUM_LORD;
        band_size = random_range(1, 3);
        break;

    case MONS_HELLWING:
        if (coinflip())
        {
            band = BAND_HELLWING;
            band_size = 1 + random2(4);
        }
        break;

    case MONS_DEEP_ELF_FIGHTER:
        if (coinflip())
        {
            band = BAND_DEEP_ELF_FIGHTER;
            band_size = 3 + random2(4);
        }
        break;

    case MONS_DEEP_ELF_KNIGHT:
        if (coinflip())
        {
            band = BAND_DEEP_ELF_KNIGHT;
            band_size = 3 + random2(4);
        }
        break;

    case MONS_DEEP_ELF_HIGH_PRIEST:
        if (coinflip())
        {
            natural_leader = true;
            band = BAND_DEEP_ELF_HIGH_PRIEST;
            band_size = 3 + random2(4);
        }
        break;

    case MONS_KOBOLD_DEMONOLOGIST:
        if (coinflip())
        {
            band = BAND_KOBOLD_DEMONOLOGIST;
            band_size = 3 + random2(6);
        }
        break;

    case MONS_NAGA_MAGE:
    case MONS_NAGA_WARRIOR:
        band = BAND_NAGAS;
        band_size = 3 + random2(4);
        break;

    case MONS_WAR_DOG:
        band = BAND_WAR_DOGS;
        band_size = 2 + random2(4);
        break;

    case MONS_GREEN_RAT:
        band = BAND_GREEN_RATS;
        band_size = 4 + random2(6);
        break;

    case MONS_ORANGE_RAT:
        band = BAND_ORANGE_RATS;
        band_size = 3 + random2(4);
        break;

    case MONS_SHEEP:
        band = BAND_SHEEP;
        band_size = 3 + random2(5);
        break;

    case MONS_GHOUL:
        band = BAND_GHOULS;
        band_size = 2 + random2(3);
        break;

    case MONS_KIRKE:
        band_size = 2 + random2(3);
        natural_leader = true;
    case MONS_HOG:
        band = BAND_HOGS;
        band_size += 1 + random2(3);
        break;

    case MONS_VAMPIRE_MOSQUITO:
        band = BAND_VAMPIRE_MOSQUITOES;
        band_size = 1 + random2(3);
        break;

    case MONS_FIRE_BAT:
        band = BAND_FIRE_BATS;
        band_size = 1 + random2(3);
        break;

    case MONS_DEEP_TROLL_EARTH_MAGE:
    case MONS_DEEP_TROLL_SHAMAN:
        band = BAND_DEEP_TROLLS;
        band_size = 3 + random2(3);
        break;

    case MONS_HELL_HOG:
        band = BAND_HELL_HOGS;
        band_size = 1 + random2(3);
        break;

    case MONS_BOGGART:
        band = BAND_BOGGARTS;
        band_size = 2 + random2(3);
        break;

    case MONS_BLINK_FROG:
        band = BAND_BLINK_FROGS;
        band_size = 2 + random2(3);
        break;

    case MONS_WIGHT:
        band = BAND_WIGHTS;
        band_size = 2 + random2(3);
        break;

    case MONS_SKELETAL_WARRIOR:
        band = BAND_SKELETAL_WARRIORS;
        band_size = 2 + random2(3);
        break;

    case MONS_CYCLOPS:
        if (one_chance_in(5) || player_in_branch(BRANCH_SHOALS))
        {
            natural_leader = true;
            band = BAND_SHEEP;  // Odyssey reference
            band_size = 2 + random2(3);
        }
        break;

    case MONS_ALLIGATOR:
        // Alligators with kids!
        if (one_chance_in(5))
        {
            natural_leader = true;
            band = BAND_ALLIGATOR;
            band_size = 2 + random2(3);
        }
        break;

    case MONS_POLYPHEMUS:
        natural_leader = true;
        band = BAND_POLYPHEMUS;
        band_size = 3 + random2(3);
        break;

    case MONS_HARPY:
        band = BAND_HARPIES;
        band_size = 2 + random2(3);
        break;

    // Journey -- Added Draconian Packs
    case MONS_WHITE_DRACONIAN:
    case MONS_RED_DRACONIAN:
    case MONS_PURPLE_DRACONIAN:
    case MONS_MOTTLED_DRACONIAN:
    case MONS_YELLOW_DRACONIAN:
    case MONS_BLACK_DRACONIAN:
    case MONS_GREEN_DRACONIAN:
    case MONS_GREY_DRACONIAN:
    case MONS_PALE_DRACONIAN:
        if (env.absdepth0 > 18 && one_chance_in(3) && player_in_connected_branch())
        {
            band = BAND_DRACONIAN;
            band_size = random_range(2, 4);
        }
        break;

    case MONS_DRACONIAN_CALLER:
    case MONS_DRACONIAN_MONK:
    case MONS_DRACONIAN_SCORCHER:
    case MONS_DRACONIAN_KNIGHT:
    case MONS_DRACONIAN_ANNIHILATOR:
    case MONS_DRACONIAN_ZEALOT:
    case MONS_DRACONIAN_SHIFTER:
        if (env.absdepth0 > 20 && player_in_connected_branch())
        {
            band = BAND_DRACONIAN;
            band_size = random_range(3, 6);
        }
        break;

    case MONS_TIAMAT:
        natural_leader = true;
        band = BAND_DRACONIAN;
        // yup, scary
        band_size = random_range(3,6) + random_range(3,6) + 2;
        break;

    case MONS_ILSUIW:
        band = BAND_ILSUIW;
        band_size = 3 + random2(3);
        break;

    case MONS_AZRAEL:
        natural_leader = true;
        band = BAND_AZRAEL;
        band_size = 4 + random2(5);
        break;

    case MONS_DUVESSA:
        // no natural_leader since this band is supposed to be symmetric
        band = BAND_DUVESSA;
        band_size = 1;
        break;

    case MONS_KHUFU:
        natural_leader = true;
        band = BAND_KHUFU;
        band_size = 3;
        break;

    case MONS_GOLDEN_EYE:
        band = BAND_GOLDEN_EYE;
        band_size = 1 + random2(5);
        break;

    case MONS_PIKEL:
        natural_leader = true;
        band = BAND_PIKEL;
        band_size = 4;
        break;

    case MONS_MERFOLK_AQUAMANCER:
        band = BAND_MERFOLK_AQUAMANCER;
        band_size = random_range(3, 6);
        break;

    case MONS_MERFOLK_JAVELINEER:
        band = BAND_MERFOLK_JAVELINEER;
        band_size = random_range(3, 5);
        break;

    case MONS_MERFOLK_IMPALER:
        band = BAND_MERFOLK_IMPALER;
        band_size = random_range(3, 5);
        break;

    case MONS_ELEPHANT:
        band = BAND_ELEPHANT;
        band_size = 2 + random2(4);
        break;

    case MONS_SHEDU:
        band = BAND_SHEDU;
        band_size = 1;
        break;

    case MONS_REDBACK:
        band = BAND_REDBACK;
        band_size = 1 + random2(5);
        break;

    case MONS_SPIDER:
        band = BAND_SPIDER;
        band_size = 1 + random2(4);
        break;

    case MONS_JUMPING_SPIDER:
        if (coinflip())
        {
            band = BAND_JUMPING_SPIDER;
            band_size = 1 + random2(5);
        }
        break;

    case MONS_TARANTELLA:
        if (coinflip())
        {
            band = BAND_TARANTELLA;
            band_size = 1 + random2(4);
        }
        break;

    case MONS_LAMIA:
        natural_leader = true;
        band = BAND_LAMIA;
        band_size = 5 + random2(4);
        break;

    default: ;
    }

    if (band != BAND_NO_BAND && band_size == 0)
        band = BAND_NO_BAND;

    if (band_size >= BIG_BAND)
        band_size = BIG_BAND - 1;

    return band;
}

<<<<<<< HEAD
static monster_type _band_member(band_type band)
=======
static monster_type _band_member(band_type band, int power, int which)
>>>>>>> e8f008ab
{
    monster_type mon_type = MONS_PROGRAM_BUG;
    int temp_rand;

    if (band == BAND_NO_BAND)
        return MONS_PROGRAM_BUG;

    switch (band)
    {
    case BAND_KOBOLDS:
        mon_type = MONS_KOBOLD;
        break;

    case BAND_ORCS:
        mon_type = MONS_ORC;
        if (one_chance_in(6)) // 14.58%
            mon_type = MONS_ORC_WIZARD;
        if (one_chance_in(8)) // 12.50%
            mon_type = MONS_ORC_PRIEST;
        break;

    case BAND_ORC_WARRIOR:
        mon_type = MONS_ORC;
        if (one_chance_in(5)) // 17.14%
            mon_type = MONS_ORC_WIZARD;
        if (one_chance_in(7)) // 14.29%
            mon_type = MONS_ORC_PRIEST;
        break;

    case BAND_ORC_KNIGHT:
    case BAND_ORC_HIGH_PRIEST:
        // XXX: For Beogh punishment, ogres and trolls look out of place...
        // (For normal generation, they're okay, of course.)
        mon_type = random_choose_weighted(12, MONS_ORC,
                                           9, MONS_ORC_WARRIOR,
                                           2, MONS_WARG,
                                           2, MONS_ORC_WIZARD,
                                           2, MONS_ORC_PRIEST,
                                           1, MONS_OGRE,
                                           1, MONS_TROLL,
                                           1, MONS_ORC_SORCERER,
                                           0);
        break;

    case BAND_KILLER_BEES:
        mon_type = MONS_KILLER_BEE;
        break;

    case BAND_FLYING_SKULLS:
        mon_type = MONS_FLYING_SKULL;
        break;

    case BAND_SLIME_CREATURES:
        mon_type = MONS_SLIME_CREATURE;
        break;

    case BAND_YAKS:
        mon_type = MONS_YAK;
        break;

    case BAND_HARPIES:
        mon_type = MONS_HARPY;
        break;

    case BAND_UGLY_THINGS:
<<<<<<< HEAD
        mon_type = ((env.absdepth0 > 21 && one_chance_in(4)) ?
                       MONS_VERY_UGLY_THING : MONS_UGLY_THING);
=======
        mon_type = (power > 21 && one_chance_in(4)) ?
                       MONS_VERY_UGLY_THING : MONS_UGLY_THING;
>>>>>>> e8f008ab
        break;

    case BAND_HELL_HOUNDS:
        mon_type = MONS_HELL_HOUND;
        break;

    case BAND_JACKALS:
        mon_type = MONS_JACKAL;
        break;

    case BAND_GNOLLS:
        mon_type = MONS_GNOLL;
        break;

    case BAND_DEEP_DWARF:
        mon_type = random_choose_weighted(31, MONS_DEEP_DWARF,
                                           6, MONS_DEEP_DWARF_NECROMANCER,
                                           2, MONS_DEEP_DWARF_BERSERKER,
                                           1, MONS_DEEP_DWARF_DEATH_KNIGHT,
                                           0);
        break;

    case BAND_CENTAURS:
        mon_type = MONS_CENTAUR;
        break;

    case BAND_YAKTAURS:
        mon_type = MONS_YAKTAUR;
        break;

    case BAND_INSUBSTANTIAL_WISPS:
        mon_type = MONS_INSUBSTANTIAL_WISP;
        break;

    case BAND_POLYPHEMUS:
        if (which == 1)
        {
            mon_type = MONS_CATOBLEPAS;
            break;
        }
    case BAND_DEATH_YAKS:
        mon_type = MONS_DEATH_YAK;
        break;

    case BAND_NECROMANCER:                // necromancer
        mon_type = random_choose_weighted(3, MONS_ZOMBIE_SMALL,
                                          3, MONS_ZOMBIE_LARGE,
                                          3, MONS_SKELETON_SMALL,
                                          3, MONS_SKELETON_LARGE,
                                          1, MONS_NECROPHAGE,
                                          0);
        break;

    case BAND_BALRUG:
        mon_type = coinflip() ? MONS_SUN_DEMON : MONS_RED_DEVIL;
        break;

    case BAND_CACODEMON:
        mon_type = coinflip() ? MONS_SIXFIRHY : MONS_ORANGE_DEMON;
        break;

    case BAND_EXECUTIONER:
        mon_type = coinflip() ? MONS_ABOMINATION_SMALL : MONS_ABOMINATION_LARGE;
        break;

    case BAND_PANDEMONIUM_LORD:
        if (one_chance_in(7))
        {
            mon_type = random_choose_weighted(50, MONS_LICH,
                                              10, MONS_ANCIENT_LICH,
                                               0);
        }
        else if (one_chance_in(6))
        {
            mon_type = random_choose_weighted(50, MONS_ABOMINATION_SMALL,
                                              40, MONS_ABOMINATION_LARGE,
                                              10, MONS_TENTACLED_MONSTROSITY,
                                               0);
        }
        else
        {
            mon_type = summon_any_demon(random_choose_weighted(
                                               50, DEMON_COMMON,
                                               20, DEMON_GREATER,
                                               10, DEMON_RANDOM,
                                               0));
        }
        break;

    case BAND_HELLWING:
        mon_type = coinflip() ? MONS_HELLWING : MONS_SMOKE_DEMON;
        break;

    case BAND_DEEP_ELF_FIGHTER:    // deep elf fighter
        mon_type = random_choose_weighted(6, MONS_DEEP_ELF_SOLDIER,
                                          1, MONS_DEEP_ELF_FIGHTER,
                                          1, MONS_DEEP_ELF_KNIGHT,
                                          1, MONS_DEEP_ELF_CONJURER,
                                          1, MONS_DEEP_ELF_MAGE,
                                          1, MONS_DEEP_ELF_PRIEST,
                                          0);
        break;

    case BAND_DEEP_ELF_KNIGHT:                    // deep elf knight
        mon_type = random_choose_weighted(48, MONS_DEEP_ELF_SOLDIER,
                                          48, MONS_DEEP_ELF_FIGHTER,
                                          32, MONS_DEEP_ELF_KNIGHT,
                                          28, MONS_DEEP_ELF_MAGE,
                                          16, MONS_DEEP_ELF_PRIEST,
                                          16, MONS_DEEP_ELF_CONJURER,
                                          16, MONS_DEEP_ELF_SUMMONER,
                                           1, MONS_DEEP_ELF_DEMONOLOGIST,
                                           1, MONS_DEEP_ELF_ANNIHILATOR,
                                           1, MONS_DEEP_ELF_SORCERER,
                                           1, MONS_DEEP_ELF_DEATH_MAGE,
                                           0);
        break;

    case BAND_DEEP_ELF_HIGH_PRIEST:                // deep elf high priest
        mon_type = random_choose_weighted(3, MONS_DEEP_ELF_SOLDIER,
                                          3, MONS_DEEP_ELF_FIGHTER,
                                          3, MONS_DEEP_ELF_PRIEST,
                                          1, MONS_DEEP_ELF_MAGE,
                                          1, MONS_DEEP_ELF_SUMMONER,
                                          1, MONS_DEEP_ELF_CONJURER,
                                          1, MONS_DEEP_ELF_DEMONOLOGIST,
                                          1, MONS_DEEP_ELF_ANNIHILATOR,
                                          1, MONS_DEEP_ELF_SORCERER,
                                          1, MONS_DEEP_ELF_DEATH_MAGE,
                                          0);
        break;

    case BAND_HELL_KNIGHTS:
        mon_type = MONS_HELL_KNIGHT;
        if (one_chance_in(4))
            mon_type = MONS_NECROMANCER;
        break;

    case BAND_OGRE_MAGE:
        mon_type = MONS_OGRE;
        if (one_chance_in(3))
            mon_type = MONS_TWO_HEADED_OGRE;
        break;                  // ogre mage

    case BAND_KOBOLD_DEMONOLOGIST:
        mon_type = random_choose_weighted(8, MONS_KOBOLD,
                                          4, MONS_BIG_KOBOLD,
                                          1, MONS_KOBOLD_DEMONOLOGIST,
                                          0);
        break;

    case BAND_NAGAS:
        mon_type = MONS_NAGA;
        break;
    case BAND_WAR_DOGS:
        mon_type = MONS_WAR_DOG;
        break;
    case BAND_GREEN_RATS:
        mon_type = MONS_GREEN_RAT;
        break;
    case BAND_ORANGE_RATS:
        mon_type = MONS_ORANGE_RAT;
        break;
    case BAND_SHEEP:
        mon_type = MONS_SHEEP;
        break;
    case BAND_GHOULS:
        mon_type = coinflip() ? MONS_GHOUL : MONS_NECROPHAGE;
        break;
    case BAND_DEEP_TROLLS:
        mon_type = MONS_DEEP_TROLL;
        if (one_chance_in(3))
            mon_type = random_choose(MONS_DEEP_TROLL_EARTH_MAGE,
                                     MONS_DEEP_TROLL_SHAMAN,
                                     -1);
        break;
    case BAND_HOGS:
        mon_type = MONS_HOG;
        break;
    case BAND_HELL_HOGS:
        mon_type = MONS_HELL_HOG;
        break;
    case BAND_VAMPIRE_MOSQUITOES:
        mon_type = MONS_VAMPIRE_MOSQUITO;
        break;
    case BAND_FIRE_BATS:
        mon_type = MONS_FIRE_BAT;
        break;
    case BAND_BOGGARTS:
        mon_type = MONS_BOGGART;
        break;
    case BAND_BLINK_FROGS:
        mon_type = MONS_BLINK_FROG;
        break;
    case BAND_WIGHTS:
        mon_type = MONS_WIGHT;
        break;
    case BAND_SKELETAL_WARRIORS:
        mon_type = MONS_SKELETAL_WARRIOR;
        break;

    case BAND_DRACONIAN:
<<<<<<< HEAD
    {
        temp_rand = random2((env.absdepth0 < 24) ? 27 : 40);
=======
        temp_rand = random2((power < 24) ? 27 : 40);
>>>>>>> e8f008ab
        mon_type =
                ((temp_rand > 38) ? MONS_DRACONIAN_CALLER :     // 1
                 (temp_rand > 36) ? MONS_DRACONIAN_KNIGHT :     // 2
                 (temp_rand > 34) ? MONS_DRACONIAN_MONK :       // 2
                 (temp_rand > 32) ? MONS_DRACONIAN_SHIFTER :    // 2
                 (temp_rand > 30) ? MONS_DRACONIAN_ANNIHILATOR :// 2
                 (temp_rand > 28) ? MONS_DRACONIAN_SCORCHER :   // 2
                 (temp_rand > 26) ? MONS_DRACONIAN_ZEALOT :     // 2
                 (temp_rand > 23) ? MONS_GREY_DRACONIAN :       // 3
                 (temp_rand > 20) ? MONS_YELLOW_DRACONIAN :     // 3
                 (temp_rand > 17) ? MONS_GREEN_DRACONIAN :      // 3
                 (temp_rand > 14) ? MONS_BLACK_DRACONIAN :      // 3
                 (temp_rand > 11) ? MONS_WHITE_DRACONIAN :      // 3
                 (temp_rand >  8) ? MONS_PALE_DRACONIAN :       // 3
                 (temp_rand >  5) ? MONS_PURPLE_DRACONIAN :     // 3
                 (temp_rand >  2) ? MONS_MOTTLED_DRACONIAN :    // 3
                                    MONS_RED_DRACONIAN);        // 3
        break;

    case BAND_ILSUIW:
        mon_type = random_choose_weighted(30, MONS_MERMAID,
                                          15, MONS_MERFOLK,
                                          10, MONS_MERFOLK_JAVELINEER,
                                          10, MONS_MERFOLK_IMPALER,
                                           0);
        break;

    case BAND_AZRAEL:
        mon_type = coinflip() ? MONS_FIRE_ELEMENTAL : MONS_HELL_HOUND;
        break;

    case BAND_DUVESSA:
        mon_type = MONS_DOWAN;
        break;

    case BAND_ALLIGATOR:
        mon_type = MONS_BABY_ALLIGATOR;
        break;

    case BAND_KHUFU:
        mon_type = coinflip() ? MONS_GREATER_MUMMY : MONS_MUMMY;
        break;

    case BAND_GOLDEN_EYE:
        mon_type = MONS_GOLDEN_EYE;
        break;

    case BAND_PIKEL:
        mon_type = MONS_SLAVE;
        break;

    case BAND_MERFOLK_AQUAMANCER:
        mon_type = random_choose_weighted( 8, MONS_MERFOLK,
                                          10, MONS_ICE_BEAST,
                                           0);
        break;

    case BAND_MERFOLK_IMPALER:
    case BAND_MERFOLK_JAVELINEER:
        mon_type = MONS_MERFOLK;
        break;

    case BAND_ELEPHANT:
        mon_type = MONS_ELEPHANT;
        break;

    case BAND_SHEDU:
        mon_type = MONS_SHEDU;
        break;

    case BAND_REDBACK:
        // Total weight 40
        mon_type = random_choose_weighted(30, MONS_REDBACK,
                                           5, MONS_TARANTELLA,
                                           5, MONS_JUMPING_SPIDER,
                                           0);
        break;

    case BAND_SPIDER:
        mon_type = MONS_SPIDER;
        break;

    case BAND_JUMPING_SPIDER:
        // Total weight 40
        mon_type = random_choose_weighted(12, MONS_JUMPING_SPIDER,
                                           8, MONS_WOLF_SPIDER,
                                           7, MONS_ORB_SPIDER,
                                           6, MONS_SPIDER,
                                           5, MONS_REDBACK,
                                           2, MONS_DEMONIC_CRAWLER,
                                           0);
        break;

    case BAND_TARANTELLA:
        // Total weight 40
        mon_type = random_choose_weighted(10, MONS_TARANTELLA,
                                           7, MONS_WOLF_SPIDER,
                                           3, MONS_ORB_SPIDER,
                                           8, MONS_REDBACK,
                                          10, MONS_SPIDER,
                                           2, MONS_DEMONIC_CRAWLER,
                                           0);
        break;

    case BAND_LAMIA:
        if (which <= 2)
            mon_type = MONS_GREATER_NAGA;
        else // Total weight 40
            mon_type = random_choose_weighted( 8, MONS_NAGA_WARRIOR,
                                              16, MONS_NAGA_MAGE,
                                              24, MONS_NAGA,
                                               0);
        break;

    default:
        break;
    }

    return mon_type;
}

void mark_interesting_monst(monster* mons, beh_type behaviour)
{
    if (crawl_state.game_is_arena())
        return;

    bool interesting = false;

    // Unique monsters are always interesting
    if (mons_is_unique(mons->type))
        interesting = true;
    // If it's never going to attack us, then not interesting
    else if (behaviour == BEH_FRIENDLY)
        interesting = false;
    // Jellies are never interesting to Jiyva.
    else if (mons->type == MONS_JELLY && you.religion == GOD_JIYVA)
        interesting = false;
    else if (mons_threat_level(mons) == MTHRT_NASTY)
        interesting = true;
    // Don't waste time on moname() if user isn't using this option
    else if (!Options.note_monsters.empty())
    {
        const string iname = mons_type_name(mons->type, DESC_A);
        for (unsigned i = 0; i < Options.note_monsters.size(); ++i)
        {
            if (Options.note_monsters[i].matches(iname))
            {
                interesting = true;
                break;
            }
        }
    }

    if (interesting)
        mons->flags |= MF_INTERESTING;
}

// PUBLIC FUNCTION -- mons_place().

static monster_type _pick_zot_exit_defender()
{
    if (one_chance_in(11))
    {
#ifdef DEBUG_MON_CREATION
        mpr("Create a pandemonium lord!", MSGCH_DIAGNOSTICS);
#endif
        for (int i = 0; i < 4; i++)
        {
            // Sometimes pick an unique lord whose rune you've stolen.
            //
            if (you.runes[RUNE_MNOLEG + i]
                && !you.unique_creatures[MONS_MNOLEG + i]
                && one_chance_in(10))
            {
                return static_cast<monster_type>(MONS_MNOLEG + i);
            }
        }
        return MONS_PANDEMONIUM_LORD;
    }

    const int temp_rand = random2(276);
    const monster_type mon_type =
        ((temp_rand > 184) ? summon_any_demon(DEMON_COMMON) : // 33.33%
         (temp_rand > 104) ? summon_any_demon(DEMON_RANDOM) : // 28.99%
         (temp_rand > 78)  ? MONS_HELL_HOUND :                //  9.06%
         (temp_rand > 54)  ? MONS_ABOMINATION_LARGE :         //  8.70%
         (temp_rand > 33)  ? MONS_ABOMINATION_SMALL :         //  7.61%
         (temp_rand > 13)  ? MONS_RED_DEVIL                   //  7.25%
                           : MONS_HELL_SENTINEL);             //  5.07%

    return mon_type;
}

monster* mons_place(mgen_data mg)
{
#ifdef DEBUG_MON_CREATION
    mpr("in mons_place()", MSGCH_DIAGNOSTICS);
#endif
    int mon_count = 0;
    for (int il = 0; il < MAX_MONSTERS; il++)
        if (menv[il].type != MONS_NO_MONSTER)
            mon_count++;

    if (mg.cls == WANDERING_MONSTER)
    {
        if (mon_count > MAX_MONSTERS - 50)
            return 0;

#ifdef DEBUG_MON_CREATION
        mpr("Set class RANDOM_MONSTER", MSGCH_DIAGNOSTICS);
#endif
        mg.cls = RANDOM_MONSTER;
    }

    // All monsters have been assigned? {dlb}
    if (mon_count >= MAX_MONSTERS - 1)
        return 0;

    // This gives a slight challenge to the player as they ascend the
    // dungeon with the Orb.
    if (you.char_direction == GDT_ASCENDING && _is_random_monster(mg.cls)
        && player_in_connected_branch() && !mg.summoned())
    {
#ifdef DEBUG_MON_CREATION
        mpr("Call _pick_zot_exit_defender()", MSGCH_DIAGNOSTICS);
#endif
        mg.cls    = _pick_zot_exit_defender();
        mg.flags |= MG_PERMIT_BANDS;
    }
    else if (_is_random_monster(mg.cls))
        mg.flags |= MG_PERMIT_BANDS;

    if (crawl_state.game_is_zotdef()) // check if emulation of old mg.power is there
        ASSERT(mg.place.is_valid());

    if (mg.behaviour == BEH_COPY)
    {
        mg.behaviour = (mg.summoner && mg.summoner->is_player())
                        ? BEH_FRIENDLY
                        : SAME_ATTITUDE((&menv[mg.summoner->mindex()]));
    }

    monster* creation = place_monster(mg);
    if (!creation)
        return 0;

    dprf(DIAG_MONPLACE, "Created %s.", creation->base_name(DESC_A, true).c_str());

    // Look at special cases: CHARMED, FRIENDLY, NEUTRAL, GOOD_NEUTRAL,
    // HOSTILE.
    if (mg.behaviour > NUM_BEHAVIOURS)
    {
        if (mg.behaviour == BEH_FRIENDLY)
            creation->flags |= MF_NO_REWARD;

        if (mg.behaviour == BEH_NEUTRAL || mg.behaviour == BEH_GOOD_NEUTRAL
            || mg.behaviour == BEH_STRICT_NEUTRAL)
        {
            creation->flags |= MF_WAS_NEUTRAL;
        }

        if (mg.behaviour == BEH_CHARMED)
        {
            creation->attitude = ATT_HOSTILE;
            creation->add_ench(ENCH_CHARM);
        }

        if (creation->type == MONS_RAKSHASA_FAKE && !one_chance_in(3))
            creation->add_ench(ENCH_INVIS);

        if (!(mg.flags & MG_FORCE_BEH) && !crawl_state.game_is_arena())
            player_angers_monster(creation);

        behaviour_event(creation, ME_EVAL);
    }

    return creation;
}

static dungeon_feature_type _monster_primary_habitat_feature(monster_type mc)
{
    if (_is_random_monster(mc))
        return DNGN_FLOOR;
    return habitat2grid(mons_class_primary_habitat(mc));
}

static dungeon_feature_type _monster_secondary_habitat_feature(monster_type mc)
{
    if (_is_random_monster(mc))
        return DNGN_FLOOR;
    return habitat2grid(mons_class_secondary_habitat(mc));
}

static bool _valid_spot(coord_def pos)
{
    if (actor_at(pos))
        return false;
    if (env.level_map_mask(pos) & MMT_NO_MONS)
        return false;
    return true;
}

class newmons_square_find : public travel_pathfind
{
private:
    dungeon_feature_type feat_wanted;
    coord_def start;
    int maxdistance;

    int best_distance;
    int nfound;
public:
    // Terrain that we can't spawn on, but that we can skip through.
    set<dungeon_feature_type> passable;
public:
    newmons_square_find(dungeon_feature_type grdw,
                        const coord_def &pos,
                        int maxdist = 0)
        :  feat_wanted(grdw), start(pos), maxdistance(maxdist),
           best_distance(0), nfound(0)
    {
    }

    coord_def pathfind()
    {
        set_floodseed(start);
        return travel_pathfind::pathfind(RMODE_EXPLORE);
    }

    bool path_flood(const coord_def &c, const coord_def &dc)
    {
        if (best_distance && traveled_distance > best_distance)
            return true;

        if (!in_bounds(dc)
            || (maxdistance > 0 && traveled_distance > maxdistance))
        {
            return false;
        }
        if (!feat_compatible(feat_wanted, grd(dc)))
        {
            if (passable.find(grd(dc)) != passable.end())
                good_square(dc);
            return false;
        }
        if (_valid_spot(dc) && one_chance_in(++nfound))
        {
            greedy_dist = traveled_distance;
            greedy_place = dc;
            best_distance = traveled_distance;
        }
        else
            good_square(dc);
        return false;
    }
};

// Finds a square for a monster of the given class, pathfinding
// through only contiguous squares of habitable terrain.
coord_def find_newmons_square_contiguous(monster_type mons_class,
                                         const coord_def &start,
                                         int distance)
{
    coord_def p;

    const dungeon_feature_type feat_preferred =
        _monster_primary_habitat_feature(mons_class);
    const dungeon_feature_type feat_nonpreferred =
        _monster_secondary_habitat_feature(mons_class);

    newmons_square_find nmpfind(feat_preferred, start, distance);
    const coord_def pp = nmpfind.pathfind();
    p = pp;

    if (feat_nonpreferred != feat_preferred && !in_bounds(pp))
    {
        newmons_square_find nmsfind(feat_nonpreferred, start, distance);
        const coord_def ps = nmsfind.pathfind();
        p = ps;
    }

    return (in_bounds(p) ? p : coord_def(-1, -1));
}

coord_def find_newmons_square(monster_type mons_class, const coord_def &p)
{
    coord_def empty;
    coord_def pos(-1, -1);

    if (mons_class == WANDERING_MONSTER)
        mons_class = RANDOM_MONSTER;

    const dungeon_feature_type feat_preferred =
        _monster_primary_habitat_feature(mons_class);
    const dungeon_feature_type feat_nonpreferred =
        _monster_secondary_habitat_feature(mons_class);

    // Might be better if we chose a space and tried to match the monster
    // to it in the case of RANDOM_MONSTER, that way if the target square
    // is surrounded by water or lava this function would work.  -- bwr
    if (empty_surrounds(p, feat_preferred, 2, true, empty))
        pos = empty;

    if (feat_nonpreferred != feat_preferred && !in_bounds(pos)
        && empty_surrounds(p, feat_nonpreferred, 2, true, empty))
    {
        pos = empty;
    }

    return pos;
}

bool can_spawn_mushrooms(coord_def where)
{
    int cl = env.cgrid(where);
    if (cl == EMPTY_CLOUD)
        return true;

    cloud_struct &cloud = env.cloud[env.cgrid(where)];
    if (you.religion == GOD_FEDHAS
        && (cloud.whose == KC_YOU || cloud.whose == KC_FRIENDLY))
    {
        return true;
    }

    return is_harmless_cloud(cloud.type);
}

conduct_type player_will_anger_monster(monster_type type)
{
    monster dummy;
    dummy.type = type;

    return player_will_anger_monster(&dummy);
}

conduct_type player_will_anger_monster(monster* mon)
{
    if (is_good_god(you.religion) && mon->is_unholy())
        return DID_UNHOLY;
    if (is_good_god(you.religion) && mon->is_evil())
        return DID_NECROMANCY;
    if (you.religion == GOD_FEDHAS && mon->holiness() == MH_UNDEAD
        && !mon->is_insubstantial())
    {
        return DID_CORPSE_VIOLATION;
    }
    if (is_evil_god(you.religion) && mon->is_holy())
        return DID_HOLY;
    if (you.religion == GOD_ZIN)
    {
        if (mon->is_unclean())
            return DID_UNCLEAN;
        if (mon->is_chaotic())
            return DID_CHAOS;
    }
    if (you.religion == GOD_TROG && mon->is_actual_spellcaster())
        return DID_SPELL_CASTING;

    return DID_NOTHING;
}

bool player_angers_monster(monster* mon)
{
    // Get the drawbacks, not the benefits... (to prevent e.g. demon-scumming).
    conduct_type why = player_will_anger_monster(mon);
    if (why && mon->wont_attack())
    {
        mon->attitude = ATT_HOSTILE;
        mon->del_ench(ENCH_CHARM);
        behaviour_event(mon, ME_ALERT, &you);

        if (you.can_see(mon))
        {
            const string mname = mon->name(DESC_THE).c_str();

            switch (why)
            {
            case DID_UNHOLY:
            case DID_NECROMANCY:
                mprf("%s is enraged by your holy aura!", mname.c_str());
                break;
            case DID_CORPSE_VIOLATION:
                mprf("%s is revulsed by your support of nature!", mname.c_str());
                break;
            case DID_HOLY:
                mprf("%s is enraged by your evilness!", mname.c_str());
                break;
            case DID_UNCLEAN:
            case DID_CHAOS:
                mprf("%s is enraged by your lawfulness!", mname.c_str());
                break;
            case DID_SPELL_CASTING:
                mprf("%s is enraged by your antimagic god!", mname.c_str());
                break;
            default:
                mprf("%s is enraged by a buggy thing about you!", mname.c_str());
                break;
            }
        }

        // Anger a shedu's mate.  This won't be an infinite recursion
        // because the original is already hostile.
        if (mons_is_shedu(mon) && shedu_pair_alive(mon))
            player_angers_monster(get_shedu_pair(mon));

        return true;
    }

    return false;
}

monster* create_monster(mgen_data mg, bool fail_msg)
{
    const monster_type montype = mons_class_is_zombified(mg.cls) ? mg.base_type
                                                                 : mg.cls;

    monster *summd = 0;

    if (!mg.force_place()
        || !in_bounds(mg.pos)
        || monster_at(mg.pos)
        || you.pos() == mg.pos && !fedhas_passthrough_class(mg.cls)
        || !mons_class_can_pass(montype, grd(mg.pos)))
    {
        mg.pos = find_newmons_square(montype, mg.pos);

        // Gods other than Xom will try to avoid placing their monsters
        // directly in harm's way.
        if (mg.god != GOD_NO_GOD && mg.god != GOD_XOM)
        {
            monster dummy;
            const monster_type resistless_mon = MONS_HUMAN;
            // If the type isn't known yet assume no resists or anything.
            dummy.type         = _is_random_monster(mg.cls) ? resistless_mon
                                                            : mg.cls;
            dummy.base_monster = mg.base_type;
            dummy.god          = mg.god;
            dummy.behaviour    = mg.behaviour;

            // Monsters that have resistance info in the ghost
            // structure cannot be handled as dummies, so treat them
            // as a known no-resist monster. mons_avoids_cloud() will
            // crash for dummy monsters which should have a
            // ghost_demon setup.
            if (mons_is_ghost_demon(dummy.type))
                dummy.type = resistless_mon;

            int tries = 0;
            while (tries++ < 50
                   && (!in_bounds(mg.pos)
                       || mons_avoids_cloud(&dummy, env.cgrid(mg.pos), true)))
            {
                mg.pos = find_newmons_square(montype, mg.pos);
            }
            if (!in_bounds(mg.pos))
                return 0;

            const int cloud_num = env.cgrid(mg.pos);
            // Don't place friendly god gift in a damaging cloud created by
            // you if that would anger the god.
            if (mons_avoids_cloud(&dummy, cloud_num, true)
                && mg.behaviour == BEH_FRIENDLY
                && god_hates_attacking_friend(you.religion, &dummy)
                && YOU_KILL(env.cloud[cloud_num].killer))
            {
                return 0;
            }
        }
    }

    if (in_bounds(mg.pos))
    {
        summd = mons_place(mg);
        // If the arena vetoed the placement then give no fail message.
        if (crawl_state.game_is_arena())
            fail_msg = false;
    }

    if (!summd && fail_msg && you.see_cell(mg.pos))
        mpr("You see a puff of smoke.");

    return summd;
}

bool empty_surrounds(const coord_def& where, dungeon_feature_type spc_wanted,
                     int radius, bool allow_centre, coord_def& empty)
{
    // XXX: A lot of hacks that could be avoided by passing the
    //      monster generation data through.

    int good_count = 0;

    for (radius_iterator ri(where, radius, C_ROUND, NULL, !allow_centre);
         ri; ++ri)
    {
        bool success = false;

        if (actor_at(*ri))
            continue;

        if (!cell_see_cell(where, *ri, LOS_NO_TRANS))
            continue;

        success =
            (grd(*ri) == spc_wanted) || feat_compatible(spc_wanted, grd(*ri));

        if (success && one_chance_in(++good_count))
            empty = *ri;
    }

    return (good_count > 0);
}

monster_type summon_any_demon(demon_class_type dct)
{
    monster_type mon = MONS_PROGRAM_BUG;

    if (dct == DEMON_RANDOM)
        dct = static_cast<demon_class_type>(random2(DEMON_RANDOM));

    switch (dct)
    {
    case DEMON_LESSER:
        // tier 5
        mon = random_choose_weighted(
            1, MONS_CRIMSON_IMP,
            1, MONS_QUASIT,
            1, MONS_WHITE_IMP,
            1, MONS_LEMURE,
            1, MONS_UFETUBUS,
            1, MONS_IRON_IMP,
            1, MONS_SHADOW_IMP,
            0);
        break;

    case DEMON_COMMON:
        if (x_chance_in_y(6, 10))
        {
            // tier 4
            mon = random_choose_weighted(
                1, MONS_BLUE_DEVIL,
                1, MONS_IRON_DEVIL,
                1, MONS_ORANGE_DEMON,
                1, MONS_RED_DEVIL,
                1, MONS_ROTTING_DEVIL,
                1, MONS_SIXFIRHY,
                1, MONS_HELLWING,
                0);
        }
        else
        {
            // tier 3
            mon = random_choose_weighted(
                1, MONS_SUN_DEMON,
                1, MONS_SOUL_EATER,
                1, MONS_ICE_DEVIL,
                1, MONS_SMOKE_DEMON,
                1, MONS_NEQOXEC,
                1, MONS_YNOXINUL,
                1, MONS_CHAOS_SPAWN,
                0);
        }
        break;

    case DEMON_GREATER:
        if (x_chance_in_y(6, 10))
        {
            // tier 2
            mon = random_choose_weighted(
                1, MONS_GREEN_DEATH,
                1, MONS_BLIZZARD_DEMON,
                1, MONS_BALRUG,
                1, MONS_CACODEMON,
                1, MONS_HELL_BEAST,
                1, MONS_HELLION,
                1, MONS_REAPER,
                1, MONS_LOROCYPROCA,
                1, MONS_TORMENTOR,
                1, MONS_SHADOW_DEMON,
                0);
        }
        else
        {
            // tier 1
            mon = random_choose_weighted(
                1, MONS_BRIMSTONE_FIEND,
                1, MONS_ICE_FIEND,
                1, MONS_SHADOW_FIEND,
                1, MONS_HELL_SENTINEL,
                1, MONS_EXECUTIONER,
                0);
        }
        break;

    default:
        break;
    }

    return mon;
}

monster_type summon_any_holy_being(holy_being_class_type hbct)
{
    monster_type mon = MONS_PROGRAM_BUG;

    switch (hbct)
    {
    case HOLY_BEING_WARRIOR:
        mon = random_choose_weighted(
            1, MONS_ANGEL,
            1, MONS_DAEVA,
            0);
        break;

    default:
        break;
    }

    return mon;
}

monster_type summon_any_dragon(dragon_class_type dct)
{
    monster_type mon = MONS_PROGRAM_BUG;

    switch (dct)
    {
    case DRAGON_LIZARD:
        mon = random_choose_weighted(
            5, MONS_SWAMP_DRAKE,
            5, MONS_KOMODO_DRAGON,
            6, MONS_FIRE_DRAKE,
            6, MONS_DEATH_DRAKE,
            3, MONS_DRAGON,
            0);
        break;

    case DRAGON_DRACONIAN:
        mon = random_draconian_monster_species();
        break;

    case DRAGON_DRAGON:
        mon = random_choose_weighted(
            1, MONS_MOTTLED_DRAGON,
            1, MONS_LINDWURM,
            1, MONS_STORM_DRAGON,
            1, MONS_STEAM_DRAGON,
            1, MONS_DRAGON,
            1, MONS_ICE_DRAGON,
            1, MONS_SWAMP_DRAGON,
            1, MONS_SHADOW_DRAGON,
            0);
        break;

    default:
        break;
    }

    return mon;
}

/////////////////////////////////////////////////////////////////////////////
//
// Random monsters for portal vaults.
//
/////////////////////////////////////////////////////////////////////////////

void set_vault_mon_list(const vector<mons_spec> &list)
{
    CrawlHashTable &props = env.properties;

    props.erase(VAULT_MON_TYPES_KEY);
    props.erase(VAULT_MON_BASES_KEY);
    props.erase(VAULT_MON_WEIGHTS_KEY);
    props.erase(VAULT_MON_BANDS_KEY);

    unsigned int size = list.size();
    if (size == 0)
    {
        setup_vault_mon_list();
        return;
    }

    props[VAULT_MON_TYPES_KEY].new_vector(SV_INT).resize(size);
    props[VAULT_MON_BASES_KEY].new_vector(SV_INT).resize(size);
    props[VAULT_MON_WEIGHTS_KEY].new_vector(SV_INT).resize(size);
    props[VAULT_MON_BANDS_KEY].new_vector(SV_BOOL).resize(size);

    CrawlVector &type_vec   = props[VAULT_MON_TYPES_KEY].get_vector();
    CrawlVector &base_vec   = props[VAULT_MON_BASES_KEY].get_vector();
    CrawlVector &weight_vec = props[VAULT_MON_WEIGHTS_KEY].get_vector();
    CrawlVector &band_vec   = props[VAULT_MON_BANDS_KEY].get_vector();

    for (unsigned int i = 0; i < size; i++)
    {
        const mons_spec &spec = list[i];

        if (spec.place.is_valid())
        {
            ASSERT(branch_has_monsters(spec.place.branch));
            type_vec[i] = -1;
            base_vec[i] = spec.place.packed_place();
        }
        else
        {
            ASSERT(!_is_random_monster(spec.type)
                   && !_is_random_monster(spec.monbase));
            type_vec[i] = spec.type;
            base_vec[i] = spec.monbase;
            band_vec[i] = spec.band;
        }
        weight_vec[i] = spec.genweight;
    }

    setup_vault_mon_list();
}

static void _get_vault_mon_list(vector<mons_spec> &list)
{
    list.clear();

    CrawlHashTable &props = env.properties;

    if (!props.exists(VAULT_MON_TYPES_KEY))
        return;

    ASSERT(props.exists(VAULT_MON_BASES_KEY));
    ASSERT(props.exists(VAULT_MON_WEIGHTS_KEY));
    ASSERT(props.exists(VAULT_MON_BANDS_KEY));

    CrawlVector &type_vec   = props[VAULT_MON_TYPES_KEY].get_vector();
    CrawlVector &base_vec   = props[VAULT_MON_BASES_KEY].get_vector();
    CrawlVector &weight_vec = props[VAULT_MON_WEIGHTS_KEY].get_vector();
    CrawlVector &band_vec   = props[VAULT_MON_BANDS_KEY].get_vector();

    ASSERT(type_vec.size() == base_vec.size());
    ASSERT(type_vec.size() == weight_vec.size());
    ASSERT(type_vec.size() == band_vec.size());

    unsigned int size = type_vec.size();
    for (unsigned int i = 0; i < size; i++)
    {
        int type = type_vec[i];
        int base = base_vec[i];

        mons_spec spec;

        if (type == -1)
        {
            spec.place = level_id::from_packed_place(base);
            ASSERT(spec.place.is_valid());
            ASSERT(branch_has_monsters(spec.place.branch));
        }
        else
        {
            spec.type    = type;
            spec.monbase = (monster_type) base;
            ASSERT(!_is_random_monster(spec.type)
                   && !_is_random_monster(spec.monbase));
        }
        spec.genweight = weight_vec[i];
        spec.band = band_vec[i];

        list.push_back(spec);
    }
}

void setup_vault_mon_list()
{
    vault_mon_types.clear();
    vault_mon_bases.clear();
    vault_mon_weights.clear();
    vault_mon_bands.clear();

    vector<mons_spec> list;
    _get_vault_mon_list(list);

    unsigned int size = list.size();

    vault_mon_types.resize(size);
    vault_mon_bases.resize(size);
    vault_mon_weights.resize(size);
    vault_mon_bands.resize(size);

    for (unsigned int i = 0; i < size; i++)
    {
        if (list[i].place.is_valid())
        {
            vault_mon_types[i] = -1;
            vault_mon_bases[i] = list[i].place.packed_place();
        }
        else
        {
            vault_mon_types[i] = list[i].type;
            vault_mon_bases[i] = list[i].monbase;
            // hack for Pandemonium
            if (i < 10)
                env.mons_alloc[i] = (monster_type)list[i].type;
        }
        vault_mon_bands[i] = list[i].band;
        vault_mon_weights[i] = list[i].genweight;
    }
    if (size)
        dprf("Level has a custom monster set.");
}<|MERGE_RESOLUTION|>--- conflicted
+++ resolved
@@ -84,13 +84,8 @@
                                           level_id *place,
                                           bool *want_band);
 
-<<<<<<< HEAD
-static monster_type _band_member(band_type band);
+static monster_type _band_member(band_type band, int which);
 static band_type _choose_band(monster_type mon_type, int &band_size,
-=======
-static monster_type _band_member(band_type band, int power, int which);
-static band_type _choose_band(monster_type mon_type, int power, int &band_size,
->>>>>>> e8f008ab
                               bool& natural_leader);
 
 static monster* _place_monster_aux(const mgen_data &mg, const monster *leader,
@@ -511,18 +506,8 @@
             continue;
         }
 
-<<<<<<< HEAD
-        if (place == BRANCH_ABYSS && crawl_state.game_is_sprint()
-            && sprint_veto_random_abyss_monster(mon_type))
-        {
-            continue;
-        }
-
         level = mons_depth(mon_type, place.branch)
                 + absdungeon_depth(place.branch, 0);
-=======
-        level = mons_level(mon_type, place) + absdungeon_depth(place.branch, 0);
->>>>>>> e8f008ab
         diff = level - lev_mons;
 #ifdef ASSERTS
         if (diff && branches[place.branch].numlevels <= 1)
@@ -745,18 +730,7 @@
 
         if (proximity == PROX_NEAR_STAIRS && tries >= 300)
         {
-<<<<<<< HEAD
-            proximity = PROX_AWAY_FROM_PLAYER;
-
             mon_type = _pick_random_monster(*place, place,
-=======
-            // If we couldn't find a stair-taker, just place a monster
-            // for this level.
-            *lev_mons = original_level;
-
-            mon_type = _pick_random_monster(place, *lev_mons, *lev_mons,
-                                       chose_ood_monster,
->>>>>>> e8f008ab
                                        mon_type == RANDOM_MOBILE_MONSTER);
         }
     }
@@ -992,11 +966,7 @@
         band_size++;
         for (int i = 1; i < band_size; ++i)
         {
-<<<<<<< HEAD
-            band_monsters[i] = _band_member(band);
-=======
-            band_monsters[i] = _band_member(band, mg.power, i);
->>>>>>> e8f008ab
+            band_monsters[i] = _band_member(band, i);
 
             // Get the (very) ugly thing band colour, so that all (very)
             // ugly things in a band will start with it.
@@ -2622,11 +2592,7 @@
     return band;
 }
 
-<<<<<<< HEAD
-static monster_type _band_member(band_type band)
-=======
-static monster_type _band_member(band_type band, int power, int which)
->>>>>>> e8f008ab
+static monster_type _band_member(band_type band, int which)
 {
     monster_type mon_type = MONS_PROGRAM_BUG;
     int temp_rand;
@@ -2692,13 +2658,8 @@
         break;
 
     case BAND_UGLY_THINGS:
-<<<<<<< HEAD
-        mon_type = ((env.absdepth0 > 21 && one_chance_in(4)) ?
-                       MONS_VERY_UGLY_THING : MONS_UGLY_THING);
-=======
-        mon_type = (power > 21 && one_chance_in(4)) ?
+        mon_type = (env.absdepth0 > 21 && one_chance_in(4)) ?
                        MONS_VERY_UGLY_THING : MONS_UGLY_THING;
->>>>>>> e8f008ab
         break;
 
     case BAND_HELL_HOUNDS:
@@ -2901,12 +2862,7 @@
         break;
 
     case BAND_DRACONIAN:
-<<<<<<< HEAD
-    {
         temp_rand = random2((env.absdepth0 < 24) ? 27 : 40);
-=======
-        temp_rand = random2((power < 24) ? 27 : 40);
->>>>>>> e8f008ab
         mon_type =
                 ((temp_rand > 38) ? MONS_DRACONIAN_CALLER :     // 1
                  (temp_rand > 36) ? MONS_DRACONIAN_KNIGHT :     // 2
