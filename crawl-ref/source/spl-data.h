--- conflicted
+++ resolved
@@ -3073,7 +3073,6 @@
 },
 
 {
-<<<<<<< HEAD
     SPELL_SHAFT_SELF, "Shaft Self",
      SPTYP_EARTH,
      SPFLAG_ESCAPE,
@@ -3087,15 +3086,12 @@
 },
 
 {
-    SPELL_NO_SPELL, "nonexistent spell",
-=======
     SPELL_AWAKEN_VINES, "Awaken Vines",
      SPTYP_HEXES,
      SPFLAG_AREA | SPFLAG_MONSTER,
      6,
      200,
      LOS_RADIUS, LOS_RADIUS,
->>>>>>> 70ca29ee
      0,
      NULL,
      false,
