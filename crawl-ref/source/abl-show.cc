/**
 * @file
 * @brief Functions related to special abilities.
**/

#include "AppHdr.h"

#include "abl-show.h"

#include <sstream>
#include <iomanip>
#include <string.h>
#include <stdio.h>
#include <ctype.h>
#include <cmath>

#include "externs.h"

#include "abyss.h"
#include "acquire.h"
#include "artefact.h"
#include "beam.h"
#include "cloud.h"
#include "coordit.h"
#include "database.h"
#include "decks.h"
#include "delay.h"
#include "describe.h"
#include "dungeon.h"
#include "effects.h"
#include "env.h"
#include "exercise.h"
#include "food.h"
#include "godabil.h"
#include "godconduct.h"
#include "items.h"
#include "item_use.h"
#include "libutil.h"
#include "evoke.h"
#include "macro.h"
#include "maps.h"
#include "message.h"
#include "menu.h"
#include "misc.h"
#include "mon-place.h"
#include "mon-stuff.h"
#include "mon-util.h"
#include "mgen_data.h"
#include "mutation.h"
#include "notes.h"
#include "ouch.h"
#include "output.h"
#include "player.h"
#include "player-stats.h"
#include "potion.h"
#include "religion.h"
#include "skills.h"
#include "skills2.h"
#include "species.h"
#include "spl-cast.h"
#include "spl-clouds.h"
#include "spl-damage.h"
#include "spl-goditem.h"
#include "spl-other.h"
#include "spl-transloc.h"
#include "spl-selfench.h"
#include "spl-summoning.h"
#include "spl-miscast.h"
#include "stairs.h"
#include "state.h"
#include "stuff.h"
#include "target.h"
#include "tilepick.h"
#include "areas.h"
#include "transform.h"
#include "hints.h"
#include "terrain.h"
#include "traps.h"
#include "zotdef.h"

enum ability_flag_type
{
    ABFLAG_NONE           = 0x00000000,
    ABFLAG_BREATH         = 0x00000001, // ability uses DUR_BREATH_WEAPON
    ABFLAG_DELAY          = 0x00000002, // ability has its own delay (ie recite)
    ABFLAG_PAIN           = 0x00000004, // ability must hurt player (ie torment)
    ABFLAG_PIETY          = 0x00000008, // ability has its own piety cost
    ABFLAG_EXHAUSTION     = 0x00000010, // fails if you.exhausted
    ABFLAG_INSTANT        = 0x00000020, // doesn't take time to use
    ABFLAG_PERMANENT_HP   = 0x00000040, // costs permanent HPs
    ABFLAG_PERMANENT_MP   = 0x00000080, // costs permanent MPs
    ABFLAG_CONF_OK        = 0x00000100, // can use even if confused
    ABFLAG_FRUIT          = 0x00000200, // ability requires fruit
    ABFLAG_VARIABLE_FRUIT = 0x00000400, // ability requires fruit or piety
    ABFLAG_HEX_MISCAST    = 0x00000800, // severity 3 enchantment miscast
    ABFLAG_TLOC_MISCAST   = 0x00001000, // severity 3 translocation miscast
    ABFLAG_NECRO_MISCAST_MINOR = 0x00002000, // severity 2 necro miscast
    ABFLAG_NECRO_MISCAST  = 0x00004000, // severity 3 necro miscast
    ABFLAG_TMIG_MISCAST   = 0x00008000, // severity 3 transmigration miscast
    ABFLAG_LEVEL_DRAIN    = 0x00010000, // drains 2 levels
    ABFLAG_STAT_DRAIN     = 0x00020000, // stat drain
    ABFLAG_ZOTDEF         = 0x00040000, // ZotDef ability, w/ appropriate hotkey
};

static int  _find_ability_slot(const ability_def& abil);
static bool _do_ability(const ability_def& abil);
static void _pay_ability_costs(const ability_def& abil, int zpcost);
static int _scale_piety_cost(ability_type abil, int original_cost);
static string _zd_mons_description_for_ability(const ability_def &abil);
static monster_type _monster_for_ability(const ability_def& abil);

/**
 * This all needs to be split into data/util/show files
 * and the struct mechanism here needs to be rewritten (again)
 * along with the display routine to piece the strings
 * together dynamically ... I'm getting to it now {dlb}
 *
 * This array corresponds with ::god_gain_power_messages and
 * ::god_lose_power_messages, which have the same shape.
 *
 * It makes more sense to think of them as an array
 * of structs than two arrays that share common index
 * values -- well, doesn't it? {dlb}
 *
 * @note Declaring this const messes up externs later, so don't do it!
 */
ability_type god_abilities[NUM_GODS][MAX_GOD_ABILITIES] =
{
    // no god
    { ABIL_NON_ABILITY, ABIL_NON_ABILITY, ABIL_NON_ABILITY, ABIL_NON_ABILITY,
      ABIL_NON_ABILITY },
    // Zin
    { ABIL_ZIN_RECITE, ABIL_ZIN_VITALISATION, ABIL_ZIN_IMPRISON,
      ABIL_NON_ABILITY, ABIL_ZIN_SANCTUARY },
    // TSO
    { ABIL_NON_ABILITY, ABIL_TSO_DIVINE_SHIELD, ABIL_NON_ABILITY,
      ABIL_TSO_CLEANSING_FLAME, ABIL_TSO_SUMMON_DIVINE_WARRIOR },
    // Kikubaaqudgha
    { ABIL_KIKU_RECEIVE_CORPSES, ABIL_NON_ABILITY, ABIL_NON_ABILITY,
      ABIL_NON_ABILITY, ABIL_KIKU_TORMENT },
    // Yredelemnul
    { ABIL_YRED_ANIMATE_REMAINS_OR_DEAD, ABIL_YRED_RECALL_UNDEAD_SLAVES,
      ABIL_NON_ABILITY, ABIL_YRED_DRAIN_LIFE, ABIL_YRED_ENSLAVE_SOUL },
    // Xom
    { ABIL_NON_ABILITY, ABIL_NON_ABILITY, ABIL_NON_ABILITY, ABIL_NON_ABILITY,
      ABIL_NON_ABILITY },
    // Vehumet
    { ABIL_NON_ABILITY, ABIL_NON_ABILITY, ABIL_NON_ABILITY, ABIL_NON_ABILITY,
      ABIL_NON_ABILITY },
    // Okawaru
    { ABIL_OKAWARU_HEROISM, ABIL_NON_ABILITY, ABIL_NON_ABILITY,
      ABIL_NON_ABILITY, ABIL_OKAWARU_FINESSE },
    // Makhleb
    { ABIL_NON_ABILITY, ABIL_MAKHLEB_MINOR_DESTRUCTION,
      ABIL_MAKHLEB_LESSER_SERVANT_OF_MAKHLEB, ABIL_MAKHLEB_MAJOR_DESTRUCTION,
      ABIL_MAKHLEB_GREATER_SERVANT_OF_MAKHLEB },
    // Sif Muna
    { ABIL_SIF_MUNA_CHANNEL_ENERGY, ABIL_SIF_MUNA_FORGET_SPELL,
      ABIL_NON_ABILITY, ABIL_NON_ABILITY, ABIL_NON_ABILITY },
    // Trog
    { ABIL_TROG_BERSERK, ABIL_TROG_REGEN_MR, ABIL_NON_ABILITY,
      ABIL_TROG_BROTHERS_IN_ARMS, ABIL_NON_ABILITY },
    // Nemelex
    { ABIL_NEMELEX_DRAW_ONE, ABIL_NEMELEX_PEEK_TWO, ABIL_NEMELEX_TRIPLE_DRAW,
      ABIL_NEMELEX_DEAL_FOUR, ABIL_NEMELEX_STACK_FIVE },
    // Elyvilon
    { ABIL_ELYVILON_LESSER_HEALING_SELF, ABIL_ELYVILON_PURIFICATION,
      ABIL_ELYVILON_GREATER_HEALING_OTHERS, ABIL_NON_ABILITY,
      ABIL_ELYVILON_DIVINE_VIGOUR },
    // Lugonu
    { ABIL_LUGONU_ABYSS_EXIT, ABIL_LUGONU_BEND_SPACE, ABIL_LUGONU_BANISH,
      ABIL_LUGONU_CORRUPT, ABIL_LUGONU_ABYSS_ENTER },
    // Beogh
    { ABIL_NON_ABILITY, ABIL_BEOGH_SMITING, ABIL_NON_ABILITY,
      ABIL_BEOGH_RECALL_ORCISH_FOLLOWERS, ABIL_NON_ABILITY },
    // Jiyva
    { ABIL_JIYVA_CALL_JELLY, ABIL_JIYVA_JELLY_PARALYSE, ABIL_NON_ABILITY,
      ABIL_JIYVA_SLIMIFY, ABIL_JIYVA_CURE_BAD_MUTATION },
    // Fedhas
    { ABIL_FEDHAS_EVOLUTION, ABIL_FEDHAS_SUNLIGHT, ABIL_FEDHAS_PLANT_RING,
      ABIL_FEDHAS_SPAWN_SPORES, ABIL_FEDHAS_RAIN},
    // Cheibriados
    { ABIL_CHEIBRIADOS_TIME_BEND, ABIL_NON_ABILITY, ABIL_CHEIBRIADOS_DISTORTION,
      ABIL_CHEIBRIADOS_SLOUCH, ABIL_CHEIBRIADOS_TIME_STEP },
    // Ashenzari
    { ABIL_NON_ABILITY, ABIL_NON_ABILITY, ABIL_NON_ABILITY,
      ABIL_ASHENZARI_SCRYING, ABIL_ASHENZARI_TRANSFER_KNOWLEDGE },
};

// The description screen was way out of date with the actual costs.
// This table puts all the information in one place... -- bwr
//
<<<<<<< HEAD
// The four numerical fields are: MP, HP, food, and piety.
// Note:  food_cost  = val + random2avg(val, 2)
//        piety_cost = val + random2((val + 1) / 2 + 1);
=======
// The five numerical fields are: MP, HP, food, piety and ZP.
// Note:  food_cost  = val + random2avg( val, 2 )
//        piety_cost = val + random2( (val + 1) / 2 + 1 );
>>>>>>> ba7d4b7e
//        hp cost is in per-mil of maxhp (i.e. 20 = 2% of hp, rounded up)
static const ability_def Ability_List[] =
{
    // NON_ABILITY should always come first
    { ABIL_NON_ABILITY, "No ability", 0, 0, 0, 0, 0, ABFLAG_NONE},
    { ABIL_SPIT_POISON, "Spit Poison", 0, 0, 40, 0, 0, ABFLAG_BREATH},

    { ABIL_BLINK, "Blink", 0, 50, 50, 0, 0, ABFLAG_NONE},

    { ABIL_BREATHE_FIRE, "Breathe Fire", 0, 0, 125, 0, 0, ABFLAG_BREATH},
    { ABIL_BREATHE_FROST, "Breathe Frost", 0, 0, 125, 0, 0, ABFLAG_BREATH},
    { ABIL_BREATHE_POISON, "Breathe Poison Gas",
      0, 0, 125, 0, 0, ABFLAG_BREATH},
    { ABIL_BREATHE_MEPHITIC, "Breathe Noxious Fumes",
      0, 0, 125, 0, 0, ABFLAG_BREATH},
    { ABIL_BREATHE_LIGHTNING, "Breathe Lightning",
      0, 0, 125, 0, 0, ABFLAG_BREATH},
    { ABIL_BREATHE_POWER, "Breathe Energy", 0, 0, 125, 0, 0, ABFLAG_BREATH},
    { ABIL_BREATHE_STICKY_FLAME, "Breathe Sticky Flame",
      0, 0, 125, 0, 0, ABFLAG_BREATH},
    { ABIL_BREATHE_STEAM, "Breathe Steam", 0, 0, 75, 0, 0, ABFLAG_BREATH},
    { ABIL_TRAN_BAT, "Bat Form", 2, 0, 0, 0, 0, ABFLAG_NONE},
    { ABIL_BOTTLE_BLOOD, "Bottle Blood", 0, 0, 0, 0, 0, ABFLAG_NONE}, // no costs

    { ABIL_SPIT_ACID, "Spit Acid", 0, 0, 125, 0, 0, ABFLAG_BREATH},

    { ABIL_FLY, "Fly", 3, 0, 100, 0, 0, ABFLAG_NONE},
    { ABIL_STOP_FLYING, "Stop Flying", 0, 0, 0, 0, 0, ABFLAG_NONE},
    { ABIL_HELLFIRE, "Hellfire", 0, 150, 200, 0, 0, ABFLAG_NONE},

    { ABIL_DELAYED_FIREBALL, "Release Delayed Fireball",
      0, 0, 0, 0, 0, ABFLAG_INSTANT},
    { ABIL_MUMMY_RESTORATION, "Self-Restoration",
      1, 0, 0, 0, 0, ABFLAG_PERMANENT_MP},

    // EVOKE abilities use Evocations and come from items.
    // Teleportation and Blink can also come from mutations
    // so we have to distinguish them (see above).  The off items
    // below are labeled EVOKE because they only work now if the
    // player has an item with the evocable power (not just because
    // you used a wand, potion, or miscast effect).  I didn't see
    // any reason to label them as "Evoke" in the text, they don't
    // use or train Evocations (the others do).  -- bwr
    { ABIL_EVOKE_TELEPORTATION, "Evoke Teleportation",
      3, 0, 200, 0, 0, ABFLAG_NONE},
    { ABIL_EVOKE_BLINK, "Evoke Blink", 1, 0, 50, 0, 0, ABFLAG_NONE},
    { ABIL_RECHARGING, "Device Recharging", 1, 0, 0, 0, 0, ABFLAG_PERMANENT_MP},

    { ABIL_EVOKE_BERSERK, "Evoke Berserk Rage", 0, 0, 0, 0, 0, ABFLAG_NONE},

    { ABIL_EVOKE_TURN_INVISIBLE, "Evoke Invisibility",
      2, 0, 250, 0, 0, ABFLAG_NONE},
    { ABIL_EVOKE_TURN_VISIBLE, "Turn Visible", 0, 0, 0, 0, 0, ABFLAG_NONE},
    { ABIL_EVOKE_FLIGHT, "Evoke Flight", 1, 0, 100, 0, 0, ABFLAG_NONE},
    { ABIL_EVOKE_FOG, "Evoke Fog", 2, 0, 250, 0, 0, ABFLAG_NONE},

    { ABIL_END_TRANSFORMATION, "End Transformation", 0, 0, 0, 0, 0, ABFLAG_NONE},

    // INVOCATIONS:
    // Zin
    { ABIL_ZIN_RECITE, "Recite", 0, 0, 0, 0, 0, ABFLAG_BREATH | ABFLAG_DELAY},
    { ABIL_ZIN_VITALISATION, "Vitalisation", 0, 0, 0, 1, 0, ABFLAG_CONF_OK},
    { ABIL_ZIN_IMPRISON, "Imprison", 5, 0, 125, 4, 0, ABFLAG_NONE},
    { ABIL_ZIN_SANCTUARY, "Sanctuary", 7, 0, 150, 15, 0, ABFLAG_NONE},
    { ABIL_ZIN_CURE_ALL_MUTATIONS, "Cure All Mutations",
      0, 0, 0, 0, 0, ABFLAG_NONE},

    // The Shining One
    { ABIL_TSO_DIVINE_SHIELD, "Divine Shield", 3, 0, 50, 2, 0, ABFLAG_NONE},
    { ABIL_TSO_CLEANSING_FLAME, "Cleansing Flame",
      5, 0, 100, 2, 0, ABFLAG_NONE},
    { ABIL_TSO_SUMMON_DIVINE_WARRIOR, "Summon Divine Warrior",
      8, 0, 150, 6, 0, ABFLAG_NONE},

    // Kikubaaqudgha
    { ABIL_KIKU_RECEIVE_CORPSES, "Receive Corpses",
      3, 0, 50, 2, 0, ABFLAG_NONE},
    { ABIL_KIKU_TORMENT, "Torment", 4, 0, 0, 8, 0, ABFLAG_NONE},

    // Yredelemnul
    { ABIL_YRED_INJURY_MIRROR, "Injury Mirror", 0, 0, 0, 0, 0, ABFLAG_PIETY},
    { ABIL_YRED_ANIMATE_REMAINS, "Animate Remains",
      2, 0, 100, 0, 0, ABFLAG_NONE},
    { ABIL_YRED_RECALL_UNDEAD_SLAVES, "Recall Undead Slaves",
      2, 0, 50, 0, 0, ABFLAG_NONE},
    { ABIL_YRED_ANIMATE_DEAD, "Animate Dead", 2, 0, 100, 0, 0, ABFLAG_NONE},
    { ABIL_YRED_DRAIN_LIFE, "Drain Life", 6, 0, 200, 2, 0, ABFLAG_NONE},
    { ABIL_YRED_ENSLAVE_SOUL, "Enslave Soul", 8, 0, 150, 4, 0, ABFLAG_NONE},
    // Placeholder for Animate Remains or Animate Dead.
    { ABIL_YRED_ANIMATE_REMAINS_OR_DEAD, "Animate Remains or Dead",
      2, 0, 100, 0, 0, ABFLAG_NONE},

    // Okawaru
    { ABIL_OKAWARU_HEROISM, "Heroism", 2, 0, 50, 1, 0, ABFLAG_NONE},
    { ABIL_OKAWARU_FINESSE, "Finesse", 5, 0, 100, 4, 0, ABFLAG_NONE},

    // Makhleb
    { ABIL_MAKHLEB_MINOR_DESTRUCTION, "Minor Destruction",
      0, scaling_cost::fixed(1), 20, 0, 0, ABFLAG_NONE},
    { ABIL_MAKHLEB_LESSER_SERVANT_OF_MAKHLEB, "Lesser Servant of Makhleb",
      0, scaling_cost::fixed(4), 50, 1, 0, ABFLAG_NONE},
    { ABIL_MAKHLEB_MAJOR_DESTRUCTION, "Major Destruction",
      0, scaling_cost::fixed(6), 100, generic_cost::range(0, 1), 0, ABFLAG_NONE},
    { ABIL_MAKHLEB_GREATER_SERVANT_OF_MAKHLEB, "Greater Servant of Makhleb",
      0, scaling_cost::fixed(10), 100, 5, 0, ABFLAG_NONE},

    // Sif Muna
    { ABIL_SIF_MUNA_CHANNEL_ENERGY, "Channel Energy",
      0, 0, 100, 0, 0, ABFLAG_NONE},
    { ABIL_SIF_MUNA_FORGET_SPELL, "Forget Spell", 5, 0, 0, 8, 0, ABFLAG_NONE},

    // Trog
    { ABIL_TROG_BURN_SPELLBOOKS, "Burn Spellbooks",
      0, 0, 10, 0, 0, ABFLAG_NONE},
    { ABIL_TROG_BERSERK, "Berserk", 0, 0, 200, 0, 0, ABFLAG_NONE},
    { ABIL_TROG_REGEN_MR, "Trog's Hand",
      0, 0, 50, generic_cost::range(2, 3), 0, ABFLAG_NONE},
    { ABIL_TROG_BROTHERS_IN_ARMS, "Brothers in Arms",
      0, 0, 100, generic_cost::range(5, 6), 0, ABFLAG_NONE},

    // Elyvilon
    { ABIL_ELYVILON_LIFESAVING, "Divine Protection",
      0, 0, 0, 0, 0, ABFLAG_NONE},
    { ABIL_ELYVILON_LESSER_HEALING_SELF, "Lesser Self-Healing",
      1, 0, 100, generic_cost::range(0, 1), 0, ABFLAG_CONF_OK},
    { ABIL_ELYVILON_LESSER_HEALING_OTHERS, "Lesser Healing",
      1, 0, 100, 0, 0, ABFLAG_NONE},
    { ABIL_ELYVILON_PURIFICATION, "Purification", 3, 0, 300, 3, 0,
      ABFLAG_CONF_OK},
    { ABIL_ELYVILON_GREATER_HEALING_SELF, "Greater Self-Healing",
      2, 0, 250, 2, 0, ABFLAG_CONF_OK},
    { ABIL_ELYVILON_GREATER_HEALING_OTHERS, "Greater Healing",
      2, 0, 250, 2, 0, ABFLAG_NONE},
    { ABIL_ELYVILON_DIVINE_VIGOUR, "Divine Vigour", 0, 0, 600, 6, 0,
      ABFLAG_CONF_OK},

    // Lugonu
    { ABIL_LUGONU_ABYSS_EXIT, "Depart the Abyss",
      1, 0, 150, 10, 0, ABFLAG_NONE},
    { ABIL_LUGONU_BEND_SPACE, "Bend Space", 1, 0, 50, 0, 0, ABFLAG_PAIN},
    { ABIL_LUGONU_BANISH, "Banish",
      4, 0, 200, generic_cost::range(3, 4), 0, ABFLAG_NONE},
    { ABIL_LUGONU_CORRUPT, "Corrupt",
      7, scaling_cost::fixed(5), 500, generic_cost::range(10, 14), 0, ABFLAG_NONE},
    { ABIL_LUGONU_ABYSS_ENTER, "Enter the Abyss",
      9, 0, 500, generic_cost::fixed(35), 0, ABFLAG_PAIN},

    // Nemelex
    { ABIL_NEMELEX_DRAW_ONE, "Draw One", 2, 0, 0, 0, 0, ABFLAG_NONE},
    { ABIL_NEMELEX_PEEK_TWO, "Peek at Two", 3, 0, 0, 1, 0, ABFLAG_INSTANT},
    { ABIL_NEMELEX_TRIPLE_DRAW, "Triple Draw", 2, 0, 100, 2, 0, ABFLAG_NONE},
    { ABIL_NEMELEX_DEAL_FOUR, "Deal Four", 8, 0, 200, 10, 0, ABFLAG_NONE},
    { ABIL_NEMELEX_STACK_FIVE, "Stack Five", 5, 0, 250, 10, 0, ABFLAG_NONE},

    // Beogh
    { ABIL_BEOGH_SMITING, "Smiting",
      3, 0, 80, generic_cost::fixed(3), 0, ABFLAG_NONE},
    { ABIL_BEOGH_RECALL_ORCISH_FOLLOWERS, "Recall Orcish Followers",
      2, 0, 50, 0, 0, ABFLAG_NONE},

    // Jiyva
    { ABIL_JIYVA_CALL_JELLY, "Request Jelly", 2, 0, 20, 1, 0, ABFLAG_NONE},
    { ABIL_JIYVA_JELLY_PARALYSE, "Jelly Paralyse", 0, 0, 0, 0, 0, ABFLAG_PIETY},
    { ABIL_JIYVA_SLIMIFY, "Slimify", 4, 0, 100, 8, 0, ABFLAG_NONE},
    { ABIL_JIYVA_CURE_BAD_MUTATION, "Cure Bad Mutation",
      8, 0, 200, 15, 0, ABFLAG_NONE},

    // Fedhas
    { ABIL_FEDHAS_EVOLUTION, "Evolution", 2, 0, 0, 0, 0, ABFLAG_VARIABLE_FRUIT},
    { ABIL_FEDHAS_SUNLIGHT, "Sunlight", 2, 0, 50, 0, 0, ABFLAG_NONE},
    { ABIL_FEDHAS_PLANT_RING, "Growth", 2, 0, 0, 0, 0, ABFLAG_FRUIT},
    { ABIL_FEDHAS_SPAWN_SPORES, "Reproduction", 4, 0, 100, 0, 0, ABFLAG_NONE},
    { ABIL_FEDHAS_RAIN, "Rain", 4, 0, 150, 4, 0, ABFLAG_NONE},

    // Cheibriados
    { ABIL_CHEIBRIADOS_TIME_BEND, "Bend Time", 3, 0, 50, 1, 0, ABFLAG_NONE},
    { ABIL_CHEIBRIADOS_DISTORTION, "Temporal Distortion",
      4, 0, 200, 3, 0, ABFLAG_INSTANT},
    { ABIL_CHEIBRIADOS_SLOUCH, "Slouch", 5, 0, 100, 8, 0, ABFLAG_NONE},
    { ABIL_CHEIBRIADOS_TIME_STEP, "Step From Time",
      10, 0, 200, 10, 0, ABFLAG_NONE},

    // Ashenzari
    { ABIL_ASHENZARI_SCRYING, "Scrying",
      4, 0, 50, generic_cost::range(2, 3), 0, ABFLAG_INSTANT},
    { ABIL_ASHENZARI_TRANSFER_KNOWLEDGE, "Transfer Knowledge",
      0, 0, 0, 20, 0, ABFLAG_NONE},
    { ABIL_ASHENZARI_END_TRANSFER, "End Transfer Knowledge",
      0, 0, 0, 0, 0, ABFLAG_NONE},

    // Vehumet
    { ABIL_VEHUMET_MEMORISE_SPELL, "Memorise spell", 0, 0, 0, 0, 0, ABFLAG_NONE},

    // zot defence abilities
    { ABIL_MAKE_FUNGUS, "Make mushroom circle", 0, 0, 0, 0, 10, ABFLAG_ZOTDEF},
    { ABIL_MAKE_DART_TRAP, "Make dart trap", 0, 0, 0, 0, 5, ABFLAG_ZOTDEF},
    { ABIL_MAKE_PLANT, "Make plant", 0, 0, 0, 0, 2, ABFLAG_ZOTDEF},
    { ABIL_MAKE_OKLOB_SAPLING, "Make oklob sapling", 0, 0, 0, 0, 60, ABFLAG_ZOTDEF},
    { ABIL_MAKE_BURNING_BUSH, "Make burning bush", 0, 0, 0, 0, 200, ABFLAG_ZOTDEF},
    { ABIL_MAKE_OKLOB_PLANT, "Make oklob plant", 0, 0, 0, 0, 250, ABFLAG_ZOTDEF},
    { ABIL_MAKE_ICE_STATUE, "Make ice statue", 0, 0, 0, 0, 2000, ABFLAG_ZOTDEF},
    { ABIL_MAKE_OCS, "Make crystal statue", 0, 0, 0, 0, 2000, ABFLAG_ZOTDEF},
    { ABIL_MAKE_SILVER_STATUE, "Make silver statue", 0, 0, 0, 0, 3000, ABFLAG_ZOTDEF},
    { ABIL_MAKE_CURSE_SKULL, "Make curse skull",
      0, 0, 600, 0, 10000, ABFLAG_ZOTDEF|ABFLAG_NECRO_MISCAST_MINOR},
    { ABIL_MAKE_TELEPORT, "Zot-teleport", 0, 0, 0, 0, 2, ABFLAG_ZOTDEF},
    { ABIL_MAKE_ARROW_TRAP, "Make arrow trap", 0, 0, 0, 0, 30, ABFLAG_ZOTDEF},
    { ABIL_MAKE_BOLT_TRAP, "Make bolt trap", 0, 0, 0, 0, 300, ABFLAG_ZOTDEF},
    { ABIL_MAKE_SPEAR_TRAP, "Make spear trap", 0, 0, 0, 0, 50, ABFLAG_ZOTDEF},
    { ABIL_MAKE_NEEDLE_TRAP, "Make needle trap", 0, 0, 0, 0, 30, ABFLAG_ZOTDEF},
    { ABIL_MAKE_NET_TRAP, "Make net trap", 0, 0, 0, 0, 2, ABFLAG_ZOTDEF},
    { ABIL_MAKE_TELEPORT_TRAP, "Make teleport trap",
      0, 0, 0, 0, 15000, ABFLAG_ZOTDEF|ABFLAG_TLOC_MISCAST},
    { ABIL_MAKE_ALARM_TRAP, "Make alarm trap", 0, 0, 0, 0, 2, ABFLAG_ZOTDEF},
    { ABIL_MAKE_BLADE_TRAP, "Make blade trap", 0, 0, 0, 0, 3000, ABFLAG_ZOTDEF},
    { ABIL_MAKE_OKLOB_CIRCLE, "Make oklob circle", 0, 0, 0, 0, 1000, ABFLAG_ZOTDEF},
    { ABIL_MAKE_ACQUIRE_GOLD, "Acquire gold",
      0, 0, 0, 0, 0, ABFLAG_ZOTDEF|ABFLAG_LEVEL_DRAIN},
    { ABIL_MAKE_ACQUIREMENT, "Acquirement",
      0, 0, 0, 0, 0, ABFLAG_ZOTDEF|ABFLAG_LEVEL_DRAIN},
    { ABIL_MAKE_WATER, "Make water", 0, 0, 0, 0, 10, ABFLAG_ZOTDEF},
    { ABIL_MAKE_LIGHTNING_SPIRE, "Make lightning spire", 0, 0, 0, 0, 100, ABFLAG_ZOTDEF},
    { ABIL_MAKE_BAZAAR, "Make bazaar",
      0, 30, 0, 0, 100, ABFLAG_ZOTDEF|ABFLAG_PERMANENT_HP},
    { ABIL_MAKE_ALTAR, "Make altar", 0, 0, 0, 0, 50, ABFLAG_ZOTDEF},
    { ABIL_MAKE_GRENADES, "Make grenades", 0, 0, 0, 0, 2, ABFLAG_ZOTDEF},
    { ABIL_MAKE_SAGE, "Sage", 0, 0, 0, 0, 0, ABFLAG_ZOTDEF|ABFLAG_STAT_DRAIN},
    { ABIL_REMOVE_CURSE, "Remove Curse",
      0, 0, 0, 0, 0, ABFLAG_ZOTDEF|ABFLAG_STAT_DRAIN},

    { ABIL_RENOUNCE_RELIGION, "Renounce Religion", 0, 0, 0, 0, 0, ABFLAG_NONE},
};

const ability_def& get_ability_def(ability_type abil)
{
    for (unsigned int i = 0;
         i < sizeof(Ability_List) / sizeof(Ability_List[0]); i++)
    {
        if (Ability_List[i].ability == abil)
            return Ability_List[i];
    }

    return Ability_List[0];
}

bool string_matches_ability_name(const string& key)
{
    for (int i = ABIL_SPIT_POISON; i <= ABIL_RENOUNCE_RELIGION; ++i)
    {
        const ability_def abil = get_ability_def(static_cast<ability_type>(i));
        if (abil.ability == ABIL_NON_ABILITY)
            continue;

        const string name = lowercase_string(ability_name(abil.ability));
        if (name.find(key) != string::npos)
            return true;
    }
    return false;
}

string print_abilities()
{
    string text = "\n<w>a:</w> ";

    const vector<talent> talents = your_talents(false);

    if (talents.empty())
        text += "no special abilities";
    else
    {
        for (unsigned int i = 0; i < talents.size(); ++i)
        {
            if (i)
                text += ", ";
            text += ability_name(talents[i].which);
        }
    }

    return text;
}

static monster_type _monster_for_ability(const ability_def& abil)
{
    monster_type mtyp = MONS_PROGRAM_BUG;
    switch (abil.ability)
    {
        case ABIL_MAKE_PLANT:         mtyp = MONS_PLANT;         break;
        case ABIL_MAKE_FUNGUS:        mtyp = MONS_FUNGUS;        break;
        case ABIL_MAKE_OKLOB_SAPLING: mtyp = MONS_OKLOB_SAPLING; break;
        case ABIL_MAKE_OKLOB_CIRCLE:
        case ABIL_MAKE_OKLOB_PLANT:   mtyp = MONS_OKLOB_PLANT;   break;
        case ABIL_MAKE_BURNING_BUSH:  mtyp = MONS_BURNING_BUSH;  break;
        case ABIL_MAKE_LIGHTNING_SPIRE:  mtyp = MONS_LIGHTNING_SPIRE;  break;
        case ABIL_MAKE_ICE_STATUE:    mtyp = MONS_ICE_STATUE;    break;
        case ABIL_MAKE_OCS:           mtyp = MONS_ORANGE_STATUE; break;
        case ABIL_MAKE_SILVER_STATUE: mtyp = MONS_SILVER_STATUE; break;
        case ABIL_MAKE_CURSE_SKULL:   mtyp = MONS_CURSE_SKULL;   break;
        default:
            mprf("DEBUG: NO RELEVANT MONSTER FOR %d", abil.ability);
            break;
    }
    return mtyp;
}

static string _zd_mons_description_for_ability(const ability_def &abil)
{
    switch (abil.ability)
    {
    case ABIL_MAKE_PLANT:
        return "Tendrils and shoots erupt from the earth and gnarl into the form of a plant.";
    case ABIL_MAKE_OKLOB_SAPLING:
        return "A rhizome shoots up through the ground and merges with vitriolic spirits in the atmosphere.";
    case ABIL_MAKE_OKLOB_PLANT:
        return "A rhizome shoots up through the ground and merges with vitriolic spirits in the atmosphere.";
    case ABIL_MAKE_BURNING_BUSH:
        return "Blackened shoots writhe from the ground and burst into flame!";
    case ABIL_MAKE_ICE_STATUE:
        return "Water vapor collects and crystallizes into an icy humanoid shape.";
    case ABIL_MAKE_OCS:
        return "Quartz juts from the ground and forms a humanoid shape. You smell citrus.";
    case ABIL_MAKE_SILVER_STATUE:
        return "Droplets of mercury fall from the ceiling and turn to silver, congealing into a humanoid shape.";
    case ABIL_MAKE_CURSE_SKULL:
        return "You sculpt a terrible being from the primitive principle of evil.";
    case ABIL_MAKE_LIGHTNING_SPIRE:
        return "You mount a charged rod inside a coil.";
    default:
        return "";
    }
}

static int _count_relevant_monsters(const ability_def& abil)
{
    monster_type mtyp = _monster_for_ability(abil);
    if (mtyp == MONS_PROGRAM_BUG)
        return 0;
    return count_monsters(mtyp, true);        // Friendly ones only
}

static trap_type _trap_for_ability(const ability_def& abil)
{
    switch (abil.ability)
    {
        case ABIL_MAKE_DART_TRAP: return TRAP_DART;
        case ABIL_MAKE_ARROW_TRAP: return TRAP_ARROW;
        case ABIL_MAKE_BOLT_TRAP: return TRAP_BOLT;
        case ABIL_MAKE_SPEAR_TRAP: return TRAP_SPEAR;
        case ABIL_MAKE_NEEDLE_TRAP: return TRAP_NEEDLE;
        case ABIL_MAKE_NET_TRAP: return TRAP_NET;
        case ABIL_MAKE_TELEPORT_TRAP: return TRAP_TELEPORT;
        case ABIL_MAKE_ALARM_TRAP: return TRAP_ALARM;
        case ABIL_MAKE_BLADE_TRAP: return TRAP_BLADE;
        default: return TRAP_UNASSIGNED;
    }
}

// Scale the zp cost by the number of friendly monsters
// of that type. Each successive critter costs 20% more
// than the last one, after the first two.
static int _zp_cost(const ability_def& abil)
{
    int cost = abil.zp_cost;
    int scale10 = 0;        // number of times to scale up by 10%
    int scale20 = 0;        // number of times to scale up by 20%
    int num;
    switch (abil.ability)
    {
        default:
            return abil.zp_cost;

        // Monster type 1: reasonably generous
        case ABIL_MAKE_PLANT:
        case ABIL_MAKE_FUNGUS:
        case ABIL_MAKE_OKLOB_SAPLING:
        case ABIL_MAKE_OKLOB_PLANT:
        case ABIL_MAKE_OKLOB_CIRCLE:
        case ABIL_MAKE_BURNING_BUSH:
        case ABIL_MAKE_LIGHTNING_SPIRE:
            num = _count_relevant_monsters(abil);
            // special case for oklob circles
            if (abil.ability == ABIL_MAKE_OKLOB_CIRCLE)
                num /= 3;
            // ... and for harmless stuff
            else if (abil.ability == ABIL_MAKE_PLANT
                  || abil.ability == ABIL_MAKE_FUNGUS)
            {
                num /= 5;
            }
            num -= 2;        // first two are base cost
            num = max(num, 0);
            scale10 = min(num, 10);       // next 10 at 10% increment
            scale20 = num - scale10;      // after that at 20% increment
            break;

        // Monster type 2: less generous
        case ABIL_MAKE_ICE_STATUE:
        case ABIL_MAKE_OCS:
            num = _count_relevant_monsters(abil);
            num -= 2; // first two are base cost
            scale20 = max(num, 0);        // after first two, 20% increment

        // Monster type 3: least generous
        case ABIL_MAKE_SILVER_STATUE:
        case ABIL_MAKE_CURSE_SKULL:
            scale20 = _count_relevant_monsters(abil); // scale immediately

        // Simple Traps
        case ABIL_MAKE_DART_TRAP:
            scale10 = max(count_traps(TRAP_DART)-10, 0); // First 10 at base cost
            break;

        case ABIL_MAKE_ARROW_TRAP:
        case ABIL_MAKE_BOLT_TRAP:
        case ABIL_MAKE_SPEAR_TRAP:
        case ABIL_MAKE_NEEDLE_TRAP:
        case ABIL_MAKE_NET_TRAP:
        case ABIL_MAKE_ALARM_TRAP:
            num = count_traps(_trap_for_ability(abil));
            scale10 = max(num-5, 0);   // First 5 at base cost
            break;

        case ABIL_MAKE_TELEPORT_TRAP:
            scale20 = count_traps(TRAP_TELEPORT);
            break;

        case ABIL_MAKE_BLADE_TRAP:
            scale10 = count_traps(TRAP_BLADE); // Max of 18-ish at base cost 3000
            break;
    }

    float c = cost; // stave off round-off errors
    for (; scale10 > 0; scale10--)
        c = c * 1.1;        // +10%
    for (; scale20 > 0; scale20--)
        c = c * 1.2;        // +20%

    return c;
}

const string make_cost_description(ability_type ability)
{
    const ability_def& abil = get_ability_def(ability);
    ostringstream ret;
    if (abil.mp_cost)
    {
        ret << abil.mp_cost;
        if (abil.flags & ABFLAG_PERMANENT_MP)
            ret << " Permanent";
        ret << " MP";
    }

    if (abil.hp_cost)
    {
        if (!ret.str().empty())
            ret << ", ";

        ret << abil.hp_cost.cost(you.hp_max);
        if (abil.flags & ABFLAG_PERMANENT_HP)
            ret << " Permanent";
        ret << " HP";
    }

    if (abil.zp_cost)
    {
        if (!ret.str().empty())
            ret << ", ";

        ret << _zp_cost(abil);
        ret << " ZP";
    }

    if (abil.food_cost && you.is_undead != US_UNDEAD
        && (you.is_undead != US_SEMI_UNDEAD || you.hunger_state > HS_STARVING))
    {
        if (!ret.str().empty())
            ret << ", ";

        ret << "Food";   // randomised and exact amount hidden from player
    }

    if (abil.piety_cost)
    {
        if (!ret.str().empty())
            ret << ", ";

        ret << "Piety";  // randomised and exact amount hidden from player
    }

    if (abil.flags & ABFLAG_BREATH)
    {
        if (!ret.str().empty())
            ret << ", ";

        ret << "Breath";
    }

    if (abil.flags & ABFLAG_DELAY)
    {
        if (!ret.str().empty())
            ret << ", ";

        ret << "Delay";
    }

    if (abil.flags & ABFLAG_PAIN)
    {
        if (!ret.str().empty())
            ret << ", ";

        ret << "Pain";
    }

    if (abil.flags & ABFLAG_PIETY)
    {
        if (!ret.str().empty())
            ret << ", ";

        ret << "Piety";
    }

    if (abil.flags & ABFLAG_EXHAUSTION)
    {
        if (!ret.str().empty())
            ret << ", ";

        ret << "Exhaustion";
    }

    if (abil.flags & ABFLAG_INSTANT)
    {
        if (!ret.str().empty())
            ret << ", ";

        ret << "Instant"; // not really a cost, more of a bonus - bwr
    }

    if (abil.flags & ABFLAG_FRUIT)
    {
        if (!ret.str().empty())
            ret << ", ";

        ret << "Fruit";
    }

    if (abil.flags & ABFLAG_VARIABLE_FRUIT)
    {
        if (!ret.str().empty())
            ret << ", ";

        ret << "Fruit or Piety";
    }

    if (abil.flags & ABFLAG_LEVEL_DRAIN)
    {
        if (!ret.str().empty())
            ret << ", ";

        ret << "Level drain";
    }

    if (abil.flags & ABFLAG_STAT_DRAIN)
    {
        if (!ret.str().empty())
            ret << ", ";

        ret << "Stat drain";
    }

    // If we haven't output anything so far, then the effect has no cost
    if (ret.str().empty())
        ret << "None";

    return ret.str();
}

static string _get_piety_amount_str(int value)
{
    return (value > 15 ? "extremely large" :
            value > 10 ? "large" :
            value > 5  ? "moderate" :
                         "small");
}

static const string _detailed_cost_description(ability_type ability)
{
    const ability_def& abil = get_ability_def(ability);
    ostringstream ret;
    vector<string> values;
    string str;

    bool have_cost = false;
    ret << "This ability costs: ";

    if (abil.mp_cost > 0)
    {
        have_cost = true;
        if (abil.flags & ABFLAG_PERMANENT_MP)
            ret << "\nMax MP : ";
        else
            ret << "\nMP     : ";
        ret << abil.mp_cost;
    }
    if (abil.hp_cost)
    {
        have_cost = true;
        if (abil.flags & ABFLAG_PERMANENT_HP)
            ret << "\nMax HP : ";
        else
            ret << "\nHP     : ";
        ret << abil.hp_cost.cost(you.hp_max);
    }
    if (abil.zp_cost)
    {
        have_cost = true;
        ret << "\nZP     : ";
        ret << abil.zp_cost;
    }

    if (abil.food_cost && you.is_undead != US_UNDEAD
        && (you.is_undead != US_SEMI_UNDEAD || you.hunger_state > HS_STARVING))
    {
        have_cost = true;
        ret << "\nHunger : ";
        ret << hunger_cost_string(abil.food_cost + abil.food_cost / 2);
    }

    if (abil.piety_cost)
    {
        have_cost = true;
        ret << "\nPiety  : ";
        int avgcost = abil.piety_cost.base + abil.piety_cost.add / 2;
        ret << _get_piety_amount_str(avgcost);
    }

    if (!have_cost)
        ret << "nothing.";

    if (abil.flags & ABFLAG_BREATH)
        ret << "\nYou must catch your breath between uses of this ability.";

    if (abil.flags & ABFLAG_DELAY)
        ret << "\nIt takes some time before being effective.";

    if (abil.flags & ABFLAG_PAIN)
        ret << "\nUsing this ability will hurt you.";

    if (abil.flags & ABFLAG_PIETY)
        ret << "\nIt will drain your piety while it is active.";

    if (abil.flags & ABFLAG_EXHAUSTION)
        ret << "\nIt cannot be used when exhausted.";

    if (abil.flags & ABFLAG_INSTANT)
        ret << "\nIt is instantaneous.";

    if (abil.flags & ABFLAG_CONF_OK)
        ret << "\nYou can use it even if confused.";

    if (abil.flags & ABFLAG_LEVEL_DRAIN)
        ret << "\nIt will lower your experience level by one when used.";

    if (abil.flags & ABFLAG_STAT_DRAIN)
        ret << "\nIt will temporarily drain your strength, intelligence or dexterity when used.";

    return ret.str();
}

static ability_type _fixup_ability(ability_type ability)
{
    switch (ability)
    {
    case ABIL_YRED_ANIMATE_REMAINS_OR_DEAD:
        // Placeholder for Animate Remains or Animate Dead.
        if (yred_can_animate_dead())
            return ABIL_YRED_ANIMATE_DEAD;
        else
            return ABIL_YRED_ANIMATE_REMAINS;

    default:
        return ability;
    }
}

talent get_talent(ability_type ability, bool check_confused)
{
    ASSERT(ability != ABIL_NON_ABILITY);

    talent result;
    // Placeholder handling, part 1: The ability we have might be a
    // placeholder, so convert it into its corresponding ability before
    // doing anything else, so that we'll handle its flags properly.
    result.which = _fixup_ability(ability);

    const ability_def &abil = get_ability_def(result.which);

    int failure = 0;
    bool invoc = false;

    if (check_confused)
    {
        if (you.confused() && !testbits(abil.flags, ABFLAG_CONF_OK))
        {
            // Initialize these so compilers don't complain.
            result.is_invocation = 0;
            result.is_zotdef = 0;
            result.hotkey = 0;
            result.fail = 0;

            result.which = ABIL_NON_ABILITY;
            return result;
        }
    }

    // Look through the table to see if there's a preference, else find
    // a new empty slot for this ability. - bwr
    const int index = _find_ability_slot(abil);
    if (index != -1)
        result.hotkey = index_to_letter(index);
    else
        result.hotkey = 0;      // means 'find later on'

    switch (ability)
    {
    // begin spell abilities
    case ABIL_DELAYED_FIREBALL:
    case ABIL_MUMMY_RESTORATION:
        failure = 0;
        break;

    // begin zot defence abilities
    case ABIL_MAKE_FUNGUS:
    case ABIL_MAKE_PLANT:
    case ABIL_MAKE_OKLOB_PLANT:
    case ABIL_MAKE_OKLOB_SAPLING:
    case ABIL_MAKE_BURNING_BUSH:
    case ABIL_MAKE_DART_TRAP:
    case ABIL_MAKE_ICE_STATUE:
    case ABIL_MAKE_OCS:
    case ABIL_MAKE_SILVER_STATUE:
    case ABIL_MAKE_CURSE_SKULL:
    case ABIL_MAKE_TELEPORT:
    case ABIL_MAKE_ARROW_TRAP:
    case ABIL_MAKE_BOLT_TRAP:
    case ABIL_MAKE_SPEAR_TRAP:
    case ABIL_MAKE_NEEDLE_TRAP:
    case ABIL_MAKE_NET_TRAP:
    case ABIL_MAKE_TELEPORT_TRAP:
    case ABIL_MAKE_ALARM_TRAP:
    case ABIL_MAKE_BLADE_TRAP:
    case ABIL_MAKE_OKLOB_CIRCLE:
    case ABIL_MAKE_ACQUIRE_GOLD:
    case ABIL_MAKE_ACQUIREMENT:
    case ABIL_MAKE_WATER:
    case ABIL_MAKE_LIGHTNING_SPIRE:
    case ABIL_MAKE_BAZAAR:
    case ABIL_MAKE_ALTAR:
    case ABIL_MAKE_GRENADES:
    case ABIL_MAKE_SAGE:
    case ABIL_REMOVE_CURSE:
        failure = 0;
        break;

    // begin species abilities - some are mutagenic, too {dlb}
    case ABIL_SPIT_POISON:
        failure = ((you.species == SP_NAGA) ? 20 : 40)
                        - 10 * player_mutation_level(MUT_SPIT_POISON)
                        - you.experience_level;
        break;

    case ABIL_BREATHE_FIRE:
        failure = ((you.species == SP_RED_DRACONIAN) ? 30 : 50)
                        - 10 * player_mutation_level(MUT_BREATHE_FLAMES)
                        - you.experience_level;

        if (you.form == TRAN_DRAGON)
            failure -= 20;
        break;

    case ABIL_BREATHE_FROST:
    case ABIL_BREATHE_POISON:
    case ABIL_SPIT_ACID:
    case ABIL_BREATHE_LIGHTNING:
    case ABIL_BREATHE_POWER:
    case ABIL_BREATHE_STICKY_FLAME:
    case ABIL_BREATHE_MEPHITIC:
        failure = 30 - you.experience_level;

        if (you.form == TRAN_DRAGON)
            failure -= 20;
        break;

    case ABIL_BREATHE_STEAM:
        failure = 20 - you.experience_level;

        if (you.form == TRAN_DRAGON)
            failure -= 20;
        break;

    case ABIL_FLY:
        failure = 45 - (3 * you.experience_level);
        break;

    case ABIL_TRAN_BAT:
        failure = 45 - (2 * you.experience_level);
        break;

    case ABIL_BOTTLE_BLOOD:
        failure = 0;
        break;

    case ABIL_RECHARGING:       // this is for deep dwarves {1KB}
        failure = 45 - (2 * you.experience_level);
        break;
        // end species abilities (some mutagenic)

        // begin demonic powers {dlb}
    case ABIL_HELLFIRE:
        failure = 50 - you.experience_level;
        break;
        // end demonic powers {dlb}

    case ABIL_BLINK:
        failure = 48 - (12 * player_mutation_level(MUT_BLINK))
                  - you.experience_level / 2;
        break;

        // begin transformation abilities {dlb}
    case ABIL_END_TRANSFORMATION:
        failure = 0;
        break;
        // end transformation abilities {dlb}

        // begin item abilities - some possibly mutagenic {dlb}
    case ABIL_EVOKE_TURN_INVISIBLE:
    case ABIL_EVOKE_TELEPORTATION:
        failure = 60 - you.skill(SK_EVOCATIONS, 2);
        break;

    case ABIL_EVOKE_TURN_VISIBLE:
    case ABIL_STOP_FLYING:
        failure = 0;
        break;

    case ABIL_EVOKE_FLIGHT:
    case ABIL_EVOKE_BLINK:
        failure = 40 - you.skill(SK_EVOCATIONS, 2);
        break;

    case ABIL_EVOKE_BERSERK:
    case ABIL_EVOKE_FOG:
        failure = 50 - you.skill(SK_EVOCATIONS, 2);
        break;
        // end item abilities - some possibly mutagenic {dlb}

        // begin invocations {dlb}
    case ABIL_ELYVILON_PURIFICATION:
        invoc = true;
        failure = 20 - (you.piety / 20) - you.skill(SK_INVOCATIONS, 5);
        break;

    case ABIL_ZIN_RECITE:
    case ABIL_BEOGH_RECALL_ORCISH_FOLLOWERS:
    case ABIL_OKAWARU_HEROISM:
    case ABIL_ELYVILON_LESSER_HEALING_SELF:
    case ABIL_ELYVILON_LESSER_HEALING_OTHERS:
    case ABIL_LUGONU_ABYSS_EXIT:
    case ABIL_JIYVA_CALL_JELLY:
    case ABIL_FEDHAS_SUNLIGHT:
    case ABIL_FEDHAS_EVOLUTION:
        invoc = true;
        failure = 30 - (you.piety / 20) - you.skill(SK_INVOCATIONS, 6);
        break;

    // These don't train anything.
    case ABIL_ZIN_CURE_ALL_MUTATIONS:
    case ABIL_ELYVILON_LIFESAVING:
    case ABIL_TROG_BURN_SPELLBOOKS:
    case ABIL_ASHENZARI_TRANSFER_KNOWLEDGE:
    case ABIL_ASHENZARI_END_TRANSFER:
    case ABIL_ASHENZARI_SCRYING:
    case ABIL_JIYVA_CURE_BAD_MUTATION:
    case ABIL_JIYVA_JELLY_PARALYSE:
        invoc = true;
        failure = 0;
        break;

    // These three are Trog abilities... Invocations means nothing -- bwr
    case ABIL_TROG_BERSERK:    // piety >= 30
        invoc = true;
        failure = 0;
        break;

    case ABIL_TROG_REGEN_MR:            // piety >= 50
        invoc = true;
        failure = 80 - you.piety;       // starts at 30%
        break;

    case ABIL_TROG_BROTHERS_IN_ARMS:    // piety >= 100
        invoc = true;
        failure = 160 - you.piety;      // starts at 60%
        break;

    case ABIL_YRED_ANIMATE_REMAINS_OR_DEAD: // Placeholder.
        invoc = true;
        break;

    case ABIL_YRED_ANIMATE_REMAINS:
    case ABIL_YRED_ANIMATE_DEAD:
    case ABIL_YRED_INJURY_MIRROR:
        invoc = true;
        failure = 40 - (you.piety / 20) - you.skill(SK_INVOCATIONS, 4);
        break;

    case ABIL_ZIN_VITALISATION:
    case ABIL_TSO_DIVINE_SHIELD:
    case ABIL_BEOGH_SMITING:
    case ABIL_MAKHLEB_MINOR_DESTRUCTION:
    case ABIL_SIF_MUNA_FORGET_SPELL:
    case ABIL_MAKHLEB_LESSER_SERVANT_OF_MAKHLEB:
    case ABIL_ELYVILON_GREATER_HEALING_SELF:
    case ABIL_ELYVILON_GREATER_HEALING_OTHERS:
    case ABIL_LUGONU_BEND_SPACE:
    case ABIL_JIYVA_SLIMIFY:
    case ABIL_FEDHAS_PLANT_RING:
        invoc = true;
        failure = 40 - (you.piety / 20) - you.skill(SK_INVOCATIONS, 5);
        break;

    case ABIL_KIKU_RECEIVE_CORPSES:
        invoc = true;
        failure = 40 - (you.piety / 20) - you.skill(SK_NECROMANCY, 5);
        break;

    case ABIL_SIF_MUNA_CHANNEL_ENERGY:
        invoc = true;
        failure = 40 - you.intel() - you.skill(SK_INVOCATIONS, 1);
        break;

    case ABIL_YRED_RECALL_UNDEAD_SLAVES:
    case ABIL_CHEIBRIADOS_TIME_BEND:
        invoc = true;
        failure = 50 - (you.piety / 20) - you.skill(SK_INVOCATIONS, 4);
        break;

    case ABIL_ZIN_IMPRISON:
    case ABIL_LUGONU_BANISH:
    case ABIL_CHEIBRIADOS_DISTORTION:
        invoc = true;
        failure = 60 - (you.piety / 20) - you.skill(SK_INVOCATIONS, 5);
        break;

    case ABIL_KIKU_TORMENT:
        invoc = true;
        failure = 60 - (you.piety / 20) - you.skill(SK_NECROMANCY, 5);
        break;

    case ABIL_MAKHLEB_MAJOR_DESTRUCTION:
    case ABIL_FEDHAS_SPAWN_SPORES:
    case ABIL_YRED_DRAIN_LIFE:
    case ABIL_CHEIBRIADOS_SLOUCH:
    case ABIL_OKAWARU_FINESSE:
        invoc = true;
        failure = 60 - (you.piety / 25) - you.skill(SK_INVOCATIONS, 4);
        break;

    case ABIL_TSO_CLEANSING_FLAME:
    case ABIL_MAKHLEB_GREATER_SERVANT_OF_MAKHLEB:
    case ABIL_LUGONU_CORRUPT:
    case ABIL_FEDHAS_RAIN:
        invoc = true;
        failure = 70 - (you.piety / 25) - you.skill(SK_INVOCATIONS, 4);
        break;

    case ABIL_ZIN_SANCTUARY:
    case ABIL_TSO_SUMMON_DIVINE_WARRIOR:
    case ABIL_YRED_ENSLAVE_SOUL:
    case ABIL_ELYVILON_DIVINE_VIGOUR:
    case ABIL_LUGONU_ABYSS_ENTER:
    case ABIL_CHEIBRIADOS_TIME_STEP:
        invoc = true;
        failure = 80 - (you.piety / 25) - you.skill(SK_INVOCATIONS, 4);
        break;

    case ABIL_NEMELEX_STACK_FIVE:
        invoc = true;
        failure = 80 - (you.piety / 25) - you.skill(SK_EVOCATIONS, 4);
        break;

    case ABIL_NEMELEX_DEAL_FOUR:
        invoc = true;
        failure = 70 - (you.piety * 2 / 45) - you.skill(SK_EVOCATIONS, 9) / 2;
        break;

    case ABIL_NEMELEX_TRIPLE_DRAW:
        invoc = true;
        failure = 60 - (you.piety / 20) - you.skill(SK_EVOCATIONS, 5);
        break;

    case ABIL_NEMELEX_PEEK_TWO:
        invoc = true;
        failure = 40 - (you.piety / 20) - you.skill(SK_EVOCATIONS, 5);
        break;

    case ABIL_NEMELEX_DRAW_ONE:
        invoc = true;
        failure = 50 - (you.piety / 20) - you.skill(SK_EVOCATIONS, 5);
        break;

    case ABIL_RENOUNCE_RELIGION:
        invoc = true;
        failure = 0;
        break;

        // end invocations {dlb}
    default:
        failure = -1;
        break;
    }

    if (failure < 0)
        failure = 0;

    if (failure > 100)
        failure = 100;

    result.fail = failure;
    result.is_invocation = invoc;
    result.is_zotdef = abil.flags & ABFLAG_ZOTDEF;

    return result;
}

const char* ability_name(ability_type ability)
{
    return get_ability_def(ability).name;
}

vector<const char*> get_ability_names()
{
    vector<talent> talents = your_talents(false);
    vector<const char*> result;
    for (unsigned int i = 0; i < talents.size(); ++i)
        result.push_back(ability_name(talents[i].which));
    return result;
}

// XXX: should this be in describe.cc?
string get_ability_desc(const ability_type ability)
{
    const string& name = ability_name(ability);

    // XXX: The suffix is necessary to distinguish between similarly
    // named spells.  Yes, this is a hack.
    string lookup = getLongDescription(name + " ability");
    if (lookup.empty())
    {
        // Try again without the suffix.
        lookup = getLongDescription(name);
    }

    if (lookup.empty()) // Still nothing found?
        lookup = "No description found.\n";

    return name + "\n\n" + lookup + "\n" + _detailed_cost_description(ability);
}

static void _print_talent_description(const talent& tal)
{
    clrscr();

    print_description(get_ability_desc(tal.which));

    getchm();
    clrscr();
}

void no_ability_msg()
{
    // Give messages if the character cannot use innate talents right now.
    // * Vampires can't turn into bats when full of blood.
    // * Tengu can't start to fly if already flying.
    if (you.species == SP_VAMPIRE && you.experience_level >= 3)
        mpr("Sorry, you're too full to transform right now.");
    else if (you.species == SP_TENGU && you.experience_level >= 5
             || player_mutation_level(MUT_BIG_WINGS))
    {
        if (you.flight_mode())
            mpr("You're already flying!");
    }
    else if (silenced(you.pos()) && you.religion != GOD_NO_GOD)
    {
        // At the very least the player has "Renounce Religion", but
        // cannot use it in silence.
        mprf("You cannot call out to %s while silenced.",
             god_name(you.religion).c_str());
    }
    else
        mpr("Sorry, you're not good enough to have a special ability.");
}

bool activate_ability()
{
    if (you.berserk())
    {
        canned_msg(MSG_TOO_BERSERK);
        return false;
    }

    vector<talent> talents = your_talents(false);
    if (talents.empty())
    {
        no_ability_msg();
        crawl_state.zero_turns_taken();
        return false;
    }

    if (you.confused())
    {
        talents = your_talents(true);
        if (talents.empty())
        {
            mpr("You're too confused!");
            crawl_state.zero_turns_taken();
            return false;
        }
    }
#ifdef TOUCH_UI
    int selected = choose_ability_menu(talents);
    if (selected == -1)
    {
        canned_msg(MSG_OK);
        return (false);
    }
#else
    int selected = -1;
    while (selected < 0)
    {
        msg::streams(MSGCH_PROMPT) << "Use which ability? (? or * to list) "
                                   << endl;

        const int keyin = get_ch();

        if (keyin == '?' || keyin == '*')
        {
            selected = choose_ability_menu(talents);
            if (selected == -1)
            {
                canned_msg(MSG_OK);
                return false;
            }
        }
        else if (key_is_escape(keyin) || keyin == ' ' || keyin == '\r'
                 || keyin == '\n')
        {
            canned_msg(MSG_OK);
            return false;
        }
        else if (isaalpha(keyin))
        {
            // Try to find the hotkey.
            for (unsigned int i = 0; i < talents.size(); ++i)
            {
                if (talents[i].hotkey == keyin)
                {
                    selected = static_cast<int>(i);
                    break;
                }
            }

            // If we can't, cancel out.
            if (selected < 0)
            {
                mpr("You can't do that.");
                crawl_state.zero_turns_taken();
                return false;
            }
        }
    }
#endif
    return activate_talent(talents[selected]);
}

// Check prerequisites for a number of abilities.
// Abort any attempt if these cannot be met, without losing the turn.
// TODO: Many more cases need to be added!
static bool _check_ability_possible(const ability_def& abil,
                                    bool hungerCheck = true,
                                    bool quiet = false)
{
    if (silenced(you.pos()) && you.religion != GOD_NEMELEX_XOBEH)
    {
        talent tal = get_talent(abil.ability, false);
        if (tal.is_invocation)
        {
            if (!quiet)
                mprf("You cannot call out to %s while silenced.",
                     god_name(you.religion).c_str());
            return false;
        }
    }
    // Don't insta-starve the player.
    // (Happens at 100, losing consciousness possible from 500 downward.)
    if (hungerCheck && !you.is_undead)
    {
        const int expected_hunger = you.hunger - abil.food_cost * 2;
        if (!quiet)
            dprf("hunger: %d, max. food_cost: %d, expected hunger: %d",
                 you.hunger, abil.food_cost * 2, expected_hunger);
        // Safety margin for natural hunger, mutations etc.
        if (expected_hunger <= 150)
        {
            if (!quiet)
                canned_msg(MSG_TOO_HUNGRY);
            return false;
        }
    }

    switch (abil.ability)
    {
    case ABIL_ZIN_RECITE:
    {
        if (!zin_check_able_to_recite(quiet))
            return false;

        const int result = zin_check_recite_to_monsters(0);
        if (result == -1)
        {
            if (!quiet)
                mpr("There's no appreciative audience!");
            return false;
        }
        else if (result == 0)
        {
            if (!quiet)
                mpr("There's no-one here to preach to!");
            return false;
        }
        return true;
    }

    case ABIL_ZIN_CURE_ALL_MUTATIONS:
        return how_mutated();

    case ABIL_ZIN_SANCTUARY:
        if (env.sanctuary_time)
        {
            if (!quiet)
                mpr("There's already a sanctuary in place on this level.");
            return false;
        }
        return true;

    case ABIL_ELYVILON_PURIFICATION:
        if (!you.disease && !you.rotting && !you.duration[DUR_POISONING]
            && !you.duration[DUR_CONF] && !you.duration[DUR_SLOW]
            && !you.duration[DUR_PARALYSIS] && !you.petrified()
            && you.strength(false) == you.max_strength()
            && you.intel(false) == you.max_intel()
            && you.dex(false) == you.max_dex()
            && !player_rotted()
            && !you.duration[DUR_NAUSEA])
        {
            if (!quiet)
                mpr("Nothing ails you!");
            return false;
        }
        return true;

    case ABIL_MUMMY_RESTORATION:
        if (you.strength(false) == you.max_strength()
            && you.intel(false) == you.max_intel()
            && you.dex(false) == you.max_dex()
            && !player_rotted())
        {
            if (!quiet)
                mprf("You don't need to restore your stats or hit points!");
            return false;
        }
        return true;

    case ABIL_LUGONU_ABYSS_EXIT:
        if (!player_in_branch(BRANCH_ABYSS))
        {
            if (!quiet)
                mpr("You aren't in the Abyss!");
            return false;
        }
        return true;

    case ABIL_LUGONU_CORRUPT:
        return !is_level_incorruptible(quiet);

    case ABIL_LUGONU_ABYSS_ENTER:
        if (player_in_branch(BRANCH_ABYSS))
        {
            if (!quiet)
                mpr("You're already here!");
            return false;
        }
        return true;

    case ABIL_SIF_MUNA_FORGET_SPELL:
        if (you.spell_no == 0)
        {
            if (!quiet)
                canned_msg(MSG_NO_SPELLS);
            return false;
        }
        return true;

    case ABIL_SPIT_POISON:
    case ABIL_BREATHE_FIRE:
    case ABIL_BREATHE_FROST:
    case ABIL_BREATHE_POISON:
    case ABIL_BREATHE_LIGHTNING:
    case ABIL_SPIT_ACID:
    case ABIL_BREATHE_POWER:
    case ABIL_BREATHE_STICKY_FLAME:
    case ABIL_BREATHE_STEAM:
    case ABIL_BREATHE_MEPHITIC:
        if (you.duration[DUR_BREATH_WEAPON])
        {
            if (!quiet)
                canned_msg(MSG_CANNOT_DO_YET);
            return false;
        }
        return true;

    case ABIL_BLINK:
    case ABIL_EVOKE_BLINK:
        if (you.no_tele(false, false, true))
        {
            if (!quiet)
                mpr("You cannot teleport right now.");
            return false;
        }
        return true;

    case ABIL_EVOKE_BERSERK:
    case ABIL_TROG_BERSERK:
        return (you.can_go_berserk(true, false, true)
                && (quiet || berserk_check_wielded_weapon()));

    case ABIL_EVOKE_FOG:
        if (env.cgrid(you.pos()) != EMPTY_CLOUD)
        {
            mpr("It's too cloudy to do that here.");
            return false;
        }
        return true;

    default:
        return true;
    }
}

bool check_ability_possible(const ability_type ability, bool hungerCheck,
                            bool quiet)
{
    return _check_ability_possible(get_ability_def(ability), hungerCheck,
                                   quiet);
}

bool activate_talent(const talent& tal)
{
    // Doing these would outright kill the player.
    if (tal.which == ABIL_STOP_FLYING)
    {
        if (is_feat_dangerous(env.grid(you.pos()), true, true)
            && (!you.can_swim() || !feat_is_water(env.grid(you.pos()))))
        {
            mpr("Stopping flight right now would be fatal!");
            crawl_state.zero_turns_taken();
            return false;
        }
    }
    else if (tal.which == ABIL_TRAN_BAT)
    {
        if (you.strength() <= 5
            && !yesno("Turning into a bat will reduce your strength to zero. Continue?", false, 'n'))
        {
            crawl_state.zero_turns_taken();
            return false;
        }
    }
    else if (tal.which == ABIL_END_TRANSFORMATION)
    {
        if (feat_dangerous_for_form(TRAN_NONE, env.grid(you.pos())))
        {
            mprf("Turning back right now would cause you to %s!",
                 env.grid(you.pos()) == DNGN_LAVA ? "burn" : "drown");

            crawl_state.zero_turns_taken();
            return false;
        }
        if (player_in_bat_form() && you.dex() <= 5
            && !yesno("Turning back will reduce your dexterity to zero. Continue?", false, 'n'))
        {
            crawl_state.zero_turns_taken();
            return false;
        }
    }

    if ((tal.which == ABIL_EVOKE_BERSERK || tal.which == ABIL_TROG_BERSERK)
        && !you.can_go_berserk(true))
    {
        crawl_state.zero_turns_taken();
        return false;
    }

    if ((tal.which == ABIL_EVOKE_FLIGHT || tal.which == ABIL_TRAN_BAT)
        && you.liquefied_ground())
    {
        mpr("You can't escape from the ground with such puny magic!", MSGCH_WARN);
        crawl_state.zero_turns_taken();
        return false;
    }

    // Some abilities don't need a hunger check.
    bool hungerCheck = true;
    switch (tal.which)
    {
        case ABIL_RENOUNCE_RELIGION:
        case ABIL_STOP_FLYING:
        case ABIL_EVOKE_TURN_VISIBLE:
        case ABIL_END_TRANSFORMATION:
        case ABIL_DELAYED_FIREBALL:
        case ABIL_MUMMY_RESTORATION:
        case ABIL_TRAN_BAT:
        case ABIL_BOTTLE_BLOOD:
        case ABIL_ASHENZARI_END_TRANSFER:
        case ABIL_ZIN_VITALISATION:
            hungerCheck = false;
            break;
        default:
            break;
    }

    if (hungerCheck && !you.is_undead
        && you.hunger_state == HS_STARVING)
    {
        canned_msg(MSG_TOO_HUNGRY);
        crawl_state.zero_turns_taken();
        return false;
    }

    const ability_def& abil = get_ability_def(tal.which);

    // Check that we can afford to pay the costs.
    // Note that mutation shenanigans might leave us with negative MP,
    // so don't fail in that case if there's no MP cost.
    if (abil.mp_cost > 0
        && !enough_mp(abil.mp_cost, false, !(abil.flags & ABFLAG_PERMANENT_MP)))
    {
        crawl_state.zero_turns_taken();
        return false;
    }

    if (!enough_hp(abil.hp_cost.cost(you.hp_max), false))
    {
        crawl_state.zero_turns_taken();
        return false;
    }

    int zpcost = _zp_cost(abil);
    if (zpcost)
    {
        if (!enough_zp(zpcost, false))
        {
            crawl_state.zero_turns_taken();
            return false;
        }
    }

    if (!_check_ability_possible(abil, hungerCheck))
    {
        crawl_state.zero_turns_taken();
        return false;
    }

    // No turning back now... {dlb}
    if (random2avg(100, 3) < tal.fail)
    {
        mpr("You fail to use your ability.");
        you.turn_is_over = true;
        return false;
    }

    const bool success = _do_ability(abil);
    if (success)
    {
        practise(EX_USED_ABIL, abil.ability);
        _pay_ability_costs(abil, zpcost);
        count_action(tal.is_invocation ? CACT_INVOKE : CACT_ABIL, abil.ability);
    }

    return success;
}

static int _calc_breath_ability_range(ability_type ability)
{
    // Following monster draconian abilities.
    switch (ability)
    {
    case ABIL_BREATHE_FIRE:         return 6;
    case ABIL_BREATHE_FROST:        return 6;
    case ABIL_BREATHE_MEPHITIC:     return 7;
    case ABIL_BREATHE_LIGHTNING:    return 8;
    case ABIL_SPIT_ACID:            return 8;
    case ABIL_BREATHE_POWER:        return 8;
    case ABIL_BREATHE_STICKY_FLAME: return 1;
    case ABIL_BREATHE_STEAM:        return 7;
    case ABIL_BREATHE_POISON:       return 7;
    default:
        die("Bad breath type!");
        break;
    }
    return -2;
}

static bool _do_ability(const ability_def& abil)
{
    int power;
    dist abild;
    bolt beam;
    dist spd;

    direction_chooser_args args;
    args.restricts = DIR_TARGET;
    args.needs_path = false;
    args.may_target_monster = false;

    // Note: the costs will not be applied until after this switch
    // statement... it's assumed that only failures have returned! - bwr
    switch (abil.ability)
    {
    case ABIL_MAKE_FUNGUS:
        if (count_allies() > MAX_MONSTERS / 2)
        {
            mpr("Mushrooms don't grow well in such thickets.");
            return false;
        }
        args.top_prompt="Center fungus circle where?";
        direction(abild, args);
        if (!abild.isValid)
        {
            if (abild.isCancel)
            canned_msg(MSG_OK);
            return false;
        }
        for (adjacent_iterator ai(abild.target); ai; ++ai)
        {
            place_monster(mgen_data(MONS_FUNGUS, BEH_FRIENDLY, &you, 0, 0, *ai,
                          you.pet_target), true);
        }
        break;

    // Begin ZotDef allies
    case ABIL_MAKE_PLANT:
    case ABIL_MAKE_OKLOB_SAPLING:
    case ABIL_MAKE_OKLOB_PLANT:
    case ABIL_MAKE_BURNING_BUSH:
    case ABIL_MAKE_ICE_STATUE:
    case ABIL_MAKE_OCS:
    case ABIL_MAKE_SILVER_STATUE:
    case ABIL_MAKE_CURSE_SKULL:
    case ABIL_MAKE_LIGHTNING_SPIRE:
        if (!create_zotdef_ally(_monster_for_ability(abil),
            _zd_mons_description_for_ability(abil).c_str()))
        {
            return false;
        }
        break;
    // End ZotDef Allies

    case ABIL_MAKE_TELEPORT:
        you_teleport_now(true, true);
        break;

    // ZotDef traps
    case ABIL_MAKE_TELEPORT_TRAP:
        // BUG: it's the trap's position, not yours, that should matter.
        if ((you.pos() - env.orb_pos).abs() < 100)
        {
            mpr("Radiation from the Orb interferes with the trap's magic!");
            return false;
        }
    case ABIL_MAKE_DART_TRAP:
    case ABIL_MAKE_ARROW_TRAP:
    case ABIL_MAKE_BOLT_TRAP:
    case ABIL_MAKE_SPEAR_TRAP:
    case ABIL_MAKE_NEEDLE_TRAP:
    case ABIL_MAKE_NET_TRAP:
    case ABIL_MAKE_ALARM_TRAP:
    case ABIL_MAKE_BLADE_TRAP:
        if (!create_trap(_trap_for_ability(abil)))
            return false;
        break;
    // End ZotDef traps

    case ABIL_MAKE_OKLOB_CIRCLE:
        args.top_prompt = "Center oklob circle where?";
        direction(abild, args);
        if (!abild.isValid)
        {
            if (abild.isCancel)
            canned_msg(MSG_OK);
            return false;
        }
        for (adjacent_iterator ai(abild.target); ai; ++ai)
        {
            place_monster(mgen_data(MONS_OKLOB_PLANT, BEH_FRIENDLY, &you, 0, 0,
                          *ai, you.pet_target), true);
        }
        break;

    case ABIL_MAKE_ACQUIRE_GOLD:
        acquirement(OBJ_GOLD, AQ_SCROLL);
        break;

    case ABIL_MAKE_ACQUIREMENT:
        acquirement(OBJ_RANDOM, AQ_SCROLL);
        break;

    case ABIL_MAKE_WATER:
        create_pond(you.pos(), 3, false);
        break;

    case ABIL_MAKE_BAZAAR:
    {
        // Early exit: don't clobber important features.
        if (is_critical_feature(grd(you.pos())))
        {
            mpr("The dungeon trembles momentarily.");
            return false;
        }

        // Generate a portal to something.
        const map_def *mapidx = random_map_for_tag("zotdef_bazaar", false);
        if (mapidx && dgn_safe_place_map(mapidx, false, true, you.pos()))
            mpr("A mystic portal forms.");
        else
        {
            mpr("A buggy portal flickers into view, then vanishes.");
            return false;
        }

        break;
    }

    case ABIL_MAKE_ALTAR:
        if (!zotdef_create_altar())
        {
            mpr("The dungeon dims for a moment.");
            return false;
        }
        break;

    case ABIL_MAKE_GRENADES:
        if (create_monster(
               mgen_data(MONS_GIANT_SPORE, BEH_FRIENDLY, &you, 6, 0,
                         you.pos(), you.pet_target,
                         0)))
        {
            mpr("You create a living grenade.");
        }
        if (create_monster(
               mgen_data(MONS_GIANT_SPORE, BEH_FRIENDLY, &you, 6, 0,
                         you.pos(), you.pet_target,
                         0)))
        {
            mpr("You create a living grenade.");
        }
        break;

    case ABIL_REMOVE_CURSE:
        remove_curse();
        lose_stat(STAT_RANDOM, 1, true, "zot ability");
        break;

    case ABIL_MAKE_SAGE:
        sage_card(20, DECK_RARITY_RARE);
        lose_stat(STAT_RANDOM, 1 + random2(3), true, "zot ability");
        break;

    case ABIL_MUMMY_RESTORATION:
    {
        mpr("You infuse your body with magical energy.");
        bool did_restore = restore_stat(STAT_ALL, 0, false);

        const int oldhpmax = you.hp_max;
        unrot_hp(9999);
        if (you.hp_max > oldhpmax)
            did_restore = true;

        // If nothing happened, don't take one max MP, don't use a turn.
        if (!did_restore)
        {
            canned_msg(MSG_NOTHING_HAPPENS);
            return false;
        }

        break;
    }

    case ABIL_RECHARGING:
        if (recharge_wand(-1) <= 0)
            return false; // fail message is already given
        break;

    case ABIL_DELAYED_FIREBALL:
    {
        // Note: Power level of ball calculated at release. - bwr
        power = calc_spell_power(SPELL_DELAYED_FIREBALL, true);
        beam.range = spell_range(SPELL_FIREBALL, power);

        targetter_beam tgt(&you, beam.range, ZAP_FIREBALL, power, true, 1, 1);

        if (!spell_direction(spd, beam, DIR_NONE, TARG_HOSTILE, beam.range,
                             true, true, false, NULL,
                             "Aiming: <white>Delayed Fireball</white>",
                             false, &tgt))
        {
            return false;
        }

        if (!fireball(power, beam))
            return false;

        // Only one allowed, since this is instantaneous. - bwr
        you.attribute[ATTR_DELAYED_FIREBALL] = 0;
        break;
    }

    case ABIL_SPIT_POISON:      // Naga + spit poison mutation
        power = you.experience_level
                + player_mutation_level(MUT_SPIT_POISON) * 5
                + (you.species == SP_NAGA) * 10;
        beam.range = 6;         // following Venom Bolt

        if (!spell_direction(abild, beam)
            || !player_tracer(ZAP_SPIT_POISON, power, beam))
        {
            return false;
        }
        else
        {
            zapping(ZAP_SPIT_POISON, power, beam);
            you.set_duration(DUR_BREATH_WEAPON, 3 + random2(5));
        }
        break;

    case ABIL_EVOKE_TELEPORTATION:    // ring of teleportation
        you_teleport();
        break;

    case ABIL_BREATHE_STICKY_FLAME:
    {
        targetter_splash hitfunc(&you);
        beam.range = 1;
        if (!spell_direction(abild, beam,
                             DIR_NONE, TARG_HOSTILE, 0, true, true, false,
                             NULL, NULL, false,
                             &hitfunc))
        {
            return false;
        }

        if (stop_attack_prompt(hitfunc, "spit at"))
            return false;

        zapping(ZAP_BREATHE_STICKY_FLAME, (you.form == TRAN_DRAGON) ?
                2 * you.experience_level : you.experience_level,
            beam, false, "You spit a glob of burning liquid.");

        you.increase_duration(DUR_BREATH_WEAPON,
                      3 + random2(10) + random2(30 - you.experience_level));
        break;
    }

    case ABIL_BREATHE_FIRE:
    case ABIL_BREATHE_FROST:
    case ABIL_BREATHE_POISON:
    case ABIL_SPIT_ACID:
    case ABIL_BREATHE_POWER:
    case ABIL_BREATHE_STEAM:
    case ABIL_BREATHE_MEPHITIC:
        beam.range = _calc_breath_ability_range(abil.ability);
        if (!spell_direction(abild, beam))
            return false;

    case ABIL_BREATHE_LIGHTNING: // not targeted

        switch (abil.ability)
        {
        case ABIL_BREATHE_FIRE:
            power = you.experience_level
                    + player_mutation_level(MUT_BREATHE_FLAMES) * 4;

            if (you.form == TRAN_DRAGON)
                power += 12;

            snprintf(info, INFO_SIZE, "You breathe a blast of fire%c",
                     (power < 15) ? '.':'!');

            if (!zapping(ZAP_BREATHE_FIRE, power, beam, true, info))
                return false;
            break;

        case ABIL_BREATHE_FROST:
            if (!zapping(ZAP_BREATHE_FROST,
                 (you.form == TRAN_DRAGON) ?
                     2 * you.experience_level : you.experience_level,
                 beam, true,
                         "You exhale a wave of freezing cold."))
            {
                return false;
            }
            break;

        case ABIL_BREATHE_POISON:
            if (!zapping(ZAP_BREATHE_POISON, you.experience_level, beam, true,
                         "You exhale a blast of poison gas."))
            {
                return false;
            }
            break;

        case ABIL_BREATHE_LIGHTNING:
            mpr("You breathe a wild blast of lightning!");
            disc_of_storms(true);
            break;

        case ABIL_SPIT_ACID:
            if (!zapping(ZAP_BREATHE_ACID,
                (you.form == TRAN_DRAGON) ?
                    2 * you.experience_level : you.experience_level,
                beam, true, "You spit a glob of acid."))
            {
                return false;
            }
            break;

        case ABIL_BREATHE_POWER:
            if (!zapping(ZAP_BREATHE_POWER,
                (you.form == TRAN_DRAGON) ?
                    2 * you.experience_level : you.experience_level,
                beam, true,
                         "You spit a bolt of dispelling energy."))
            {
                return false;
            }
            break;

        case ABIL_BREATHE_STICKY_FLAME:
            if (!zapping(ZAP_BREATHE_STICKY_FLAME,
                (you.form == TRAN_DRAGON) ?
                    2 * you.experience_level : you.experience_level,
                beam, true,
                         "You spit a glob of burning liquid."))
            {
                return false;
            }
            break;

        case ABIL_BREATHE_STEAM:
            if (!zapping(ZAP_BREATHE_STEAM,
                (you.form == TRAN_DRAGON) ?
                    2 * you.experience_level : you.experience_level,
                beam, true,
                         "You exhale a blast of scalding steam."))
            {
                return false;
            }
            break;

        case ABIL_BREATHE_MEPHITIC:
            if (!zapping(ZAP_BREATHE_MEPHITIC,
                (you.form == TRAN_DRAGON) ?
                    2 * you.experience_level : you.experience_level,
                beam, true,
                         "You exhale a blast of noxious fumes."))
            {
                return false;
            }
            break;

        default:
            break;
        }

        you.increase_duration(DUR_BREATH_WEAPON,
                      3 + random2(10) + random2(30 - you.experience_level));

        if (abil.ability == ABIL_BREATHE_STEAM
            || abil.ability == ABIL_SPIT_ACID)
        {
            you.duration[DUR_BREATH_WEAPON] /= 2;
        }

        break;

    case ABIL_EVOKE_BLINK:      // randarts
    case ABIL_BLINK:            // mutation
        random_blink(true);
        break;

    case ABIL_EVOKE_BERSERK:    // amulet of rage, randarts
        go_berserk(true);
        break;

    // Fly (tengu/drac) - permanent at high XL
    case ABIL_FLY:
        if (you.racial_permanent_flight())
        {
            you.attribute[ATTR_PERM_FLIGHT] = 1;
            float_player();
            if (you.species == SP_TENGU)
                mpr("You feel very comfortable in the air.");
        }
        else
            cast_fly(you.experience_level * 4);
        break;

    // DEMONIC POWERS:
    case ABIL_HELLFIRE:
        if (your_spells(SPELL_HELLFIRE,
                        you.experience_level * 10, false) == SPRET_ABORT)
        {
            return false;
        }
        break;

    case ABIL_EVOKE_TURN_INVISIBLE:     // ring, randarts, darkness items
        potion_effect(POT_INVISIBILITY, you.skill(SK_EVOCATIONS, 2) + 5);
        contaminate_player(1 + random2(3), true);
        break;

    case ABIL_EVOKE_TURN_VISIBLE:
        ASSERT(!you.attribute[ATTR_INVIS_UNCANCELLABLE]);
        mpr("You feel less transparent.");
        you.duration[DUR_INVIS] = 1;
        break;

    case ABIL_EVOKE_FLIGHT:             // ring, boots, randarts
        if (you.wearing_ego(EQ_ALL_ARMOUR, SPARM_FLYING))
        {
            bool standing = !you.airborne();
            you.attribute[ATTR_PERM_FLIGHT] = 1;
            if (standing)
                float_player();
            else
                mpr("You feel more buoyant.");
        }
        else
            fly_player(you.skill(SK_EVOCATIONS, 2) + 30);
        break;

    case ABIL_EVOKE_FOG:     // cloak of the Thief
        mpr("With a swish of your cloak, you release a cloud of fog.");
        big_cloud(random_smoke_type(), &you, you.pos(), 50, 8 + random2(8));
        break;

    case ABIL_STOP_FLYING:
        you.duration[DUR_FLIGHT] = 0;
        you.attribute[ATTR_PERM_FLIGHT] = 0;
        land_player();
        break;

    case ABIL_END_TRANSFORMATION:
        you.time_taken = div_rand_round(you.time_taken * 3, 2);
        untransform();
        break;

    // INVOCATIONS:
    case ABIL_ZIN_RECITE:
    {
        recite_type prayertype;
        if (zin_check_recite_to_monsters(&prayertype))
            start_delay(DELAY_RECITE, 3, prayertype, you.hp);
        else
        {
            mpr("That recitation seems somehow inappropriate.");
            return false;
        }
        break;
    }
    case ABIL_ZIN_VITALISATION:
        zin_vitalisation();
        break;

    case ABIL_ZIN_IMPRISON:
    {
        beam.range = LOS_RADIUS;
        if (!spell_direction(spd, beam, DIR_TARGET, TARG_HOSTILE, 0, false))
            return false;

        if (beam.target == you.pos())
        {
            mpr("You cannot imprison yourself!");
            return false;
        }

        monster* mons = monster_at(beam.target);

        if (mons == NULL || !you.can_see(mons))
        {
            mpr("There is no monster there to imprison!");
            return false;
        }

        if (mons_is_firewood(mons))
        {
            mpr("You cannot imprison that!");
            return false;
        }

        power = 3 + roll_dice(6, (30 + you.skill(SK_INVOCATIONS, 10))
                                 / (3 + mons->hit_dice)) / 3;

        if (!cast_imprison(power, mons, -GOD_ZIN))
            return false;
        break;
    }

    case ABIL_ZIN_SANCTUARY:
        if (!zin_sanctuary())
            return false;
        break;

    case ABIL_ZIN_CURE_ALL_MUTATIONS:
        zin_remove_all_mutations();
        break;

    case ABIL_TSO_DIVINE_SHIELD:
        tso_divine_shield();
        break;

    case ABIL_TSO_CLEANSING_FLAME:
        cleansing_flame(10 + you.skill_rdiv(SK_INVOCATIONS, 7, 6),
                        CLEANSING_FLAME_INVOCATION, you.pos(), &you);
        break;

    case ABIL_TSO_SUMMON_DIVINE_WARRIOR:
        summon_holy_warrior(you.skill(SK_INVOCATIONS, 4), GOD_SHINING_ONE);
        break;

    case ABIL_KIKU_RECEIVE_CORPSES:
        kiku_receive_corpses(you.skill(SK_NECROMANCY, 4), you.pos());
        break;

    case ABIL_KIKU_TORMENT:
        if (!kiku_take_corpse())
        {
            mpr("There are no corpses to sacrifice!");
            return false;
        }
        simple_god_message(" torments the living!");
        torment(&you, TORMENT_KIKUBAAQUDGHA, you.pos());
        break;

    case ABIL_YRED_INJURY_MIRROR:
        if (yred_injury_mirror())
            mpr("You renew your dark mirror aura.");
        else
        {
            mprf("You %s in prayer and are bathed in unholy energy.",
                 you.species == SP_NAGA  ? "coil" :
                 you.species == SP_FELID ? "sit"
                                         : "kneel");
        }
        you.duration[DUR_MIRROR_DAMAGE] = 9 * BASELINE_DELAY
                     + random2avg(you.piety * BASELINE_DELAY, 2) / 10;
        break;

    case ABIL_YRED_ANIMATE_REMAINS:
    case ABIL_YRED_ANIMATE_DEAD:
        yred_animate_remains_or_dead();
        break;

    case ABIL_YRED_RECALL_UNDEAD_SLAVES:
        recall(1);
        break;

    case ABIL_YRED_DRAIN_LIFE:
        yred_drain_life();
        break;

    case ABIL_YRED_ENSLAVE_SOUL:
    {
        god_acting gdact;
        power = you.skill(SK_INVOCATIONS, 4);
        beam.range = LOS_RADIUS;

        if (!spell_direction(spd, beam))
            return false;

        if (!zapping(ZAP_ENSLAVE_SOUL, power, beam))
            return false;
        break;
    }

    case ABIL_SIF_MUNA_CHANNEL_ENERGY:
        mpr("You channel some magical energy.");

        inc_mp(1 + random2(you.skill_rdiv(SK_INVOCATIONS, 1, 4) + 2));
        break;

    case ABIL_OKAWARU_HEROISM:
        mprf(MSGCH_DURATION, you.duration[DUR_HEROISM]
             ? "You feel more confident with your borrowed prowess."
             : "You gain the combat prowess of a mighty hero.");

        you.increase_duration(DUR_HEROISM,
            35 + random2(you.skill(SK_INVOCATIONS, 8)), 80);
        you.redraw_evasion      = true;
        you.redraw_armour_class = true;
        break;

    case ABIL_OKAWARU_FINESSE:
        if (stasis_blocks_effect(true, true, "%s emits a piercing whistle.",
                                 20, "%s makes your neck tingle."))
        {
            return false;
        }

        mprf(MSGCH_DURATION, you.duration[DUR_FINESSE]
             ? "Your hands get new energy."
             : "You can now deal lightning-fast blows.");

        you.increase_duration(DUR_FINESSE,
            40 + random2(you.skill(SK_INVOCATIONS, 8)), 80);

        did_god_conduct(DID_HASTY, 8); // Currently irrelevant.
        break;

    case ABIL_MAKHLEB_MINOR_DESTRUCTION:
        if (!spell_direction(spd, beam))
            return false;

        power = you.skill(SK_INVOCATIONS, 1)
                + random2(1 + you.skill(SK_INVOCATIONS, 1))
                + random2(1 + you.skill(SK_INVOCATIONS, 1));

        // Since the actual beam is random, check with BEAM_MMISSILE and the
        // highest range possible.
        if (!player_tracer(ZAP_DEBUGGING_RAY, power, beam, 8))
            return false;

        switch (random2(5))
        {
        case 0: beam.range =  8; zapping(ZAP_FLAME, power, beam); break;
        case 1: beam.range =  8; zapping(ZAP_PAIN,  power, beam); break;
        case 2: beam.range =  5; zapping(ZAP_STONE_ARROW, power, beam); break;
        case 3: beam.range =  8; zapping(ZAP_ELECTRICITY, power, beam); break;
        case 4: beam.range =  8; zapping(ZAP_BREATHE_ACID, power/2, beam); break;
        }
        break;

    case ABIL_MAKHLEB_LESSER_SERVANT_OF_MAKHLEB:
        summon_demon_type(random_choose(MONS_HELLWING, MONS_NEQOXEC,
                          MONS_ORANGE_DEMON, MONS_SMOKE_DEMON, MONS_YNOXINUL, -1),
                          20 + you.skill(SK_INVOCATIONS, 3), GOD_MAKHLEB);
        break;

    case ABIL_MAKHLEB_MAJOR_DESTRUCTION:
        if (!spell_direction(spd, beam))
            return false;

        power = you.skill(SK_INVOCATIONS, 3)
                + random2(1 + you.skill(SK_INVOCATIONS, 1))
                + random2(1 + you.skill(SK_INVOCATIONS, 1));

        // Since the actual beam is random, check with BEAM_MMISSILE and the
        // highest range possible.
        if (!player_tracer(ZAP_DEBUGGING_RAY, power, beam, 8))
            return false;

        {
            zap_type ztype = ZAP_DEBUGGING_RAY;
            switch (random2(7))
            {
            case 0: beam.range =  7; ztype = ZAP_FIRE;               break;
            case 1: beam.range =  6; ztype = ZAP_FIREBALL;           break;
            case 2: beam.range =  8; ztype = ZAP_LIGHTNING;          break;
            case 3: beam.range =  5; ztype = ZAP_STICKY_FLAME;       break;
            case 4: beam.range =  5; ztype = ZAP_IRON_SHOT;          break;
            case 5: beam.range =  6; ztype = ZAP_NEGATIVE_ENERGY;    break;
            case 6: beam.range =  8; ztype = ZAP_ORB_OF_ELECTRICITY; break;
            }
            zapping(ztype, power, beam);
        }
        break;

    case ABIL_MAKHLEB_GREATER_SERVANT_OF_MAKHLEB:
        summon_demon_type(random_choose(MONS_EXECUTIONER, MONS_GREEN_DEATH,
                          MONS_BLIZZARD_DEMON, MONS_BALRUG, MONS_CACODEMON, -1),
                          20 + you.skill(SK_INVOCATIONS, 3), GOD_MAKHLEB);
        break;

    case ABIL_TROG_BURN_SPELLBOOKS:
        if (!trog_burn_spellbooks())
            return false;
        break;

    case ABIL_TROG_BERSERK:
        // Trog abilities don't use or train invocations.
        go_berserk(true);
        break;

    case ABIL_TROG_REGEN_MR:
        // Trog abilities don't use or train invocations.
        cast_regen(you.piety / 2, true);
        break;

    case ABIL_TROG_BROTHERS_IN_ARMS:
        // Trog abilities don't use or train invocations.
        summon_berserker(you.piety +
                         random2(you.piety/4) - random2(you.piety/4),
                         &you);
        break;

    case ABIL_SIF_MUNA_FORGET_SPELL:
        if (!cast_selective_amnesia())
            return false;
        break;

    case ABIL_ELYVILON_LIFESAVING:
        if (you.duration[DUR_LIFESAVING])
            mpr("You renew your call for help.");
        else
        {
            mprf("You beseech %s to protect your life.",
                 god_name(you.religion).c_str());
        }
        // Might be a decrease, this is intentional (like Yred).
        you.duration[DUR_LIFESAVING] = 9 * BASELINE_DELAY
                     + random2avg(you.piety * BASELINE_DELAY, 2) / 10;
        break;

    case ABIL_ELYVILON_LESSER_HEALING_SELF:
    case ABIL_ELYVILON_LESSER_HEALING_OTHERS:
    {
        const bool self = (abil.ability == ABIL_ELYVILON_LESSER_HEALING_SELF);
        if (cast_healing(3 + (you.skill_rdiv(SK_INVOCATIONS, 1, 6)),
                         3 + (int) ceil(you.skill(SK_INVOCATIONS, 1) / 6.0),
                         true, self ? you.pos() : coord_def(0, 0), !self,
                         self ? TARG_NUM_MODES : TARG_INJURED_FRIEND) < 0)
        {
            return false;
        }

        break;
    }

    case ABIL_ELYVILON_PURIFICATION:
        elyvilon_purification();
        break;

    case ABIL_ELYVILON_GREATER_HEALING_SELF:
    case ABIL_ELYVILON_GREATER_HEALING_OTHERS:
    {
        const bool self = (abil.ability == ABIL_ELYVILON_GREATER_HEALING_SELF);

        if (cast_healing(10 + (you.skill_rdiv(SK_INVOCATIONS, 1, 3)),
                         10 + (int) ceil(you.skill(SK_INVOCATIONS, 1) / 3.0),
                         true, self ? you.pos() : coord_def(0, 0), !self,
                         self ? TARG_NUM_MODES : TARG_INJURED_FRIEND) < 0)
        {
            return false;
        }
        break;
    }

    case ABIL_ELYVILON_DIVINE_VIGOUR:
        if (!elyvilon_divine_vigour())
            return false;
        break;

    case ABIL_LUGONU_ABYSS_EXIT:
        down_stairs(DNGN_EXIT_ABYSS);
        break;

    case ABIL_LUGONU_BEND_SPACE:
        lugonu_bend_space();
        break;

    case ABIL_LUGONU_BANISH:
        beam.range = LOS_RADIUS;

        if (!spell_direction(spd, beam))
            return false;

        if (beam.target == you.pos())
        {
            mpr("You cannot banish yourself!");
            return false;
        }

        if (!zapping(ZAP_BANISHMENT, 16 + you.skill(SK_INVOCATIONS, 8), beam,
                     true))
        {
            return false;
        }
        break;

    case ABIL_LUGONU_CORRUPT:
        if (!lugonu_corrupt_level(300 + you.skill(SK_INVOCATIONS, 15)))
            return false;
        break;

    case ABIL_LUGONU_ABYSS_ENTER:
    {
        // Move permanent hp/mp loss from leaving to entering the Abyss. (jpeg)
        const int maxloss = max(2, div_rand_round(you.hp_max, 30));
        // Lose permanent HP
        dec_max_hp(random_range(1, maxloss));

        // Paranoia.
        if (you.hp_max < 1)
            you.hp_max = 1;

        // Deflate HP.
        dec_hp(random2(you.hp), false);

        // Lose 1d2 permanent MP.
        rot_mp(coinflip() ? 2 : 1);

        // Deflate MP.
        if (you.magic_points)
            dec_mp(random2(you.magic_points));

        bool note_status = notes_are_active();
        activate_notes(false);  // This banishment shouldn't be noted.
        banished();
        activate_notes(note_status);
        break;
    }
    case ABIL_NEMELEX_DRAW_ONE:
        if (!choose_deck_and_draw())
            return false;
        break;

    case ABIL_NEMELEX_PEEK_TWO:
        if (!deck_peek())
            return false;
        break;

    case ABIL_NEMELEX_TRIPLE_DRAW:
        if (!deck_triple_draw())
            return false;
        break;

    case ABIL_NEMELEX_DEAL_FOUR:
        if (!deck_deal())
            return false;
        break;

    case ABIL_NEMELEX_STACK_FIVE:
        if (!deck_stack())
            return false;
        break;

    case ABIL_BEOGH_SMITING:
        if (your_spells(SPELL_SMITING, 12 + skill_bump(SK_INVOCATIONS, 6),
                        false) == SPRET_ABORT)
        {
            return false;
        }
        break;

    case ABIL_BEOGH_RECALL_ORCISH_FOLLOWERS:
        recall(2);
        break;

    case ABIL_FEDHAS_SUNLIGHT:
        if (!fedhas_sunlight())
        {
            canned_msg(MSG_OK);
            return false;
        }
        break;

    case ABIL_FEDHAS_PLANT_RING:
        if (!fedhas_plant_ring_from_fruit())
            return false;
        break;

    case ABIL_FEDHAS_RAIN:
        if (!fedhas_rain(you.pos()))
        {
            canned_msg(MSG_NOTHING_HAPPENS);
            return false;
        }
        break;

    case ABIL_FEDHAS_SPAWN_SPORES:
    {
        const int retval = fedhas_corpse_spores();
        if (retval <= 0)
        {
            if (retval == 0)
                mprf("No corpses are in range.");
            else
                canned_msg(MSG_OK);
            return false;
        }
        break;
    }

    case ABIL_FEDHAS_EVOLUTION:
        if (!fedhas_evolve_flora())
            return false;
        break;

    case ABIL_TRAN_BAT:
        if (!transform(100, TRAN_BAT))
        {
            crawl_state.zero_turns_taken();
            return false;
        }
        break;

    case ABIL_BOTTLE_BLOOD:
        if (!butchery(-1, true))
            return false;
        break;

    case ABIL_JIYVA_CALL_JELLY:
    {
        mgen_data mg(MONS_JELLY, BEH_STRICT_NEUTRAL, 0, 0, 0, you.pos(),
                     MHITNOT, 0, GOD_JIYVA);

        mg.non_actor_summoner = "Jiyva";

        if (!create_monster(mg))
            return false;
        break;
    }

    case ABIL_JIYVA_JELLY_PARALYSE:
        jiyva_paralyse_jellies();
        break;

    case ABIL_JIYVA_SLIMIFY:
    {
        const item_def* const weapon = you.weapon();
        const string msg = (weapon) ? weapon->name(DESC_YOUR)
                                    : ("your " + you.hand_name(true));
        mprf(MSGCH_DURATION, "A thick mucus forms on %s.", msg.c_str());
        you.increase_duration(DUR_SLIMIFY,
                              you.skill_rdiv(SK_INVOCATIONS, 3, 2) + 3,
                              100);
        break;
    }

    case ABIL_JIYVA_CURE_BAD_MUTATION:
        jiyva_remove_bad_mutation();
        break;

    case ABIL_CHEIBRIADOS_TIME_STEP:
        cheibriados_time_step(you.skill(SK_INVOCATIONS, 10) * you.piety / 100);
        break;

    case ABIL_CHEIBRIADOS_TIME_BEND:
        cheibriados_time_bend(16 + you.skill(SK_INVOCATIONS, 8));
        break;

    case ABIL_CHEIBRIADOS_DISTORTION:
        cheibriados_temporal_distortion();
        break;

    case ABIL_CHEIBRIADOS_SLOUCH:
        if (!cheibriados_slouch(0))
        {
            canned_msg(MSG_OK);
            return false;
        }
        break;

    case ABIL_ASHENZARI_SCRYING:
        if (you.duration[DUR_SCRYING])
            mpr("You extend your astral sight.");
        else
            mpr("You gain astral sight.");
        you.duration[DUR_SCRYING] = 100 + random2avg(you.piety * 2, 2);
        you.xray_vision = true;
        break;

    case ABIL_ASHENZARI_TRANSFER_KNOWLEDGE:
        if (!ashenzari_transfer_knowledge())
        {
            canned_msg(MSG_OK);
            return false;
        }
        break;

    case ABIL_ASHENZARI_END_TRANSFER:
        ashenzari_end_transfer();
        break;

    case ABIL_VEHUMET_MEMORISE_SPELL:
        if (!vehumet_accept_gift())
            return false;
        break;

    case ABIL_RENOUNCE_RELIGION:
        if (yesno("Really renounce your faith, foregoing its fabulous benefits?",
                  false, 'n')
            && yesno("Are you sure you won't change your mind later?",
                     false, 'n'))
        {
            excommunication();
        }
        else
        {
            canned_msg(MSG_OK);
            return false;
        }
        break;


    case ABIL_NON_ABILITY:
        mpr("Sorry, you can't do that.");
        break;

    default:
        die("invalid ability");
    }

    return true;
}

// [ds] Increase piety cost for god abilities that are particularly
// overpowered in Sprint. Yes, this is a hack. No, I don't care.
static int _scale_piety_cost(ability_type abil, int original_cost)
{
    // Abilities that have aroused our ire earn 2.5x their classic
    // Crawl piety cost.
    return ((crawl_state.game_is_sprint()
             && (abil == ABIL_TROG_BROTHERS_IN_ARMS
                 || abil == ABIL_MAKHLEB_GREATER_SERVANT_OF_MAKHLEB))
            ? div_rand_round(original_cost * 5, 2)
            : original_cost);
}

// We pass in ability ZP cost as it may have changed during the exercise
// of the ability (if the cost is scaled, for example)
static void _pay_ability_costs(const ability_def& abil, int zpcost)
{
    if (abil.flags & ABFLAG_INSTANT)
    {
        you.turn_is_over = false;
        you.elapsed_time_at_last_input = you.elapsed_time;
        update_turn_count();
    }
    else
        you.turn_is_over = true;

    const int food_cost  = abil.food_cost + random2avg(abil.food_cost, 2);
    const int piety_cost =
        _scale_piety_cost(abil.ability, abil.piety_cost.cost());
    const int hp_cost    = abil.hp_cost.cost(you.hp_max);

    dprf("Cost: mp=%d; hp=%d; food=%d; piety=%d",
         abil.mp_cost, hp_cost, food_cost, piety_cost);

    if (abil.mp_cost)
    {
        dec_mp(abil.mp_cost);
        if (abil.flags & ABFLAG_PERMANENT_MP)
            rot_mp(1);
    }

    if (abil.hp_cost)
    {
        dec_hp(hp_cost, false);
        if (abil.flags & ABFLAG_PERMANENT_HP)
            rot_hp(hp_cost);
    }

    if (zpcost)
    {
        you.zot_points -= zpcost;
        you.redraw_experience = true;
    }

    if (abil.flags & ABFLAG_HEX_MISCAST)
    {
        MiscastEffect(&you, NON_MONSTER, SPTYP_HEXES, 10, 90,
                      "power out of control", NH_DEFAULT);
    }
    if (abil.flags & ABFLAG_NECRO_MISCAST)
    {
        MiscastEffect(&you, NON_MONSTER, SPTYP_NECROMANCY, 10, 90,
                      "power out of control");
    }
    if (abil.flags & ABFLAG_NECRO_MISCAST_MINOR)
    {
        MiscastEffect(&you, NON_MONSTER, SPTYP_NECROMANCY, 5, 90,
                      "power out of control");
    }
    if (abil.flags & ABFLAG_TLOC_MISCAST)
    {
        MiscastEffect(&you, NON_MONSTER, SPTYP_TRANSLOCATION, 10, 90,
                      "power out of control");
    }
    if (abil.flags & ABFLAG_TMIG_MISCAST)
    {
        MiscastEffect(&you, NON_MONSTER, SPTYP_TRANSMUTATION, 10, 90,
                      "power out of control");
    }
    if (abil.flags & ABFLAG_LEVEL_DRAIN)
        adjust_level(-1);

    if (food_cost)
        make_hungry(food_cost, false, true);

    if (piety_cost)
        lose_piety(piety_cost);
}

int choose_ability_menu(const vector<talent>& talents)
{
#ifdef USE_TILE_LOCAL
    const bool text_only = false;
#else
    const bool text_only = true;
#endif

    ToggleableMenu abil_menu(MF_SINGLESELECT | MF_ANYPRINTABLE
                             | MF_TOGGLE_ACTION | MF_ALWAYS_SHOW_MORE,
                             text_only);

    abil_menu.set_highlighter(NULL);
#ifdef USE_TILE_LOCAL
    {
        // Hack like the one in spl-cast.cc:list_spells() to align the title.
        ToggleableMenuEntry* me =
            new ToggleableMenuEntry("  Ability - do what?                 "
                                    "Cost                       Failure",
                                    "  Ability - describe what?           "
                                    "Cost                       Failure",
                                    MEL_ITEM);
        me->colour = BLUE;
        abil_menu.add_entry(me);
    }
#else
    abil_menu.set_title(
        new ToggleableMenuEntry("  Ability - do what?                 "
                                "Cost                       Failure",
                                "  Ability - describe what?           "
                                "Cost                       Failure",
                                MEL_TITLE));
#endif
    abil_menu.set_tag("ability");
    abil_menu.add_toggle_key('!');
    abil_menu.add_toggle_key('?');
    abil_menu.menu_action = Menu::ACT_EXECUTE;

    if (crawl_state.game_is_hints())
    {
        // XXX: This could be buggy if you manage to pick up lots and
        // lots of abilities during hints mode.
        abil_menu.set_more(hints_abilities_info());
    }
    else
    {
        abil_menu.set_more(formatted_string::parse_string(
                           "Press '<w>!</w>' or '<w>?</w>' to toggle "
                           "between ability selection and description."));
    }

    int numbers[52];
    for (int i = 0; i < 52; ++i)
        numbers[i] = i;

    bool found_invocations = false;
    bool found_zotdef = false;

    // First add all non-invocation, non-zotdef abilities.
    for (unsigned int i = 0; i < talents.size(); ++i)
    {
        if (talents[i].is_invocation)
            found_invocations = true;
        else if (talents[i].is_zotdef)
            found_zotdef = true;
        else
        {
            ToggleableMenuEntry* me =
                new ToggleableMenuEntry(describe_talent(talents[i]),
                                        describe_talent(talents[i]),
                                        MEL_ITEM, 1, talents[i].hotkey);
            me->data = &numbers[i];
#ifdef USE_TILE
            me->add_tile(tile_def(tileidx_ability(talents[i].which), TEX_GUI));
#endif
            abil_menu.add_entry(me);
        }
    }

    if (found_zotdef)
    {
#ifdef USE_TILE_LOCAL
        ToggleableMenuEntry* subtitle =
            new ToggleableMenuEntry("    Zot Defence -",
                                    "    Zot Defence -", MEL_ITEM);
        subtitle->colour = BLUE;
        abil_menu.add_entry(subtitle);
#else
        abil_menu.add_entry(
            new ToggleableMenuEntry("    Zot Defence - ",
                                    "    Zot Defence - ", MEL_SUBTITLE));
#endif
        for (unsigned int i = 0; i < talents.size(); ++i)
        {
            if (talents[i].is_zotdef)
            {
                ToggleableMenuEntry* me =
                    new ToggleableMenuEntry(describe_talent(talents[i]),
                                            describe_talent(talents[i]),
                                            MEL_ITEM, 1, talents[i].hotkey);
                me->data = &numbers[i];
#ifdef USE_TILE
                me->add_tile(tile_def(tileidx_ability(talents[i].which),
                                      TEX_GUI));
#endif
                abil_menu.add_entry(me);
            }
        }
    }

    if (found_invocations)
    {
#ifdef USE_TILE_LOCAL
        ToggleableMenuEntry* subtitle =
            new ToggleableMenuEntry("    Invocations - ",
                                    "    Invocations - ", MEL_ITEM);
        subtitle->colour = BLUE;
        abil_menu.add_entry(subtitle);
#else
        abil_menu.add_entry(
            new ToggleableMenuEntry("    Invocations - ",
                                    "    Invocations - ", MEL_SUBTITLE));
#endif
        for (unsigned int i = 0; i < talents.size(); ++i)
        {
            if (talents[i].is_invocation)
            {
                ToggleableMenuEntry* me =
                    new ToggleableMenuEntry(describe_talent(talents[i]),
                                            describe_talent(talents[i]),
                                            MEL_ITEM, 1, talents[i].hotkey);
                me->data = &numbers[i];
#ifdef USE_TILE
                me->add_tile(tile_def(tileidx_ability(talents[i].which),
                                      TEX_GUI));
#endif
                abil_menu.add_entry(me);
            }
        }
    }

    while (true)
    {
        vector<MenuEntry*> sel = abil_menu.show(false);
        if (!crawl_state.doing_prev_cmd_again)
            redraw_screen();
        if (sel.empty())
            return -1;

        ASSERT(sel.size() == 1);
        ASSERT(sel[0]->hotkeys.size() == 1);
        int selected = *(static_cast<int*>(sel[0]->data));

        if (abil_menu.menu_action == Menu::ACT_EXAMINE)
            _print_talent_description(talents[selected]);
        else
            return (*(static_cast<int*>(sel[0]->data)));
    }
}

string describe_talent(const talent& tal)
{
    ASSERT(tal.which != ABIL_NON_ABILITY);

    char* failure = failure_rate_to_string(tal.fail);

    ostringstream desc;
    desc << left
         << chop_string(ability_name(tal.which), 32)
         << chop_string(make_cost_description(tal.which), 27)
         << chop_string(failure, 10);
    free(failure);
    return desc.str();
}

static void _add_talent(vector<talent>& vec, const ability_type ability,
                        bool check_confused)
{
    const talent t = get_talent(ability, check_confused);
    if (t.which != ABIL_NON_ABILITY)
        vec.push_back(t);
}

vector<talent> your_talents(bool check_confused, bool include_unusable)
{
    vector<talent> talents;

    // zot defence abilities; must also be updated in player.cc when these levels are changed
    if (crawl_state.game_is_zotdef())
    {
        if (you.experience_level >= 1)
            _add_talent(talents, ABIL_MAKE_DART_TRAP, check_confused);
        if (you.experience_level >= 2)
            _add_talent(talents, ABIL_MAKE_OKLOB_SAPLING, check_confused);
        if (you.experience_level >= 3)
            _add_talent(talents, ABIL_MAKE_ARROW_TRAP, check_confused);
        if (you.experience_level >= 4)
            _add_talent(talents, ABIL_MAKE_PLANT, check_confused);
        if (you.experience_level >= 4)
            _add_talent(talents, ABIL_REMOVE_CURSE, check_confused);
        if (you.experience_level >= 5)
            _add_talent(talents, ABIL_MAKE_BURNING_BUSH, check_confused);
        if (you.experience_level >= 6)
            _add_talent(talents, ABIL_MAKE_ALTAR, check_confused);
        if (you.experience_level >= 6)
            _add_talent(talents, ABIL_MAKE_GRENADES, check_confused);
        if (you.experience_level >= 7)
            _add_talent(talents, ABIL_MAKE_OKLOB_PLANT, check_confused);
        if (you.experience_level >= 8)
            _add_talent(talents, ABIL_MAKE_NET_TRAP, check_confused);
        if (you.experience_level >= 9)
            _add_talent(talents, ABIL_MAKE_ICE_STATUE, check_confused);
        if (you.experience_level >= 10)
            _add_talent(talents, ABIL_MAKE_SPEAR_TRAP, check_confused);
        if (you.experience_level >= 11)
            _add_talent(talents, ABIL_MAKE_ALARM_TRAP, check_confused);
        if (you.experience_level >= 12)
            _add_talent(talents, ABIL_MAKE_FUNGUS, check_confused);
        if (you.experience_level >= 13)
            _add_talent(talents, ABIL_MAKE_BOLT_TRAP, check_confused);
        if (you.experience_level >= 14)
            _add_talent(talents, ABIL_MAKE_OCS, check_confused);
        if (you.experience_level >= 15)
            _add_talent(talents, ABIL_MAKE_NEEDLE_TRAP, check_confused);
        if (you.experience_level >= 16 && you.char_direction != GDT_ASCENDING)
            _add_talent(talents, ABIL_MAKE_TELEPORT, check_confused);
        if (you.experience_level >= 17)
            _add_talent(talents, ABIL_MAKE_WATER, check_confused);
        if (you.experience_level >= 19)
            _add_talent(talents, ABIL_MAKE_LIGHTNING_SPIRE, check_confused);
        if (you.experience_level >= 20)
            _add_talent(talents, ABIL_MAKE_SILVER_STATUE, check_confused);
        // gain bazaar and gold together
        if (you.experience_level >= 21)
            _add_talent(talents, ABIL_MAKE_BAZAAR, check_confused);
        if (you.experience_level >= 21)
            _add_talent(talents, ABIL_MAKE_ACQUIRE_GOLD, check_confused);
        if (you.experience_level >= 22)
            _add_talent(talents, ABIL_MAKE_OKLOB_CIRCLE, check_confused);
        if (you.experience_level >= 23)
            _add_talent(talents, ABIL_MAKE_SAGE, check_confused);
        if (you.experience_level >= 24)
            _add_talent(talents, ABIL_MAKE_ACQUIREMENT, check_confused);
        if (you.experience_level >= 25)
            _add_talent(talents, ABIL_MAKE_BLADE_TRAP, check_confused);
        if (you.experience_level >= 26)
            _add_talent(talents, ABIL_MAKE_CURSE_SKULL, check_confused);
#if 0
        // Disabled, and hard to fix.  Easiest to just replace it.
        // Before enabling, please check the following:
        // * monsters don't pathfind through it, sometimes even after I tried
        //   hard-wiring teleport traps to be always unknown...
        // * infinite ammo allows permanent blocks.  When changing that, please
        //   keep in mind that teleporting into a shaft invalidates the whole
        //   level, instantly.
        // * placement is buggy (looks at your position)
        if (you.experience_level >= 27)
            _add_talent(talents, ABIL_MAKE_TELEPORT_TRAP, check_confused);
#endif
    }

    // Species-based abilities.
    if (you.species == SP_MUMMY && you.experience_level >= 13)
        _add_talent(talents, ABIL_MUMMY_RESTORATION, check_confused);

    if (you.species == SP_DEEP_DWARF)
        _add_talent(talents, ABIL_RECHARGING, check_confused);

    // Spit Poison. Nontransformed nagas can upgrade to Breathe Poison.
    // Transformed nagas, or non-nagas, can only get Spit Poison.
    if (you.species == SP_NAGA
        && (!form_changed_physiology()
            || you.form == TRAN_SPIDER))
    {
        _add_talent(talents, player_mutation_level(MUT_BREATHE_POISON) ?
                    ABIL_BREATHE_POISON : ABIL_SPIT_POISON, check_confused);
    }
    else if (player_mutation_level(MUT_SPIT_POISON)
             || you.species == SP_NAGA)
    {
        _add_talent(talents, ABIL_SPIT_POISON, check_confused);
    }

    if (player_genus(GENPC_DRACONIAN))
    {
        ability_type ability = ABIL_NON_ABILITY;
        switch (you.species)
        {
        case SP_GREEN_DRACONIAN:   ability = ABIL_BREATHE_MEPHITIC;     break;
        case SP_RED_DRACONIAN:     ability = ABIL_BREATHE_FIRE;         break;
        case SP_WHITE_DRACONIAN:   ability = ABIL_BREATHE_FROST;        break;
        case SP_YELLOW_DRACONIAN:  ability = ABIL_SPIT_ACID;            break;
        case SP_BLACK_DRACONIAN:   ability = ABIL_BREATHE_LIGHTNING;    break;
        case SP_PURPLE_DRACONIAN:  ability = ABIL_BREATHE_POWER;        break;
        case SP_PALE_DRACONIAN:    ability = ABIL_BREATHE_STEAM;        break;
        case SP_MOTTLED_DRACONIAN: ability = ABIL_BREATHE_STICKY_FLAME; break;
        default: break;
        }

        // Draconians don't maintain their original breath weapons
        // if shapechanged into a non-dragon form.
        if (form_changed_physiology() && you.form != TRAN_DRAGON)
            ability = ABIL_NON_ABILITY;

        if (ability != ABIL_NON_ABILITY)
            _add_talent(talents, ability, check_confused);
    }

    if (you.species == SP_VAMPIRE && you.experience_level >= 3
        && you.hunger_state <= HS_SATIATED
        && you.form != TRAN_BAT)
    {
        _add_talent(talents, ABIL_TRAN_BAT, check_confused);
    }

    if (you.species == SP_VAMPIRE && you.experience_level >= 6)
        _add_talent(talents, ABIL_BOTTLE_BLOOD, false);

    if ((you.species == SP_TENGU && you.experience_level >= 5
         || player_mutation_level(MUT_BIG_WINGS)) && !you.airborne()
        || you.racial_permanent_flight() && !you.attribute[ATTR_PERM_FLIGHT])
    {
        // Tengu can fly, but only from the ground
        // (until level 15, when it becomes permanent until revoked).
        // Black draconians get permaflight at XL 14, but they don't get
        // the tengu movement/evasion bonuses and they don't get temporary
        // flight before then.
        // Other dracs can mutate big wings whenever for temporary flight.
        _add_talent(talents, ABIL_FLY, check_confused);
    }

    if (you.attribute[ATTR_PERM_FLIGHT] && you.racial_permanent_flight())
        _add_talent(talents, ABIL_STOP_FLYING, check_confused);

    // Mutations
    if (player_mutation_level(MUT_HURL_HELLFIRE))
        _add_talent(talents, ABIL_HELLFIRE, check_confused);

    if (you.duration[DUR_TRANSFORMATION] && !you.transform_uncancellable)
        _add_talent(talents, ABIL_END_TRANSFORMATION, check_confused);

    if (player_mutation_level(MUT_BLINK))
        _add_talent(talents, ABIL_BLINK, check_confused);

    // Religious abilities.
    vector<ability_type> abilities = get_god_abilities(include_unusable);
    for (unsigned int i = 0; i < abilities.size(); ++i)
        _add_talent(talents, abilities[i], check_confused);

    if (vehumet_is_currently_gifting())
        _add_talent(talents, ABIL_VEHUMET_MEMORISE_SPELL, check_confused);

    // And finally, the ability to opt-out of your faith {dlb}:
    if (you.religion != GOD_NO_GOD
        && (include_unusable || !silenced(you.pos())))
        _add_talent(talents, ABIL_RENOUNCE_RELIGION, check_confused);

    //jmf: Check for breath weapons - they're exclusive of each other, I hope!
    //     Make better ones come first.
    if ((you.form == TRAN_DRAGON
        && dragon_form_dragon_type() == MONS_DRAGON
        && you.species != SP_RED_DRACONIAN)
        || player_mutation_level(MUT_BREATHE_FLAMES))
    {
        _add_talent(talents, ABIL_BREATHE_FIRE, check_confused);
    }

    // Checking for unreleased Delayed Fireball.
    if (you.attribute[ ATTR_DELAYED_FIREBALL ])
        _add_talent(talents, ABIL_DELAYED_FIREBALL, check_confused);

    // Evocations from items.
    if (!you.suppressed())
    {
        if (you.scan_artefacts(ARTP_BLINK))
            _add_talent(talents, ABIL_EVOKE_BLINK, check_confused);

        if (you.scan_artefacts(ARTP_FOG))
            _add_talent(talents, ABIL_EVOKE_FOG, check_confused);

        if (you.evokable_berserk())
            _add_talent(talents, ABIL_EVOKE_BERSERK, check_confused);

        if (you.evokable_invis() && !you.attribute[ATTR_INVIS_UNCANCELLABLE])
        {
            // Now you can only turn invisibility off if you have an
            // activatable item.  Wands and potions will have to time
            // out. -- bwr
            if (you.duration[DUR_INVIS])
                _add_talent(talents, ABIL_EVOKE_TURN_VISIBLE, check_confused);
            else
                _add_talent(talents, ABIL_EVOKE_TURN_INVISIBLE, check_confused);
        }

        if (you.evokable_flight())
        {
            // Has no effect on permanently flying Tengu.
            if (!you.permanent_flight() || !you.racial_permanent_flight())
            {
                // You can still evoke perm flight if you have temporary one.
                if (!you.flight_mode()
                    || !you.attribute[ATTR_PERM_FLIGHT]
                       && you.wearing_ego(EQ_ALL_ARMOUR, SPARM_FLYING))
                {
                    _add_talent(talents, ABIL_EVOKE_FLIGHT, check_confused);
                }
                // Now you can only turn flight off if you have an
                // activatable item.  Potions and miscast effects will
                // have to time out (this makes the miscast effect actually
                // a bit annoying). -- bwr
                if (you.flight_mode() && !you.attribute[ATTR_FLIGHT_UNCANCELLABLE])
                    _add_talent(talents, ABIL_STOP_FLYING, check_confused);
            }
        }

        if (you.wearing(EQ_RINGS, RING_TELEPORTATION)
            && !crawl_state.game_is_sprint())
        {
            _add_talent(talents, ABIL_EVOKE_TELEPORTATION, check_confused);
        }
    }

    // Find hotkeys for the non-hotkeyed talents.
    for (unsigned int i = 0; i < talents.size(); ++i)
    {
        // Skip preassigned hotkeys.
        if (talents[i].hotkey != 0)
            continue;

        // Try to find a free hotkey for i, starting from Z.
        for (int k = 51; k >= 0; ++k)
        {
            const int kkey = index_to_letter(k);
            bool good_key = true;

            // Check that it doesn't conflict with other hotkeys.
            for (unsigned int j = 0; j < talents.size(); ++j)
            {
                if (talents[j].hotkey == kkey)
                {
                    good_key = false;
                    break;
                }
            }

            if (good_key)
            {
                talents[i].hotkey = k;
                you.ability_letter_table[k] = talents[i].which;
                break;
            }
        }
        // In theory, we could be left with an unreachable ability
        // here (if you have 53 or more abilities simultaneously).
    }

    return talents;
}

// Note: we're trying for a behaviour where the player gets
// to keep their assigned invocation slots if they get excommunicated
// and then rejoin (but if they spend time with another god we consider
// the old invocation slots void and erase them).  We also try to
// protect any bindings the character might have made into the
// traditional invocation slots (A-E and X). -- bwr
static void _set_god_ability_helper(ability_type abil, char letter)
{
    int i;
    const int index = letter_to_index(letter);

    for (i = 0; i < 52; i++)
        if (you.ability_letter_table[i] == abil)
            break;

    if (i == 52)    // Ability is not already assigned.
    {
        // If slot is unoccupied, move in.
        if (you.ability_letter_table[index] == ABIL_NON_ABILITY)
            you.ability_letter_table[index] = abil;
    }
}

// Return GOD_NO_GOD if it isn't a god ability, otherwise return
// the index of the god.
static int _is_god_ability(ability_type abil)
{
    if (abil == ABIL_NON_ABILITY)
        return GOD_NO_GOD;

    for (int i = 0; i < NUM_GODS; ++i)
        for (int j = 0; j < MAX_GOD_ABILITIES; ++j)
        {
            if (god_abilities[i][j] == abil)
                return i;
        }

    return GOD_NO_GOD;
}

void set_god_ability_slots()
{
    ASSERT(you.religion != GOD_NO_GOD);

    _set_god_ability_helper(ABIL_RENOUNCE_RELIGION, 'X');

    // Clear out other god invocations.
    for (int i = 0; i < 52; i++)
    {
        const int god = _is_god_ability(you.ability_letter_table[i]);
        if (god != GOD_NO_GOD && god != you.religion)
            you.ability_letter_table[i] = ABIL_NON_ABILITY;
    }

    // Finally, add in current god's invocations in traditional slots.
    int num = 0;
    if (you.religion == GOD_ELYVILON)
    {
        _set_god_ability_helper(ABIL_ELYVILON_LESSER_HEALING_OTHERS,
                                'a' + num++);
    }

    for (int i = 0; i < MAX_GOD_ABILITIES; ++i)
    {
        if (god_abilities[you.religion][i] != ABIL_NON_ABILITY)
        {
            _set_god_ability_helper(god_abilities[you.religion][i],
                                    'a' + num++);

            if (you.religion == GOD_ELYVILON)
            {
                if (god_abilities[you.religion][i]
                        == ABIL_ELYVILON_LESSER_HEALING_SELF)
                {
                    _set_god_ability_helper(ABIL_ELYVILON_LIFESAVING, 'p');
                }
                else if (god_abilities[you.religion][i]
                            == ABIL_ELYVILON_GREATER_HEALING_OTHERS)
                {
                    _set_god_ability_helper(ABIL_ELYVILON_GREATER_HEALING_SELF,
                                            'a' + num++);
                }
            }
            else if (you.religion == GOD_YREDELEMNUL)
            {
                if (god_abilities[you.religion][i]
                        == ABIL_YRED_RECALL_UNDEAD_SLAVES)
                {
                    _set_god_ability_helper(ABIL_YRED_INJURY_MIRROR,
                                            'a' + num++);
                }
            }
        }
    }
}

// Returns an index (0-51) if successful, -1 if you should
// just use the next one.
static int _find_ability_slot(const ability_def &abil)
{
    for (int slot = 0; slot < 52; slot++)
        // Placeholder handling, part 2: The ability we have might
        // correspond to a placeholder, in which case the ability letter
        // table will contain that placeholder.  Convert the latter to
        // its corresponding ability before comparing the two, so that
        // we'll find the placeholder's index properly.
        if (_fixup_ability(you.ability_letter_table[slot]) == abil.ability)
            return slot;

    // No requested slot, find new one and make it preferred.

    // Skip over a-e (invocations), a-g for Elyvilon, a-E for ZotDef
    int first_slot = 5;
    if (you.religion == GOD_ELYVILON)
        first_slot = 7;
    if (abil.flags & ABFLAG_ZOTDEF)
        first_slot = 5 + 26; // capital F, for *some* memory compat.

    for (int slot = first_slot; slot < 52; ++slot)
    {
        if (you.ability_letter_table[slot] == ABIL_NON_ABILITY)
        {
            you.ability_letter_table[slot] = abil.ability;
            return slot;
        }
    }

    // If we can't find anything else, try a-e.
    for (int slot = first_slot - 1; slot >= 0; --slot)
    {
        if (you.ability_letter_table[slot] == ABIL_NON_ABILITY)
        {
            you.ability_letter_table[slot] = abil.ability;
            return slot;
        }
    }

    // All letters are assigned.
    return -1;
}

vector<ability_type> get_god_abilities(bool include_unusable)
{
    vector<ability_type> abilities;
    if (you.religion == GOD_TROG && (include_unusable || !silenced(you.pos())))
        abilities.push_back(ABIL_TROG_BURN_SPELLBOOKS);
    else if (you.religion == GOD_ELYVILON && (include_unusable || !silenced(you.pos())))
        abilities.push_back(ABIL_ELYVILON_LESSER_HEALING_OTHERS);
    else if (you.transfer_skill_points > 0)
        abilities.push_back(ABIL_ASHENZARI_END_TRANSFER);

    // Remaining abilities are unusable if under penance, or if silenced if not
    // Nemelex abilities.
    if (!include_unusable && (player_under_penance()
                              || silenced(you.pos()) && you.religion != GOD_NEMELEX_XOBEH))
    {
        return abilities;
    }

    for (int i = 0; i < MAX_GOD_ABILITIES; ++i)
    {
        if (you.piety < piety_breakpoint(i))
            continue;

        const ability_type abil =
            _fixup_ability(god_abilities[you.religion][i]);
        if (abil == ABIL_NON_ABILITY
            || crawl_state.game_is_zotdef()
               && (abil == ABIL_LUGONU_ABYSS_EXIT
                   || abil == ABIL_LUGONU_ABYSS_ENTER))
        {
            continue;
        }

        abilities.push_back(abil);
        if (abil == ABIL_ELYVILON_LESSER_HEALING_SELF)
            abilities.push_back(ABIL_ELYVILON_LIFESAVING);
        else if (abil == ABIL_ELYVILON_GREATER_HEALING_OTHERS)
            abilities.push_back(ABIL_ELYVILON_GREATER_HEALING_SELF);
        else if (abil == ABIL_YRED_RECALL_UNDEAD_SLAVES)
            abilities.push_back(ABIL_YRED_INJURY_MIRROR);
    }

    if (you.religion == GOD_ZIN && !you.one_time_ability_used[GOD_ZIN] && you.piety > 160)
        abilities.push_back(ABIL_ZIN_CURE_ALL_MUTATIONS);

    return abilities;
}

void gain_god_ability(int i)
{
    you.start_train.insert(abil_skill(god_abilities[you.religion][i]));
    if (god_abilities[you.religion][i] == ABIL_TSO_DIVINE_SHIELD)
        you.start_train.insert(SK_SHIELDS);
}

void lose_god_ability(int i)
{
    you.stop_train.insert(abil_skill(god_abilities[you.religion][i]));
    if (god_abilities[you.religion][i] == ABIL_TSO_DIVINE_SHIELD)
        you.stop_train.insert(SK_SHIELDS);
}

////////////////////////////////////////////////////////////////////////
// generic_cost

int generic_cost::cost() const
{
    return (base + (add > 0 ? random2avg(add, rolls) : 0));
}

int scaling_cost::cost(int max) const
{
    return (value < 0) ? (-value) : ((value * max + 500) / 1000);
}<|MERGE_RESOLUTION|>--- conflicted
+++ resolved
@@ -190,15 +190,9 @@
 // The description screen was way out of date with the actual costs.
 // This table puts all the information in one place... -- bwr
 //
-<<<<<<< HEAD
-// The four numerical fields are: MP, HP, food, and piety.
+// The five numerical fields are: MP, HP, food, piety and ZP.
 // Note:  food_cost  = val + random2avg(val, 2)
 //        piety_cost = val + random2((val + 1) / 2 + 1);
-=======
-// The five numerical fields are: MP, HP, food, piety and ZP.
-// Note:  food_cost  = val + random2avg( val, 2 )
-//        piety_cost = val + random2( (val + 1) / 2 + 1 );
->>>>>>> ba7d4b7e
 //        hp cost is in per-mil of maxhp (i.e. 20 = 2% of hp, rounded up)
 static const ability_def Ability_List[] =
 {
