#ifndef MELEE_ATTACK_H
#define MELEE_ATTACK_H

#include <list>

#include "attack.h"
#include "fight.h"
#include "random-var.h"

enum unarmed_attack_type
{
    UNAT_NO_ATTACK,                    //    0
    UNAT_CONSTRICT,  // put constriction first so octopodes will use it
    UNAT_KICK,
    UNAT_HEADBUTT,
    UNAT_PECK,
    UNAT_TAILSLAP,
    UNAT_PUNCH,
    UNAT_BITE,
    UNAT_PSEUDOPODS,
    UNAT_TENTACLES,
    UNAT_FIRST_ATTACK = UNAT_CONSTRICT,
    UNAT_LAST_ATTACK = UNAT_TENTACLES,
    NUM_UNARMED_ATTACKS,
};

class melee_attack : public attack
{
public:
    // mon_attack_def stuff
    int       attack_number;
    int       effective_attack_number;

    list<actor*> cleave_targets;
    bool         cleaving;        // additional attack from cleaving
    bool      is_riposte;         // long blade retaliation attack
    coord_def attack_position;

public:
    melee_attack(actor *attacker, actor *defender,
                 int attack_num = -1, int effective_attack_num = -1,
                 bool is_cleaving = false,
                 coord_def attack_pos = coord_def(0, 0));

    // Applies attack damage and other effects.
    bool attack();

    // To-hit is a function of attacker/defender, inherited from attack
    int calc_to_hit(bool random = true) override;

    static void chaos_affect_actor(actor *victim);

private:
    /* Attack phases */
    bool handle_phase_attempted() override;
    bool handle_phase_dodged() override;
    bool handle_phase_hit() override;
    bool handle_phase_damaged() override;
    bool handle_phase_aux(); // specific to melee attacks
    bool handle_phase_killed() override;
    bool handle_phase_end() override;

    /* Combat Calculations */
    bool using_weapon() override;
    int weapon_damage() override;
    int calc_mon_to_hit_base() override;
    int apply_damage_modifiers(int damage, int damage_max) override;
    int calc_damage() override;

    /* Attack effects */
    void check_autoberserk();
    bool check_unrand_effects() override;

    void rot_defender(int amount);

    bool consider_decapitation(int damage_done, int damage_type = -1);
    bool attack_chops_heads(int damage_done, int damage_type, int wpn_brand);
    void decapitate(int dam_type);

    /* Axe cleaving */
    void cleave_setup();
    int cleave_damage_mod(int dam);

    /* Long blade riposte */
    void riposte();

    /* Mutation Effects */
    void do_spines();
    void do_passive_freeze();
#if TAG_MAJOR_VERSION == 34
    void do_passive_heat();
#endif
    void emit_foul_stench();
    /* Race Effects */
    void do_minotaur_retaliation();

    /* Brand / Attack Effects */
    bool do_knockback(bool trample = true);

    /* Output methods */
    void set_attack_verb(int damage) override;
    void announce_hit() override;

    /* Misc methods */
    void handle_noise(const coord_def & pos);
<<<<<<< HEAD
	void do_wudzu_hat_retaliation();
	
=======
        void do_wudzu_hat_retaliation();

>>>>>>> 5dd32683
private:
    // Monster-attack specific stuff
    bool mons_attack_effects() override;
    void mons_apply_attack_flavour();
    string mons_attack_verb();
    string mons_attack_desc();
    // TODO: Unify do_poison and poison_monster
    bool mons_do_poison();
    void mons_do_napalm();
    void mons_do_eyeball_confusion();
    void mons_do_tendril_disarm();
    void apply_black_mark_effects();
private:
    // Player-attack specific stuff
    // Auxiliary unarmed attacks.
    bool player_aux_unarmed();
    bool player_gets_aux_punch();
    void player_aux_setup(unarmed_attack_type atk);
    bool player_aux_test_hit();
    bool player_aux_apply(unarmed_attack_type atk);

    int  player_apply_misc_modifiers(int damage) override;
    int  player_apply_final_multipliers(int damage) override;

    void player_exercise_combat_skills() override;
    bool player_monattk_hit_effects();
    void attacker_sustain_passive_damage();
    int  staff_damage(skill_type skill);
    void apply_staff_damage();
    void player_stab_check() override;
    bool player_good_stab() override;
    void player_announce_aux_hit();
    string player_why_missed();
    void player_warn_miss();
    void player_weapon_upsets_god();
    void _defender_die();

    // Added in, were previously static methods of fight.cc
    bool _extra_aux_attack(unarmed_attack_type atk);
    int calc_your_to_hit_unarmed(int uattack = UNAT_NO_ATTACK);
    bool _player_vampire_draws_blood(const monster* mon, const int damage,
                                     bool needs_bite_msg = false);
    bool _vamp_wants_blood_from_monster(const monster* mon);

    bool can_reach();
};

#endif<|MERGE_RESOLUTION|>--- conflicted
+++ resolved
@@ -103,13 +103,8 @@
 
     /* Misc methods */
     void handle_noise(const coord_def & pos);
-<<<<<<< HEAD
-	void do_wudzu_hat_retaliation();
-	
-=======
         void do_wudzu_hat_retaliation();
 
->>>>>>> 5dd32683
 private:
     // Monster-attack specific stuff
     bool mons_attack_effects() override;
